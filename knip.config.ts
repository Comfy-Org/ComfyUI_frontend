--- conflicted
+++ resolved
@@ -12,13 +12,10 @@
       ],
       project: ['**/*.{js,ts,vue}', '*.{js,ts,mts}']
     },
-<<<<<<< HEAD
     'apps/desktop-ui': {
       entry: ['src/main.ts', 'src/i18n.ts'],
       project: ['src/**/*.{js,ts,vue}']
     },
-=======
->>>>>>> 30dc1aaa
     'packages/tailwind-utils': {
       project: ['src/**/*.{js,ts}']
     },
@@ -44,14 +41,10 @@
     'src/workbench/extensions/manager/types/generatedManagerTypes.ts',
     'packages/registry-types/src/comfyRegistryTypes.ts',
     // Used by a custom node (that should move off of this)
-<<<<<<< HEAD
-    'src/scripts/ui/components/splitButton.ts'
-=======
     'src/scripts/ui/components/splitButton.ts',
     '.pages/vite.config.ts',
     // Service worker - registered at runtime via navigator.serviceWorker.register()
     'public/auth-sw.js'
->>>>>>> 30dc1aaa
   ],
   compilers: {
     // https://github.com/webpro-nl/knip/issues/1008#issuecomment-3207756199
