--- conflicted
+++ resolved
@@ -7,13 +7,9 @@
   entry: 'src/locales/en.json',
   entryLocale: 'en',
   output: 'src/locales',
-<<<<<<< HEAD
   outputLocales: ['zh', 'ru', 'ja', 'ko'],
-=======
-  outputLocales: ['zh', 'ru', 'ja'],
   reference: `Keep following model names untranslated:
   - flux
   - photomaker
   `
->>>>>>> 43548785
 });