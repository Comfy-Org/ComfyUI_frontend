--- conflicted
+++ resolved
@@ -13,14 +13,6 @@
 ## Quick Commands
 
 - `pnpm`: See all available commands
-<<<<<<< HEAD
-- `pnpm typecheck`: Type checking
-- `pnpm lint`: Linting
-- `pnpm format`: Prettier formatting
-- `pnpm test:component`: Run component tests with browser environment
-- `pnpm test:unit`: Run all unit tests
-- `pnpm test:unit -- tests-ui/tests/example.test.ts`: Run single test file
-=======
 - `pnpm dev`: Start development server (port 5173, via nx)
 - `pnpm typecheck`: Type checking
 - `pnpm build`: Build for production (via nx)
@@ -46,7 +38,6 @@
 - Build target caching and incremental builds
 - Parallel task execution across the monorepo
 - Plugin-based architecture for different tools
->>>>>>> b592c901
 
 ## Development Workflow
 
