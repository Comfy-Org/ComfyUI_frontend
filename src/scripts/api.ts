import type { ComfyWorkflowJSON } from '@/types/comfyWorkflow'
import {
  type HistoryTaskItem,
  type PendingTaskItem,
  type RunningTaskItem,
  type ComfyNodeDef,
  type EmbeddingsResponse,
  type ExtensionsResponse,
  type PromptResponse,
  type SystemStats,
  type User,
  type Settings,
  type UserDataFullInfo,
  validateComfyNodeDef,
  LogsRawResponse
} from '@/types/apiTypes'
import axios from 'axios'

interface QueuePromptRequestBody {
  client_id: string
  // Mapping from node id to node info + input values
  // TODO: Type this.
  prompt: Record<number, any>
  extra_data: {
    extra_pnginfo: {
      workflow: ComfyWorkflowJSON
    }
  }
  front?: boolean
  number?: number
}

class ComfyApi extends EventTarget {
  #registered = new Set()
  api_host: string
  api_base: string
  /**
   * The client id from the initial session storage.
   */
  initialClientId: string | null
  /**
   * The current client id from websocket status updates.
   */
  clientId?: string
  user: string
  socket: WebSocket | null = null

  reportedUnknownMessageTypes = new Set<string>()

  constructor() {
    super()
    // api.user is set by ComfyApp.setup()
    this.user = ''
    this.api_host = location.host
    this.api_base = location.pathname.split('/').slice(0, -1).join('/')
    console.log('Running on', this.api_host)
    this.initialClientId = sessionStorage.getItem('clientId')
  }

  internalURL(route: string): string {
    return this.api_base + '/internal' + route
  }

  apiURL(route: string): string {
    return this.api_base + '/api' + route
  }

  fileURL(route: string): string {
    return this.api_base + route
  }

  fetchApi(route: string, options?: RequestInit) {
    if (!options) {
      options = {}
    }
    if (!options.headers) {
      options.headers = {}
    }
    if (!options.cache) {
      options.cache = 'no-cache'
    }

    if (Array.isArray(options.headers)) {
      options.headers.push(['Comfy-User', this.user])
    } else if (options.headers instanceof Headers) {
      options.headers.set('Comfy-User', this.user)
    } else {
      options.headers['Comfy-User'] = this.user
    }
    return fetch(this.apiURL(route), options)
  }

  addEventListener(
    type: string,
    callback: any,
    options?: AddEventListenerOptions
  ) {
    super.addEventListener(type, callback, options)
    this.#registered.add(type)
  }

  /**
   * Poll status  for colab and other things that don't support websockets.
   */
  #pollQueue() {
    setInterval(async () => {
      try {
        const resp = await this.fetchApi('/prompt')
        const status = await resp.json()
        this.dispatchEvent(new CustomEvent('status', { detail: status }))
      } catch (error) {
        this.dispatchEvent(new CustomEvent('status', { detail: null }))
      }
    }, 1000)
  }

  /**
   * Creates and connects a WebSocket for realtime updates
   * @param {boolean} isReconnect If the socket is connection is a reconnect attempt
   */
  #createSocket(isReconnect?: boolean) {
    if (this.socket) {
      return
    }

    let opened = false
    let existingSession = window.name
    if (existingSession) {
      existingSession = '?clientId=' + existingSession
    }
    this.socket = new WebSocket(
      `ws${window.location.protocol === 'https:' ? 's' : ''}://${this.api_host}${this.api_base}/ws${existingSession}`
    )
    this.socket.binaryType = 'arraybuffer'

    this.socket.addEventListener('open', () => {
      opened = true
      if (isReconnect) {
        this.dispatchEvent(new CustomEvent('reconnected'))
      }
    })

    this.socket.addEventListener('error', () => {
      if (this.socket) this.socket.close()
      if (!isReconnect && !opened) {
        this.#pollQueue()
      }
    })

    this.socket.addEventListener('close', () => {
      setTimeout(() => {
        this.socket = null
        this.#createSocket(true)
      }, 300)
      if (opened) {
        this.dispatchEvent(new CustomEvent('status', { detail: null }))
        this.dispatchEvent(new CustomEvent('reconnecting'))
      }
    })

    this.socket.addEventListener('message', (event) => {
      try {
        if (event.data instanceof ArrayBuffer) {
          const view = new DataView(event.data)
          const eventType = view.getUint32(0)
          const buffer = event.data.slice(4)
          switch (eventType) {
            case 1:
              const view2 = new DataView(event.data)
              const imageType = view2.getUint32(0)
              let imageMime
              switch (imageType) {
                case 1:
                default:
                  imageMime = 'image/jpeg'
                  break
                case 2:
                  imageMime = 'image/png'
              }
              const imageBlob = new Blob([buffer.slice(4)], {
                type: imageMime
              })
              this.dispatchEvent(
                new CustomEvent('b_preview', { detail: imageBlob })
              )
              break
            default:
              throw new Error(
                `Unknown binary websocket message of type ${eventType}`
              )
          }
        } else {
          const msg = JSON.parse(event.data)
          switch (msg.type) {
            case 'status':
              if (msg.data.sid) {
                const clientId = msg.data.sid
                this.clientId = clientId
                window.name = clientId // use window name so it isnt reused when duplicating tabs
                sessionStorage.setItem('clientId', clientId) // store in session storage so duplicate tab can load correct workflow
              }
              this.dispatchEvent(
                new CustomEvent('status', { detail: msg.data.status })
              )
              break
            case 'executing':
              this.dispatchEvent(
                new CustomEvent('executing', {
                  detail: msg.data.display_node || msg.data.node
                })
              )
              break
            case 'progress':
            case 'executed':
            case 'execution_start':
            case 'execution_success':
            case 'execution_error':
            case 'execution_cached':
<<<<<<< HEAD
            case 'download_progress':
            case 'logs':
              this.dispatchEvent(
                new CustomEvent(msg.type, { detail: msg.data })
=======
              this.dispatchEvent(
                new CustomEvent('execution_cached', { detail: msg.data })
>>>>>>> 795e932b
              )
              break
            default:
              if (this.#registered.has(msg.type)) {
                this.dispatchEvent(
                  new CustomEvent(msg.type, { detail: msg.data })
                )
              } else if (!this.reportedUnknownMessageTypes.has(msg.type)) {
                this.reportedUnknownMessageTypes.add(msg.type)
                throw new Error(`Unknown message type ${msg.type}`)
              }
          }
        }
      } catch (error) {
        console.warn('Unhandled message:', event.data, error)
      }
    })
  }

  /**
   * Initialises sockets and realtime updates
   */
  init() {
    this.#createSocket()
  }

  /**
   * Gets a list of extension urls
   */
  async getExtensions(): Promise<ExtensionsResponse> {
    const resp = await this.fetchApi('/extensions', { cache: 'no-store' })
    return await resp.json()
  }

  /**
   * Gets a list of embedding names
   */
  async getEmbeddings(): Promise<EmbeddingsResponse> {
    const resp = await this.fetchApi('/embeddings', { cache: 'no-store' })
    return await resp.json()
  }

  /**
   * Loads node object definitions for the graph
   * @returns The node definitions
   */
  async getNodeDefs({ validate = false }: { validate?: boolean } = {}): Promise<
    Record<string, ComfyNodeDef>
  > {
    const resp = await this.fetchApi('/object_info', { cache: 'no-store' })
    const objectInfoUnsafe = await resp.json()
    if (!validate) {
      return objectInfoUnsafe
    }
    // Validate node definitions against zod schema. (slow)
    const objectInfo: Record<string, ComfyNodeDef> = {}
    for (const key in objectInfoUnsafe) {
      const validatedDef = validateComfyNodeDef(
        objectInfoUnsafe[key],
        /* onError=*/ (errorMessage: string) => {
          console.warn(
            `Skipping invalid node definition: ${key}. See debug log for more information.`
          )
          console.debug(errorMessage)
        }
      )
      if (validatedDef !== null) {
        objectInfo[key] = validatedDef
      }
    }
    return objectInfo
  }

  /**
   *
   * @param {number} number The index at which to queue the prompt, passing -1 will insert the prompt at the front of the queue
   * @param {object} prompt The prompt data to queue
   */
  async queuePrompt(
    number: number,
    {
      output,
      workflow
    }: { output: Record<number, any>; workflow: ComfyWorkflowJSON }
  ): Promise<PromptResponse> {
    const body: QueuePromptRequestBody = {
      client_id: this.clientId ?? '', // TODO: Unify clientId access
      prompt: output,
      extra_data: { extra_pnginfo: { workflow } }
    }

    if (number === -1) {
      body.front = true
    } else if (number != 0) {
      body.number = number
    }

    const res = await this.fetchApi('/prompt', {
      method: 'POST',
      headers: {
        'Content-Type': 'application/json'
      },
      body: JSON.stringify(body)
    })

    if (res.status !== 200) {
      throw {
        response: await res.json()
      }
    }

    return await res.json()
  }

  /**
   * Gets a list of model folder keys (eg ['checkpoints', 'loras', ...])
   * @returns The list of model folder keys
   */
  async getModelFolders(): Promise<string[]> {
    const res = await this.fetchApi(`/models`)
    if (res.status === 404) {
      return []
    }
    const folderBlacklist = ['configs', 'custom_nodes']
    return (await res.json()).filter(
      (folder: string) => !folderBlacklist.includes(folder)
    )
  }

  /**
   * Gets a list of models in the specified folder
   * @param {string} folder The folder to list models from, such as 'checkpoints'
   * @returns The list of model filenames within the specified folder
   */
  async getModels(folder: string): Promise<string[]> {
    const res = await this.fetchApi(`/models/${folder}`)
    if (res.status === 404) {
      return []
    }
    return await res.json()
  }

  /**
   * Gets the metadata for a model
   * @param {string} folder The folder containing the model
   * @param {string} model The model to get metadata for
   * @returns The metadata for the model
   */
  async viewMetadata(folder: string, model: string) {
    const res = await this.fetchApi(
      `/view_metadata/${folder}?filename=${encodeURIComponent(model)}`
    )
    const rawResponse = await res.text()
    if (!rawResponse) {
      return null
    }
    try {
      return JSON.parse(rawResponse)
    } catch (error) {
      console.error(
        'Error viewing metadata',
        res.status,
        res.statusText,
        rawResponse,
        error
      )
      return null
    }
  }

  /**
   * Loads a list of items (queue or history)
   * @param {string} type The type of items to load, queue or history
   * @returns The items of the specified type grouped by their status
   */
  async getItems(type: 'queue' | 'history') {
    if (type === 'queue') {
      return this.getQueue()
    }
    return this.getHistory()
  }

  /**
   * Gets the current state of the queue
   * @returns The currently running and queued items
   */
  async getQueue(): Promise<{
    Running: RunningTaskItem[]
    Pending: PendingTaskItem[]
  }> {
    try {
      const res = await this.fetchApi('/queue')
      const data = await res.json()
      return {
        // Running action uses a different endpoint for cancelling
        Running: data.queue_running.map((prompt: Record<number, any>) => ({
          taskType: 'Running',
          prompt,
          remove: { name: 'Cancel', cb: () => api.interrupt() }
        })),
        Pending: data.queue_pending.map((prompt: Record<number, any>) => ({
          taskType: 'Pending',
          prompt
        }))
      }
    } catch (error) {
      console.error(error)
      return { Running: [], Pending: [] }
    }
  }

  /**
   * Gets the prompt execution history
   * @returns Prompt history including node outputs
   */
  async getHistory(
    max_items: number = 200
  ): Promise<{ History: HistoryTaskItem[] }> {
    try {
      const res = await this.fetchApi(`/history?max_items=${max_items}`)
      const json: Promise<HistoryTaskItem[]> = await res.json()
      return {
        History: Object.values(json).map((item) => ({
          ...item,
          taskType: 'History'
        }))
      }
    } catch (error) {
      console.error(error)
      return { History: [] }
    }
  }

  /**
   * Gets system & device stats
   * @returns System stats such as python version, OS, per device info
   */
  async getSystemStats(): Promise<SystemStats> {
    const res = await this.fetchApi('/system_stats')
    return await res.json()
  }

  /**
   * Sends a POST request to the API
   * @param {*} type The endpoint to post to
   * @param {*} body Optional POST data
   */
  async #postItem(type: string, body: any) {
    try {
      await this.fetchApi('/' + type, {
        method: 'POST',
        headers: {
          'Content-Type': 'application/json'
        },
        body: body ? JSON.stringify(body) : undefined
      })
    } catch (error) {
      console.error(error)
    }
  }

  /**
   * Deletes an item from the specified list
   * @param {string} type The type of item to delete, queue or history
   * @param {number} id The id of the item to delete
   */
  async deleteItem(type: string, id: string) {
    await this.#postItem(type, { delete: [id] })
  }

  /**
   * Clears the specified list
   * @param {string} type The type of list to clear, queue or history
   */
  async clearItems(type: string) {
    await this.#postItem(type, { clear: true })
  }

  /**
   * Interrupts the execution of the running prompt
   */
  async interrupt() {
    await this.#postItem('interrupt', null)
  }

  /**
   * Gets user configuration data and where data should be stored
   */
  async getUserConfig(): Promise<User> {
    return (await this.fetchApi('/users')).json()
  }

  /**
   * Creates a new user
   * @param { string } username
   * @returns The fetch response
   */
  createUser(username: string) {
    return this.fetchApi('/users', {
      method: 'POST',
      headers: {
        'Content-Type': 'application/json'
      },
      body: JSON.stringify({ username })
    })
  }

  /**
   * Gets all setting values for the current user
   * @returns { Promise<string, unknown> } A dictionary of id -> value
   */
  async getSettings(): Promise<Settings> {
    return (await this.fetchApi('/settings')).json()
  }

  /**
   * Gets a setting for the current user
   * @param { string } id The id of the setting to fetch
   * @returns { Promise<unknown> } The setting value
   */
  async getSetting(id: keyof Settings): Promise<Settings[keyof Settings]> {
    return (await this.fetchApi(`/settings/${encodeURIComponent(id)}`)).json()
  }

  /**
   * Stores a dictionary of settings for the current user
   */
  async storeSettings(settings: Settings) {
    return this.fetchApi(`/settings`, {
      method: 'POST',
      body: JSON.stringify(settings)
    })
  }

  /**
   * Stores a setting for the current user
   */
  async storeSetting(id: keyof Settings, value: Settings[keyof Settings]) {
    return this.fetchApi(`/settings/${encodeURIComponent(id)}`, {
      method: 'POST',
      body: JSON.stringify(value)
    })
  }

  /**
   * Gets a user data file for the current user
   */
  async getUserData(file: string, options?: RequestInit) {
    return this.fetchApi(`/userdata/${encodeURIComponent(file)}`, options)
  }

  /**
   * Stores a user data file for the current user
   * @param { string } file The name of the userdata file to save
   * @param { unknown } data The data to save to the file
   * @param { RequestInit & { stringify?: boolean, throwOnError?: boolean } } [options]
   * @returns { Promise<Response> }
   */
  async storeUserData(
    file: string,
    data: any,
    options: RequestInit & {
      overwrite?: boolean
      stringify?: boolean
      throwOnError?: boolean
    } = { overwrite: true, stringify: true, throwOnError: true }
  ): Promise<Response> {
    const resp = await this.fetchApi(
      `/userdata/${encodeURIComponent(file)}?overwrite=${options.overwrite}`,
      {
        method: 'POST',
        body: options?.stringify ? JSON.stringify(data) : data,
        ...options
      }
    )
    if (resp.status !== 200 && options.throwOnError !== false) {
      throw new Error(
        `Error storing user data file '${file}': ${resp.status} ${(await resp).statusText}`
      )
    }

    return resp
  }

  /**
   * Deletes a user data file for the current user
   * @param { string } file The name of the userdata file to delete
   */
  async deleteUserData(file: string) {
    const resp = await this.fetchApi(`/userdata/${encodeURIComponent(file)}`, {
      method: 'DELETE'
    })
    return resp
  }

  /**
   * Move a user data file for the current user
   * @param { string } source The userdata file to move
   * @param { string } dest The destination for the file
   */
  async moveUserData(
    source: string,
    dest: string,
    options = { overwrite: false }
  ) {
    const resp = await this.fetchApi(
      `/userdata/${encodeURIComponent(source)}/move/${encodeURIComponent(dest)}?overwrite=${options?.overwrite}`,
      {
        method: 'POST'
      }
    )
    return resp
  }

  /**
   * @overload
   * Lists user data files for the current user
   * @param { string } dir The directory in which to list files
   * @param { boolean } [recurse] If the listing should be recursive
   * @param { true } [split] If the paths should be split based on the os path separator
   * @returns { Promise<string[][]> } The list of split file paths in the format [fullPath, ...splitPath]
   */
  /**
   * @overload
   * Lists user data files for the current user
   * @param { string } dir The directory in which to list files
   * @param { boolean } [recurse] If the listing should be recursive
   * @param { false | undefined } [split] If the paths should be split based on the os path separator
   * @returns { Promise<string[]> } The list of files
   */
  async listUserData(
    dir: string,
    recurse: boolean,
    split?: true
  ): Promise<string[][]>
  async listUserData(
    dir: string,
    recurse: boolean,
    split?: false
  ): Promise<string[]>
  /**
   * @deprecated Use `listUserDataFullInfo` instead.
   */
  async listUserData(dir: string, recurse: boolean, split?: boolean) {
    const resp = await this.fetchApi(
      `/userdata?${new URLSearchParams({
        recurse: recurse ? 'true' : 'false',
        dir,
        split: split ? 'true' : 'false'
      })}`
    )
    if (resp.status === 404) return []
    if (resp.status !== 200) {
      throw new Error(
        `Error getting user data list '${dir}': ${resp.status} ${resp.statusText}`
      )
    }
    return resp.json()
  }

  async listUserDataFullInfo(dir: string): Promise<UserDataFullInfo[]> {
    const resp = await this.fetchApi(
      `/userdata?dir=${encodeURIComponent(dir)}&recurse=true&split=false&full_info=true`
    )
    if (resp.status === 404) return []
    if (resp.status !== 200) {
      throw new Error(
        `Error getting user data list '${dir}': ${resp.status} ${resp.statusText}`
      )
    }
    return resp.json()
  }

  async getLogs(): Promise<string> {
    return (await axios.get(this.internalURL('/logs'))).data
  }

  async getRawLogs(): Promise<LogsRawResponse> {
    return (await axios.get(this.internalURL('/logs/raw'))).data
  }

  async subscribeLogs(enabled: boolean): Promise<void> {
    return await axios.patch(this.internalURL('/logs/subscribe'), {
      enabled,
      clientId: this.clientId
    })
  }

  async getFolderPaths(): Promise<Record<string, string[]>> {
    return (await axios.get(this.internalURL('/folder_paths'))).data
  }
}

export const api = new ComfyApi()<|MERGE_RESOLUTION|>--- conflicted
+++ resolved
@@ -216,15 +216,9 @@
             case 'execution_success':
             case 'execution_error':
             case 'execution_cached':
-<<<<<<< HEAD
-            case 'download_progress':
             case 'logs':
               this.dispatchEvent(
                 new CustomEvent(msg.type, { detail: msg.data })
-=======
-              this.dispatchEvent(
-                new CustomEvent('execution_cached', { detail: msg.data })
->>>>>>> 795e932b
               )
               break
             default:
