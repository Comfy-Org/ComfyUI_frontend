import { promiseTimeout, until } from '@vueuse/core'
import axios from 'axios'
import { get } from 'es-toolkit/compat'

import defaultClientFeatureFlags from '@/config/clientFeatureFlags.json' with { type: 'json' }
import type {
  ModelFile,
  ModelFolderInfo
} from '@/platform/assets/schemas/assetSchema'
import { isCloud } from '@/platform/distribution/types'
import { useToastStore } from '@/platform/updates/common/toastStore'
import { type WorkflowTemplates } from '@/platform/workflow/templates/types/template'
import type {
  ComfyApiWorkflow,
  ComfyWorkflowJSON,
  NodeId
} from '@/platform/workflow/validation/schemas/workflowSchema'
import type {
  DisplayComponentWsMessage,
  EmbeddingsResponse,
  ExecutedWsMessage,
  ExecutingWsMessage,
  ExecutionCachedWsMessage,
  ExecutionErrorWsMessage,
  ExecutionInterruptedWsMessage,
  ExecutionStartWsMessage,
  ExecutionSuccessWsMessage,
  ExtensionsResponse,
  FeatureFlagsWsMessage,
  HistoryTaskItem,
  LogsRawResponse,
  LogsWsMessage,
  NotificationWsMessage,
  PendingTaskItem,
  ProgressStateWsMessage,
  ProgressTextWsMessage,
  ProgressWsMessage,
  PromptResponse,
  RunningTaskItem,
  Settings,
  StatusWsMessage,
  StatusWsMessageStatus,
  SystemStats,
  User,
  UserDataFullInfo
} from '@/schemas/apiSchema'
import type { ComfyNodeDef } from '@/schemas/nodeDefSchema'
import type { useFirebaseAuthStore } from '@/stores/firebaseAuthStore'
import type { AuthHeader } from '@/types/authTypes'
import type { NodeExecutionId } from '@/types/nodeIdentification'
import { fetchHistory } from '@/platform/remote/comfyui/history'

interface QueuePromptRequestBody {
  client_id: string
  prompt: ComfyApiWorkflow
  partial_execution_targets?: NodeExecutionId[]
  extra_data: {
    extra_pnginfo: {
      workflow: ComfyWorkflowJSON
    }
    /**
     * The auth token for the comfy org account if the user is logged in.
     *
     * Backend node can access this token by specifying following input:
     * ```python
      @classmethod
      def INPUT_TYPES(s):
        return {
          "hidden": { "auth_token": "AUTH_TOKEN_COMFY_ORG"}
        }

      def execute(self, auth_token: str):
        print(f"Auth token: {auth_token}")
     * ```
     */
    auth_token_comfy_org?: string
    /**
     * The auth token for the comfy org account if the user is logged in.
     *
     * Backend node can access this token by specifying following input:
     * ```python
     * def INPUT_TYPES(s):
     *   return {
     *     "hidden": { "api_key": "API_KEY_COMFY_ORG" }
     *   }
     *
     * def execute(self, api_key: str):
     *   print(f"API Key: {api_key}")
     * ```
     */
    api_key_comfy_org?: string
  }
  front?: boolean
  number?: number
}

/**
 * Options for queuePrompt method
 */
interface QueuePromptOptions {
  /**
   * Optional list of node execution IDs to execute (partial execution).
   * Each ID represents a node's position in nested subgraphs.
   * Format: Colon-separated path of node IDs (e.g., "123:456:789")
   */
  partialExecutionTargets?: NodeExecutionId[]
}

/** Dictionary of Frontend-generated API calls */
interface FrontendApiCalls {
  graphChanged: ComfyWorkflowJSON
  promptQueued: { number: number; batchCount: number }
  graphCleared: never
  reconnecting: never
  reconnected: never
}

/** Dictionary of calls originating from ComfyUI core */
interface BackendApiCalls {
  progress: ProgressWsMessage
  executing: ExecutingWsMessage
  executed: ExecutedWsMessage
  status: StatusWsMessage
  notification: NotificationWsMessage
  execution_start: ExecutionStartWsMessage
  execution_success: ExecutionSuccessWsMessage
  execution_error: ExecutionErrorWsMessage
  execution_interrupted: ExecutionInterruptedWsMessage
  execution_cached: ExecutionCachedWsMessage
  logs: LogsWsMessage
  /** Binary preview/progress data */
  b_preview: Blob
  /** Binary preview with metadata (node_id, prompt_id) */
  b_preview_with_metadata: {
    blob: Blob
    nodeId: string
    parentNodeId: string
    displayNodeId: string
    realNodeId: string
    promptId: string
  }
  progress_text: ProgressTextWsMessage
  progress_state: ProgressStateWsMessage
  display_component: DisplayComponentWsMessage
  feature_flags: FeatureFlagsWsMessage
}

/** Dictionary of all api calls */
interface ApiCalls extends BackendApiCalls, FrontendApiCalls {}

/** Used to create a discriminating union on type value. */
interface ApiMessage<T extends keyof ApiCalls> {
  type: T
  data: ApiCalls[T]
}

export class UnauthorizedError extends Error {}

/** Ensures workers get a fair shake. */
type Unionize<T> = T[keyof T]

/**
 *  Discriminated union of generic, i.e.:
 * ```ts
 * // Convert
 * type ApiMessageUnion = ApiMessage<'status' | 'executing' | ...>
 * // To
 * type ApiMessageUnion = ApiMessage<'status'> | ApiMessage<'executing'> | ...
 * ```
 */
type ApiMessageUnion = Unionize<{
  [Key in keyof ApiCalls]: ApiMessage<Key>
}>

/** Wraps all properties in {@link CustomEvent}. */
type AsCustomEvents<T> = {
  readonly [K in keyof T]: CustomEvent<T[K]>
}

/** Handles differing event and API signatures. */
type ApiToEventType<T = ApiCalls> = {
  [K in keyof T]: K extends 'status'
    ? StatusWsMessageStatus
    : K extends 'executing'
      ? NodeId
      : T[K]
}

/** Dictionary of types used in the detail for a custom event */
type ApiEventTypes = ApiToEventType<ApiCalls>

/** Dictionary of API events: `[name]: CustomEvent<Type>` */
type ApiEvents = AsCustomEvents<ApiEventTypes>

/** {@link Omit} all properties that evaluate to `never`. */
type NeverNever<T> = {
  [K in keyof T as T[K] extends never ? never : K]: T[K]
}

/** {@link Pick} only properties that evaluate to `never`. */
type PickNevers<T> = {
  [K in keyof T as T[K] extends never ? K : never]: T[K]
}

/** Keys (names) of API events that _do not_ pass a {@link CustomEvent} `detail` object. */
type SimpleApiEvents = keyof PickNevers<ApiEventTypes>
/** Keys (names) of API events that pass a {@link CustomEvent} `detail` object. */
type ComplexApiEvents = keyof NeverNever<ApiEventTypes>

export type GlobalSubgraphData = {
  name: string
  info: { node_pack: string }
  data: string | Promise<string>
}

function addHeaderEntry(headers: HeadersInit, key: string, value: string) {
  if (Array.isArray(headers)) {
    headers.push([key, value])
  } else if (headers instanceof Headers) {
    headers.set(key, value)
  } else {
    headers[key] = value
  }
}

/** EventTarget typing has no generic capability. */
export interface ComfyApi extends EventTarget {
  addEventListener<TEvent extends keyof ApiEvents>(
    type: TEvent,
    callback: ((event: ApiEvents[TEvent]) => void) | null,
    options?: AddEventListenerOptions | boolean
  ): void

  removeEventListener<TEvent extends keyof ApiEvents>(
    type: TEvent,
    callback: ((event: ApiEvents[TEvent]) => void) | null,
    options?: EventListenerOptions | boolean
  ): void
}

export class PromptExecutionError extends Error {
  response: PromptResponse

  constructor(response: PromptResponse) {
    super('Prompt execution failed')
    this.response = response
  }

  override toString() {
    let message = ''
    if (typeof this.response.error === 'string') {
      message += this.response.error
    } else if (this.response.error) {
      message +=
        this.response.error.message + ': ' + this.response.error.details
    }

    for (const [_, nodeError] of Object.entries(
      this.response.node_errors ?? []
    )) {
      message += '\n' + nodeError.class_type + ':'
      for (const errorReason of nodeError.errors) {
        message += '\n    - ' + errorReason.message + ': ' + errorReason.details
      }
    }

    return message
  }
}

export class ComfyApi extends EventTarget {
  #registered = new Set()
  api_host: string
  api_base: string
  /**
   * The client id from the initial session storage.
   */
  initialClientId: string | null
  /**
   * The current client id from websocket status updates.
   */
  clientId?: string
  /**
   * The current user id.
   */
  user: string
  socket: WebSocket | null = null

  /**
   * Cache Firebase auth store composable function.
   */
  private authStoreComposable?: typeof useFirebaseAuthStore

  reportedUnknownMessageTypes = new Set<string>()

  /**
   * Get feature flags supported by this frontend client.
   * Returns a copy to prevent external modification.
   */
  getClientFeatureFlags(): Record<string, unknown> {
    return { ...defaultClientFeatureFlags }
  }

  /**
   * Feature flags received from the backend server.
   */
  serverFeatureFlags: Record<string, unknown> = {}

  /**
   * The auth token for the comfy org account if the user is logged in.
   * This is only used for {@link queuePrompt} now. It is not directly
   * passed as parameter to the function because some custom nodes are hijacking
   * {@link queuePrompt} improperly, which causes extra parameters to be lost
   * in the function call chain.
   *
   * Ref: https://cs.comfy.org/search?q=context:global+%22api.queuePrompt+%3D%22&patternType=keyword&sm=0
   *
   * TODO: Move this field to parameter of {@link queuePrompt} once all
   * custom nodes are patched.
   */
  authToken?: string
  /**
   * The API key for the comfy org account if the user logged in via API key.
   */
  apiKey?: string

  constructor() {
    super()
    this.user = ''
    this.api_host = location.host
<<<<<<< HEAD
    const pathname = location.pathname
    const isCloudSpaRoute = isCloud && pathname.startsWith('/cloud/')
    if (isCloudSpaRoute) {
      this.api_base = ''
    } else {
      this.api_base = pathname.split('/').slice(0, -1).join('/')
    }
    console.log('Running on', this.api_host)
=======
    this.api_base = isCloud
      ? ''
      : location.pathname.split('/').slice(0, -1).join('/')
>>>>>>> 693fbbd3
    this.initialClientId = sessionStorage.getItem('clientId')
  }

  internalURL(route: string): string {
    return this.api_base + '/internal' + route
  }

  apiURL(route: string): string {
    return this.api_base + '/api' + route
  }

  fileURL(route: string): string {
    return this.api_base + route
  }

  /**
   * Gets the Firebase auth store instance using cached composable function.
   * Caches the composable function on first call, then reuses it.
   * Returns null for non-cloud distributions.
   * @returns The Firebase auth store instance, or null if not in cloud
   */
  private async getAuthStore() {
    if (isCloud) {
      if (!this.authStoreComposable) {
        const module = await import('@/stores/firebaseAuthStore')
        this.authStoreComposable = module.useFirebaseAuthStore
      }

      return this.authStoreComposable()
    }
  }

  /**
   * Waits for Firebase auth to be initialized before proceeding.
   * Includes 10-second timeout to prevent infinite hanging.
   */
  private async waitForAuthInitialization(): Promise<void> {
    if (isCloud) {
      const authStore = await this.getAuthStore()
      if (!authStore) return

      if (authStore.isInitialized) return

      try {
        await Promise.race([
          until(authStore.isInitialized),
          promiseTimeout(10000)
        ])
      } catch {
        console.warn('Firebase auth initialization timeout after 10 seconds')
      }
    }
  }

  async fetchApi(route: string, options?: RequestInit) {
    const headers: HeadersInit = options?.headers ?? {}

    if (isCloud) {
      await this.waitForAuthInitialization()

      // Get Firebase JWT token if user is logged in
      const getAuthHeaderIfAvailable = async (): Promise<AuthHeader | null> => {
        try {
          const authStore = await this.getAuthStore()
          return authStore ? await authStore.getAuthHeader() : null
        } catch (error) {
          console.warn('Failed to get auth header:', error)
          return null
        }
      }

      const authHeader = await getAuthHeaderIfAvailable()

      if (authHeader) {
        for (const [key, value] of Object.entries(authHeader)) {
          addHeaderEntry(headers, key, value)
        }
      }
    }

    addHeaderEntry(headers, 'Comfy-User', this.user)
    return fetch(this.apiURL(route), {
      cache: 'no-cache',
      ...options,
      headers
    })
  }

  override addEventListener<TEvent extends keyof ApiEvents>(
    type: TEvent,
    callback: ((event: ApiEvents[TEvent]) => void) | null,
    options?: AddEventListenerOptions | boolean
  ) {
    // Type assertion: strictFunctionTypes.  So long as we emit events in a type-safe fashion, this is safe.
    super.addEventListener(type, callback as EventListener, options)
    this.#registered.add(type)
  }

  override removeEventListener<TEvent extends keyof ApiEvents>(
    type: TEvent,
    callback: ((event: ApiEvents[TEvent]) => void) | null,
    options?: EventListenerOptions | boolean
  ): void {
    super.removeEventListener(type, callback as EventListener, options)
  }

  /**
   * Dispatches a custom event.
   * Provides type safety for the contravariance issue with EventTarget (last checked TS 5.6).
   * @param type The type of event to emit
   * @param detail The detail property used for a custom event ({@link CustomEventInit.detail})
   */
  dispatchCustomEvent<T extends SimpleApiEvents>(type: T): boolean
  dispatchCustomEvent<T extends ComplexApiEvents>(
    type: T,
    detail: ApiEventTypes[T] | null
  ): boolean
  dispatchCustomEvent<T extends keyof ApiEventTypes>(
    type: T,
    detail?: ApiEventTypes[T]
  ): boolean {
    const event =
      detail === undefined
        ? new CustomEvent(type)
        : new CustomEvent(type, { detail })
    return super.dispatchEvent(event)
  }

  /** @deprecated Use {@link dispatchCustomEvent}. */
  override dispatchEvent(event: never): boolean {
    return super.dispatchEvent(event)
  }

  /**
   * Poll status  for colab and other things that don't support websockets.
   */
  #pollQueue() {
    setInterval(async () => {
      try {
        const resp = await this.fetchApi('/prompt')
        const status = (await resp.json()) as StatusWsMessageStatus
        this.dispatchCustomEvent('status', status)
      } catch (error) {
        this.dispatchCustomEvent('status', null)
      }
    }, 1000)
  }

  /**
   * Creates and connects a WebSocket for realtime updates
   * @param {boolean} isReconnect If the socket is connection is a reconnect attempt
   */
  private async createSocket(isReconnect?: boolean) {
    if (this.socket) {
      return
    }

    let opened = false
    let existingSession = window.name

    // Build WebSocket URL with query parameters
    const params = new URLSearchParams()

    if (existingSession) {
      params.set('clientId', existingSession)
    }

    // Get auth token and set cloud params if available
    if (isCloud) {
      try {
        const authStore = await this.getAuthStore()
        const authToken = await authStore?.getIdToken()
        if (authToken) {
          params.set('token', authToken)
        }
      } catch (error) {
        // Continue without auth token if there's an error
        console.warn(
          'Could not get auth token for WebSocket connection:',
          error
        )
      }
    }

    const protocol = window.location.protocol === 'https:' ? 'wss' : 'ws'
    const baseUrl = `${protocol}://${this.api_host}${this.api_base}/ws`
    const query = params.toString()
    const wsUrl = query ? `${baseUrl}?${query}` : baseUrl

    this.socket = new WebSocket(wsUrl)
    this.socket.binaryType = 'arraybuffer'

    this.socket.addEventListener('open', () => {
      opened = true

      // Send feature flags as the first message
      this.socket!.send(
        JSON.stringify({
          type: 'feature_flags',
          data: this.getClientFeatureFlags()
        })
      )

      if (isReconnect) {
        this.dispatchCustomEvent('reconnected')
      }
    })

    this.socket.addEventListener('error', () => {
      if (this.socket) this.socket.close()
      if (!isReconnect && !opened) {
        this.#pollQueue()
      }
    })

    this.socket.addEventListener('close', () => {
      setTimeout(async () => {
        this.socket = null
        await this.createSocket(true)
      }, 300)
      if (opened) {
        this.dispatchCustomEvent('status', null)
        this.dispatchCustomEvent('reconnecting')
      }
    })

    this.socket.addEventListener('message', (event) => {
      try {
        if (event.data instanceof ArrayBuffer) {
          const view = new DataView(event.data)
          const eventType = view.getUint32(0)

          let imageMime
          switch (eventType) {
            case 3:
              const decoder = new TextDecoder()
              const data = event.data.slice(4)
              const nodeIdLength = view.getUint32(4)
              this.dispatchCustomEvent('progress_text', {
                nodeId: decoder.decode(data.slice(4, 4 + nodeIdLength)),
                text: decoder.decode(data.slice(4 + nodeIdLength))
              })
              break
            case 1:
              const imageType = view.getUint32(4)
              const imageData = event.data.slice(8)
              switch (imageType) {
                case 2:
                  imageMime = 'image/png'
                  break
                case 1:
                default:
                  imageMime = 'image/jpeg'
                  break
              }
              const imageBlob = new Blob([imageData], {
                type: imageMime
              })
              this.dispatchCustomEvent('b_preview', imageBlob)
              break
            case 4:
              // PREVIEW_IMAGE_WITH_METADATA
              const decoder4 = new TextDecoder()
              const metadataLength = view.getUint32(4)
              const metadataBytes = event.data.slice(8, 8 + metadataLength)
              const metadata = JSON.parse(decoder4.decode(metadataBytes))
              const imageData4 = event.data.slice(8 + metadataLength)

              let imageMime4 = metadata.image_type

              const imageBlob4 = new Blob([imageData4], {
                type: imageMime4
              })

              // Dispatch enhanced preview event with metadata
              this.dispatchCustomEvent('b_preview_with_metadata', {
                blob: imageBlob4,
                nodeId: metadata.node_id,
                displayNodeId: metadata.display_node_id,
                parentNodeId: metadata.parent_node_id,
                realNodeId: metadata.real_node_id,
                promptId: metadata.prompt_id
              })

              // Also dispatch legacy b_preview for backward compatibility
              this.dispatchCustomEvent('b_preview', imageBlob4)
              break
            default:
              throw new Error(
                `Unknown binary websocket message of type ${eventType}`
              )
          }
        } else {
          const msg = JSON.parse(event.data) as ApiMessageUnion
          switch (msg.type) {
            case 'status':
              if (msg.data.sid) {
                const clientId = msg.data.sid
                this.clientId = clientId
                window.name = clientId // use window name so it isn't reused when duplicating tabs
                sessionStorage.setItem('clientId', clientId) // store in session storage so duplicate tab can load correct workflow
              }
              this.dispatchCustomEvent('status', msg.data.status ?? null)
              break
            case 'executing':
              this.dispatchCustomEvent(
                'executing',
                msg.data.display_node || msg.data.node
              )
              break
            case 'execution_start':
            case 'execution_error':
            case 'execution_interrupted':
            case 'execution_cached':
            case 'execution_success':
            case 'progress':
            case 'progress_state':
            case 'executed':
            case 'graphChanged':
            case 'promptQueued':
            case 'logs':
            case 'b_preview':
            case 'notification':
              this.dispatchCustomEvent(msg.type, msg.data)
              break
            case 'feature_flags':
              // Store server feature flags
              this.serverFeatureFlags = msg.data
              console.log(
                'Server feature flags received:',
                this.serverFeatureFlags
              )
              break
            default:
              if (this.#registered.has(msg.type)) {
                // Fallback for custom types - calls super direct.
                super.dispatchEvent(
                  new CustomEvent(msg.type, { detail: msg.data })
                )
              } else if (!this.reportedUnknownMessageTypes.has(msg.type)) {
                this.reportedUnknownMessageTypes.add(msg.type)
                throw new Error(`Unknown message type ${msg.type}`)
              }
          }
        }
      } catch (error) {
        console.warn('Unhandled message:', event.data, error)
      }
    })
  }

  /**
   * Initialises sockets and realtime updates
   */
  init() {
    this.createSocket()
  }

  /**
   * Gets a list of extension urls
   */
  async getExtensions(): Promise<ExtensionsResponse> {
    const resp = await this.fetchApi('/extensions', { cache: 'no-store' })
    return await resp.json()
  }

  /**
   * Gets the available workflow templates from custom nodes.
   * @returns A map of custom_node names and associated template workflow names.
   */
  async getWorkflowTemplates(): Promise<{
    [customNodesName: string]: string[]
  }> {
    const res = await this.fetchApi('/workflow_templates')
    return await res.json()
  }

  /**
   * Gets the index of core workflow templates.
   * @param locale Optional locale code (e.g., 'en', 'fr', 'zh') to load localized templates
   */
  async getCoreWorkflowTemplates(
    locale?: string
  ): Promise<WorkflowTemplates[]> {
    const fileName =
      locale && locale !== 'en' ? `index.${locale}.json` : 'index.json'
    try {
      const res = await axios.get(this.fileURL(`/templates/${fileName}`))
      const contentType = res.headers['content-type']
      return contentType?.includes('application/json') ? res.data : []
    } catch (error) {
      // Fallback to default English version if localized version doesn't exist
      if (locale && locale !== 'en') {
        console.warn(
          `Localized templates for '${locale}' not found, falling back to English`
        )
        return this.getCoreWorkflowTemplates()
      }
      console.error('Error loading core workflow templates:', error)
      return []
    }
  }

  /**
   * Gets a list of embedding names
   */
  async getEmbeddings(): Promise<EmbeddingsResponse> {
    const resp = await this.fetchApi('/embeddings', { cache: 'no-store' })
    return await resp.json()
  }

  /**
   * Loads node object definitions for the graph
   * @returns The node definitions
   */
  async getNodeDefs(): Promise<Record<string, ComfyNodeDef>> {
    const resp = await this.fetchApi('/object_info', { cache: 'no-store' })
    return await resp.json()
  }

  /**
   * Queues a prompt to be executed
   * @param {number} number The index at which to queue the prompt, passing -1 will insert the prompt at the front of the queue
   * @param {object} data The prompt data to queue
   * @param {QueuePromptOptions} options Optional execution options
   * @throws {PromptExecutionError} If the prompt fails to execute
   */
  async queuePrompt(
    number: number,
    data: { output: ComfyApiWorkflow; workflow: ComfyWorkflowJSON },
    options?: QueuePromptOptions
  ): Promise<PromptResponse> {
    const { output: prompt, workflow } = data

    const body: QueuePromptRequestBody = {
      client_id: this.clientId ?? '', // TODO: Unify clientId access
      prompt,
      ...(options?.partialExecutionTargets && {
        partial_execution_targets: options.partialExecutionTargets
      }),
      extra_data: {
        auth_token_comfy_org: this.authToken,
        api_key_comfy_org: this.apiKey,
        extra_pnginfo: { workflow }
      }
    }

    if (number === -1) {
      body.front = true
    } else if (number != 0) {
      body.number = number
    }

    const res = await this.fetchApi('/prompt', {
      method: 'POST',
      headers: {
        'Content-Type': 'application/json'
      },
      body: JSON.stringify(body)
    })

    if (res.status !== 200) {
      throw new PromptExecutionError(await res.json())
    }

    return await res.json()
  }

  /**
   * Gets a list of model folder keys (eg ['checkpoints', 'loras', ...])
   * @returns The list of model folder keys
   */
  async getModelFolders(): Promise<ModelFolderInfo[]> {
    const res = await this.fetchApi(`/experiment/models`)
    if (res.status === 404) {
      return []
    }
    const folderBlacklist = ['configs', 'custom_nodes']
    return (await res.json()).filter(
      (folder: ModelFolderInfo) => !folderBlacklist.includes(folder.name)
    )
  }

  /**
   * Gets a list of models in the specified folder
   * @param {string} folder The folder to list models from, such as 'checkpoints'
   * @returns The list of model filenames within the specified folder
   */
  async getModels(folder: string): Promise<ModelFile[]> {
    const res = await this.fetchApi(`/experiment/models/${folder}`)
    if (res.status === 404) {
      return []
    }
    return await res.json()
  }

  /**
   * Gets the metadata for a model
   * @param {string} folder The folder containing the model
   * @param {string} model The model to get metadata for
   * @returns The metadata for the model
   */
  async viewMetadata(folder: string, model: string) {
    const res = await this.fetchApi(
      `/view_metadata/${folder}?filename=${encodeURIComponent(model)}`
    )
    const rawResponse = await res.text()
    if (!rawResponse) {
      return null
    }
    try {
      return JSON.parse(rawResponse)
    } catch (error) {
      console.error(
        'Error viewing metadata',
        res.status,
        res.statusText,
        rawResponse,
        error
      )
      return null
    }
  }

  /**
   * Loads a list of items (queue or history)
   * @param {string} type The type of items to load, queue or history
   * @returns The items of the specified type grouped by their status
   */
  async getItems(type: 'queue' | 'history') {
    if (type === 'queue') {
      return this.getQueue()
    }
    return this.getHistory()
  }

  /**
   * Gets the current state of the queue
   * @returns The currently running and queued items
   */
  async getQueue(): Promise<{
    Running: RunningTaskItem[]
    Pending: PendingTaskItem[]
  }> {
    try {
      const res = await this.fetchApi('/queue')
      const data = await res.json()
      return {
        // Running action uses a different endpoint for cancelling
        Running: data.queue_running.map((prompt: Record<number, any>) => ({
          taskType: 'Running',
          prompt,
          // prompt[1] is the prompt id
          remove: { name: 'Cancel', cb: () => api.interrupt(prompt[1]) }
        })),
        Pending: data.queue_pending.map((prompt: Record<number, any>) => ({
          taskType: 'Pending',
          prompt
        }))
      }
    } catch (error) {
      console.error(error)
      return { Running: [], Pending: [] }
    }
  }

  /**
   * Gets the prompt execution history
   * @returns Prompt history including node outputs
   */
  async getHistory(
    max_items: number = 200
  ): Promise<{ History: HistoryTaskItem[] }> {
    try {
      return await fetchHistory(this.fetchApi.bind(this), max_items)
    } catch (error) {
      console.error(error)
      return { History: [] }
    }
  }

  /**
   * Gets system & device stats
   * @returns System stats such as python version, OS, per device info
   */
  async getSystemStats(): Promise<SystemStats> {
    const res = await this.fetchApi('/system_stats')
    return await res.json()
  }

  /**
   * Sends a POST request to the API
   * @param {*} type The endpoint to post to
   * @param {*} body Optional POST data
   */
  async #postItem(type: string, body: any) {
    try {
      await this.fetchApi('/' + type, {
        method: 'POST',
        headers: {
          'Content-Type': 'application/json'
        },
        body: body ? JSON.stringify(body) : undefined
      })
    } catch (error) {
      console.error(error)
    }
  }

  /**
   * Deletes an item from the specified list
   * @param {string} type The type of item to delete, queue or history
   * @param {number} id The id of the item to delete
   */
  async deleteItem(type: string, id: string) {
    await this.#postItem(type, { delete: [id] })
  }

  /**
   * Clears the specified list
   * @param {string} type The type of list to clear, queue or history
   */
  async clearItems(type: string) {
    await this.#postItem(type, { clear: true })
  }

  /**
   * Interrupts the execution of the running prompt. If runningPromptId is provided,
   * it is included in the payload as a helpful hint to the backend.
   * @param {string | null} [runningPromptId] Optional Running Prompt ID to interrupt
   */
  async interrupt(runningPromptId: string | null) {
    await this.#postItem(
      'interrupt',
      runningPromptId ? { prompt_id: runningPromptId } : undefined
    )
  }

  /**
   * Gets user configuration data and where data should be stored
   */
  async getUserConfig(): Promise<User> {
    return (await this.fetchApi('/users')).json()
  }

  /**
   * Creates a new user
   * @param { string } username
   * @returns The fetch response
   */
  createUser(username: string) {
    return this.fetchApi('/users', {
      method: 'POST',
      headers: {
        'Content-Type': 'application/json'
      },
      body: JSON.stringify({ username })
    })
  }

  /**
   * Gets all setting values for the current user
   * @returns { Promise<string, unknown> } A dictionary of id -> value
   */
  async getSettings(): Promise<Settings> {
    const resp = await this.fetchApi('/settings')

    if (resp.status == 401) {
      throw new UnauthorizedError(resp.statusText)
    }
    return await resp.json()
  }

  /**
   * Gets a setting for the current user
   * @param { string } id The id of the setting to fetch
   * @returns { Promise<unknown> } The setting value
   */
  async getSetting(id: keyof Settings): Promise<Settings[keyof Settings]> {
    return (await this.fetchApi(`/settings/${encodeURIComponent(id)}`)).json()
  }

  /**
   * Stores a dictionary of settings for the current user
   */
  async storeSettings(settings: Settings) {
    return this.fetchApi(`/settings`, {
      method: 'POST',
      body: JSON.stringify(settings)
    })
  }

  /**
   * Stores a setting for the current user
   */
  async storeSetting(id: keyof Settings, value: Settings[keyof Settings]) {
    return this.fetchApi(`/settings/${encodeURIComponent(id)}`, {
      method: 'POST',
      body: JSON.stringify(value)
    })
  }

  /**
   * Gets a user data file for the current user
   */
  async getUserData(file: string, options?: RequestInit) {
    return this.fetchApi(`/userdata/${encodeURIComponent(file)}`, options)
  }

  /**
   * Stores a user data file for the current user
   * @param { string } file The name of the userdata file to save
   * @param { unknown } data The data to save to the file
   * @param { RequestInit & { stringify?: boolean, throwOnError?: boolean } } [options]
   * @returns { Promise<Response> }
   */
  async storeUserData(
    file: string,
    data: any,
    options: RequestInit & {
      overwrite?: boolean
      stringify?: boolean
      throwOnError?: boolean
      full_info?: boolean
    } = {
      overwrite: true,
      stringify: true,
      throwOnError: true,
      full_info: false
    }
  ): Promise<Response> {
    const resp = await this.fetchApi(
      `/userdata/${encodeURIComponent(file)}?overwrite=${options.overwrite}&full_info=${options.full_info}`,
      {
        method: 'POST',
        body: options?.stringify ? JSON.stringify(data) : data,
        ...options
      }
    )
    if (resp.status !== 200 && options.throwOnError !== false) {
      throw new Error(
        `Error storing user data file '${file}': ${resp.status} ${(await resp).statusText}`
      )
    }

    return resp
  }

  /**
   * Deletes a user data file for the current user
   * @param { string } file The name of the userdata file to delete
   */
  async deleteUserData(file: string) {
    const resp = await this.fetchApi(`/userdata/${encodeURIComponent(file)}`, {
      method: 'DELETE'
    })
    return resp
  }

  /**
   * Move a user data file for the current user
   * @param { string } source The userdata file to move
   * @param { string } dest The destination for the file
   */
  async moveUserData(
    source: string,
    dest: string,
    options = { overwrite: false }
  ) {
    const resp = await this.fetchApi(
      `/userdata/${encodeURIComponent(source)}/move/${encodeURIComponent(dest)}?overwrite=${options?.overwrite}`,
      {
        method: 'POST'
      }
    )
    return resp
  }

  async listUserDataFullInfo(dir: string): Promise<UserDataFullInfo[]> {
    const resp = await this.fetchApi(
      `/userdata?dir=${encodeURIComponent(dir)}&recurse=true&split=false&full_info=true`
    )
    if (resp.status === 404) return []
    if (resp.status !== 200) {
      throw new Error(
        `Error getting user data list '${dir}': ${resp.status} ${resp.statusText}`
      )
    }
    return resp.json()
  }

  async getGlobalSubgraphData(id: string): Promise<string> {
    const resp = await api.fetchApi('/global_subgraphs/' + id)
    if (resp.status !== 200) return ''
    const subgraph: GlobalSubgraphData = await resp.json()
    return subgraph?.data ?? ''
  }
  async getGlobalSubgraphs(): Promise<Record<string, GlobalSubgraphData>> {
    const resp = await api.fetchApi('/global_subgraphs')
    if (resp.status !== 200) return {}
    const subgraphs: Record<string, GlobalSubgraphData> = await resp.json()
    for (const [k, v] of Object.entries(subgraphs)) {
      if (!v.data) v.data = this.getGlobalSubgraphData(k)
    }
    return subgraphs
  }

  async getLogs(): Promise<string> {
    const url = isCloud ? this.apiURL('/logs') : this.internalURL('/logs')
    return (await axios.get(url)).data
  }

  async getRawLogs(): Promise<LogsRawResponse> {
    const url = isCloud
      ? this.apiURL('/logs/raw')
      : this.internalURL('/logs/raw')
    return (await axios.get(url)).data
  }

  async subscribeLogs(enabled: boolean): Promise<void> {
    const url = isCloud
      ? this.apiURL('/logs/subscribe')
      : this.internalURL('/logs/subscribe')
    return await axios.patch(url, {
      enabled,
      clientId: this.clientId
    })
  }

  async getFolderPaths(): Promise<Record<string, string[]>> {
    const response = await axios
      .get(this.internalURL('/folder_paths'))
      .catch(() => null)
    if (!response) {
      return {} // Fallback: no filesystem paths known when API unavailable
    }
    return response.data
  }

  /* Frees memory by unloading models and optionally freeing execution cache
   * @param {Object} options - The options object
   * @param {boolean} options.freeExecutionCache - If true, also frees execution cache
   */
  async freeMemory(options: { freeExecutionCache: boolean }) {
    try {
      let mode = ''
      if (options.freeExecutionCache) {
        mode = '{"unload_models": true, "free_memory": true}'
      } else {
        mode = '{"unload_models": true}'
      }

      const res = await this.fetchApi(`/free`, {
        method: 'POST',
        headers: { 'Content-Type': 'application/json' },
        body: mode
      })

      if (res.status === 200) {
        if (options.freeExecutionCache) {
          useToastStore().add({
            severity: 'success',
            summary: 'Models and Execution Cache have been cleared.',
            life: 3000
          })
        } else {
          useToastStore().add({
            severity: 'success',
            summary: 'Models have been unloaded.',
            life: 3000
          })
        }
      } else {
        useToastStore().add({
          severity: 'error',
          summary:
            'Unloading of models failed. Installed ComfyUI may be an outdated version.',
          life: 5000
        })
      }
    } catch (error) {
      useToastStore().add({
        severity: 'error',
        summary: 'An error occurred while trying to unload models.',
        life: 5000
      })
    }
  }

  /**
   * Gets the custom nodes i18n data from the server.
   *
   * @returns The custom nodes i18n data
   */
  async getCustomNodesI18n(): Promise<Record<string, any>> {
    return (await axios.get(this.apiURL('/i18n'))).data
  }

  /**
   * Checks if the server supports a specific feature.
   * @param featureName The name of the feature to check (supports dot notation for nested values)
   * @returns true if the feature is supported, false otherwise
   */
  serverSupportsFeature(featureName: string): boolean {
    return get(this.serverFeatureFlags, featureName) === true
  }

  /**
   * Gets a server feature flag value.
   * @param featureName The name of the feature to get (supports dot notation for nested values)
   * @param defaultValue The default value if the feature is not found
   * @returns The feature value or default
   */
  getServerFeature<T = unknown>(featureName: string, defaultValue?: T): T {
    return get(this.serverFeatureFlags, featureName, defaultValue) as T
  }

  /**
   * Gets all server feature flags.
   * @returns Copy of all server feature flags
   */
  getServerFeatures(): Record<string, unknown> {
    return { ...this.serverFeatureFlags }
  }
}

export const api = new ComfyApi()<|MERGE_RESOLUTION|>--- conflicted
+++ resolved
@@ -328,20 +328,9 @@
     super()
     this.user = ''
     this.api_host = location.host
-<<<<<<< HEAD
-    const pathname = location.pathname
-    const isCloudSpaRoute = isCloud && pathname.startsWith('/cloud/')
-    if (isCloudSpaRoute) {
-      this.api_base = ''
-    } else {
-      this.api_base = pathname.split('/').slice(0, -1).join('/')
-    }
-    console.log('Running on', this.api_host)
-=======
     this.api_base = isCloud
       ? ''
       : location.pathname.split('/').slice(0, -1).join('/')
->>>>>>> 693fbbd3
     this.initialClientId = sessionStorage.getItem('clientId')
   }
 
