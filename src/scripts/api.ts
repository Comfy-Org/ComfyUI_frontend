--- conflicted
+++ resolved
@@ -204,12 +204,12 @@
 /** Keys (names) of API events that pass a {@link CustomEvent} `detail` object. */
 type ComplexApiEvents = keyof NeverNever<ApiEventTypes>
 
-<<<<<<< HEAD
 export type GlobalSubgraphData = {
   name: string
   info: { node_pack: string }
   data: string | Promise<string>
-=======
+}
+
 function addHeaderEntry(headers: HeadersInit, key: string, value: string) {
   if (Array.isArray(headers)) {
     headers.push([key, value])
@@ -218,7 +218,6 @@
   } else {
     headers[key] = value
   }
->>>>>>> 8ed9be20
 }
 
 /** EventTarget typing has no generic capability. */
