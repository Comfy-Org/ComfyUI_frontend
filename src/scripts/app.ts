--- conflicted
+++ resolved
@@ -5,20 +5,11 @@
   LGraphNode,
   LiteGraph
 } from '@comfyorg/litegraph'
-<<<<<<< HEAD
-import type { IWidget, Rect, Vector2 } from '@comfyorg/litegraph'
-=======
 import type { Vector2 } from '@comfyorg/litegraph'
 import type { IBaseWidget } from '@comfyorg/litegraph/dist/types/widgets'
->>>>>>> 0c4339f6
 import _ from 'lodash'
 import type { ToastMessageOptions } from 'primevue/toast'
 import { reactive } from 'vue'
-
-<<<<<<< HEAD
-import { st } from '@/i18n'
-import type { ResultItem } from '@/schemas/apiSchema'
-=======
 import { useCanvasPositionConversion } from '@/composables/element/useCanvasPositionConversion'
 import { useWorkflowValidation } from '@/composables/useWorkflowValidation'
 import { st, t } from '@/i18n'
@@ -27,7 +18,6 @@
   NodeError,
   ResultItem
 } from '@/schemas/apiSchema'
->>>>>>> 0c4339f6
 import {
   ComfyApiWorkflow,
   type ComfyWorkflowJSON,
@@ -113,11 +103,7 @@
 }
 
 type Clipspace = {
-<<<<<<< HEAD
-  widgets?: Pick<IWidget, 'type' | 'name' | 'value'>[] | null
-=======
   widgets?: Pick<IBaseWidget, 'type' | 'name' | 'value'>[] | null
->>>>>>> 0c4339f6
   imgs?: HTMLImageElement[] | null
   original_imgs?: HTMLImageElement[] | null
   images?: any[] | null
@@ -469,31 +455,14 @@
             // @ts-expect-error fixme ts strict error
             const prop = Object.values(node.widgets).find(
               (obj) => obj.type === type && obj.name === name
-<<<<<<< HEAD
-            );
-            if (prop && prop.type != 'button') {
-              if (
-                // @ts-expect-error Custom widget type
-=======
             )
             if (prop && prop.type != 'button') {
               if (
->>>>>>> 0c4339f6
                 prop.type != 'image' &&
                 typeof prop.value == 'string' &&
                 // @ts-expect-error Custom widget value
                 value.filename
               ) {
-<<<<<<< HEAD
-                const resultItem = value as ResultItem;
-                prop.value =
-                  (resultItem.subfolder ? resultItem.subfolder + '/' : '') +
-                  resultItem.filename +
-                  (resultItem.type ? ` [${resultItem.type}]` : '');
-              } else {
-                prop.value = value;
-                prop.callback?.(value);
-=======
                 const resultItem = value as ResultItem
                 prop.value =
                   (resultItem.subfolder ? resultItem.subfolder + '/' : '') +
@@ -502,7 +471,6 @@
               } else {
                 prop.value = value
                 prop.callback?.(value)
->>>>>>> 0c4339f6
               }
             }
           });
@@ -1229,15 +1197,8 @@
           ) {
             if (widget.name == 'control_after_generate') {
               if (widget.value === true) {
-<<<<<<< HEAD
-                // @ts-expect-error string is not assignable to boolean
                 widget.value = 'randomize'
               } else if (widget.value === false) {
-                // @ts-expect-error string is not assignable to boolean
-=======
-                widget.value = 'randomize'
-              } else if (widget.value === false) {
->>>>>>> 0c4339f6
                 widget.value = 'fixed'
               }
             }
