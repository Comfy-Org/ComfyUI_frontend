--- conflicted
+++ resolved
@@ -1356,17 +1356,9 @@
         for (let i = 0; i < batchCount; i++) {
           // Allow widgets to run callbacks before a prompt has been queued
           // e.g. random seed before every gen
-<<<<<<< HEAD
-          executeWidgetsCallback(this.graph.nodes, 'beforeQueued')
-          for (const subgraph of this.graph.subgraphs.values()) {
-            executeWidgetsCallback(subgraph.nodes, 'beforeQueued')
-          }
-          executeNumberControls('before')
-=======
           forEachNode(this.rootGraph, (node) => {
             for (const widget of node.widgets ?? []) widget.beforeQueued?.()
           })
->>>>>>> 7613e70f
 
           const p = await this.graphToPrompt(this.rootGraph)
           const queuedNodes = collectAllNodes(this.rootGraph)
@@ -1410,21 +1402,7 @@
 
           // Allow widgets to run callbacks after a prompt has been queued
           // e.g. random seed after every gen
-<<<<<<< HEAD
-          executeWidgetsCallback(
-            p.workflow.nodes
-              .map((n) => this.graph.getNodeById(n.id))
-              .filter((n) => !!n),
-            'afterQueued'
-          )
-          for (const subgraph of this.graph.subgraphs.values()) {
-            executeWidgetsCallback(subgraph.nodes, 'afterQueued')
-          }
-          executeNumberControls('after')
-
-=======
           executeWidgetsCallback(queuedNodes, 'afterQueued')
->>>>>>> 7613e70f
           this.canvas.draw(true, true)
           await this.ui.queue.update()
         }
