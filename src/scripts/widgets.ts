// @ts-strict-ignore
import type { LGraphNode } from '@comfyorg/litegraph'
import type { IWidget } from '@comfyorg/litegraph'
import type {
  IComboWidget,
  IStringWidget
} from '@comfyorg/litegraph/dist/types/widgets'
import { Editor as TiptapEditor } from '@tiptap/core'
import TiptapLink from '@tiptap/extension-link'
import TiptapTable from '@tiptap/extension-table'
import TiptapTableCell from '@tiptap/extension-table-cell'
import TiptapTableHeader from '@tiptap/extension-table-header'
import TiptapTableRow from '@tiptap/extension-table-row'
import TiptapStarterKit from '@tiptap/starter-kit'
import { Markdown as TiptapMarkdown } from 'tiptap-markdown'

<<<<<<< HEAD
import { useRemoteWidget } from '@/composables/useRemoteWidget'
=======
import { useFloatWidget } from '@/composables/widgets/useFloatWidget'
import { useIntWidget } from '@/composables/widgets/useIntWidget'
import { useRemoteWidget } from '@/composables/widgets/useRemoteWidget'
import { useStringWidget } from '@/composables/widgets/useStringWidget'
>>>>>>> 0c2879b6
import { useSettingStore } from '@/stores/settingStore'
import { useToastStore } from '@/stores/toastStore'
import { useWidgetStore } from '@/stores/widgetStore'
import { InputSpec } from '@/types/apiTypes'

import { api } from './api'
import type { ComfyApp } from './app'
import './domWidget'

export type ComfyWidgetConstructor = (
  node: LGraphNode,
  inputName: string,
  inputData: InputSpec,
  app?: ComfyApp,
  widgetName?: string
) => { widget: IWidget; minWidth?: number; minHeight?: number }

function controlValueRunBefore() {
  return useSettingStore().get('Comfy.WidgetControlMode') === 'before'
}

export function updateControlWidgetLabel(widget) {
  let replacement = 'after'
  let find = 'before'
  if (controlValueRunBefore()) {
    ;[find, replacement] = [replacement, find]
  }
  widget.label = (widget.label ?? widget.name).replace(find, replacement)
}

export const IS_CONTROL_WIDGET = Symbol()
const HAS_EXECUTED = Symbol()

function getNumberDefaults(
  inputData: InputSpec,
  defaultStep,
  precision,
  enable_rounding
) {
  let defaultVal = inputData[1]['default']
  let { min, max, step, round } = inputData[1]

  if (defaultVal == undefined) defaultVal = 0
  if (min == undefined) min = 0
  if (max == undefined) max = 2048
  if (step == undefined) step = defaultStep
  // precision is the number of decimal places to show.
  // by default, display the the smallest number of decimal places such that changes of size step are visible.
  if (precision == undefined) {
    precision = Math.max(-Math.floor(Math.log10(step)), 0)
  }

  if (enable_rounding && (round == undefined || round === true)) {
    // by default, round the value to those decimal places shown.
    round = Math.round(1000000 * Math.pow(0.1, precision)) / 1000000
  }

  return {
    val: defaultVal,
    config: { min, max, step: 10.0 * step, round, precision }
  }
}

export function addValueControlWidget(
  node,
  targetWidget,
  defaultValue = 'randomize',
  values,
  widgetName,
  inputData: InputSpec
) {
  let name = inputData[1]?.control_after_generate
  if (typeof name !== 'string') {
    name = widgetName
  }
  const widgets = addValueControlWidgets(
    node,
    targetWidget,
    defaultValue,
    {
      addFilterList: false,
      controlAfterGenerateName: name
    },
    inputData
  )
  return widgets[0]
}

export function addValueControlWidgets(
  node,
  targetWidget,
  defaultValue = 'randomize',
  options,
  inputData: InputSpec
) {
  if (!defaultValue) defaultValue = 'randomize'
  if (!options) options = {}

  const getName = (defaultName, optionName) => {
    let name = defaultName
    if (options[optionName]) {
      name = options[optionName]
    } else if (typeof inputData?.[1]?.[defaultName] === 'string') {
      name = inputData?.[1]?.[defaultName]
    } else if (inputData?.[1]?.control_prefix) {
      name = inputData?.[1]?.control_prefix + ' ' + name
    }
    return name
  }

  const widgets = []
  const valueControl = node.addWidget(
    'combo',
    getName('control_after_generate', 'controlAfterGenerateName'),
    defaultValue,
    function () {},
    {
      values: ['fixed', 'increment', 'decrement', 'randomize'],
      serialize: false // Don't include this in prompt.
    }
  )
  valueControl.tooltip =
    'Allows the linked widget to be changed automatically, for example randomizing the noise seed.'
  valueControl[IS_CONTROL_WIDGET] = true
  updateControlWidgetLabel(valueControl)
  widgets.push(valueControl)

  const isCombo = targetWidget.type === 'combo'
  let comboFilter
  if (isCombo) {
    valueControl.options.values.push('increment-wrap')
  }
  if (isCombo && options.addFilterList !== false) {
    comboFilter = node.addWidget(
      'string',
      getName('control_filter_list', 'controlFilterListName'),
      '',
      function () {},
      {
        serialize: false // Don't include this in prompt.
      }
    )
    updateControlWidgetLabel(comboFilter)
    comboFilter.tooltip =
      "Allows for filtering the list of values when changing the value via the control generate mode. Allows for RegEx matches in the format /abc/ to only filter to values containing 'abc'."

    widgets.push(comboFilter)
  }

  const applyWidgetControl = () => {
    var v = valueControl.value

    if (isCombo && v !== 'fixed') {
      let values = targetWidget.options.values
      const filter = comboFilter?.value
      if (filter) {
        let check
        if (filter.startsWith('/') && filter.endsWith('/')) {
          try {
            const regex = new RegExp(filter.substring(1, filter.length - 1))
            check = (item) => regex.test(item)
          } catch (error) {
            console.error(
              'Error constructing RegExp filter for node ' + node.id,
              filter,
              error
            )
          }
        }
        if (!check) {
          const lower = filter.toLocaleLowerCase()
          check = (item) => item.toLocaleLowerCase().includes(lower)
        }
        values = values.filter((item) => check(item))
        if (!values.length && targetWidget.options.values.length) {
          console.warn(
            'Filter for node ' + node.id + ' has filtered out all items',
            filter
          )
        }
      }
      let current_index = values.indexOf(targetWidget.value)
      let current_length = values.length

      switch (v) {
        case 'increment':
          current_index += 1
          break
        case 'increment-wrap':
          current_index += 1
          if (current_index >= current_length) {
            current_index = 0
          }
          break
        case 'decrement':
          current_index -= 1
          break
        case 'randomize':
          current_index = Math.floor(Math.random() * current_length)
          break
        default:
          break
      }
      current_index = Math.max(0, current_index)
      current_index = Math.min(current_length - 1, current_index)
      if (current_index >= 0) {
        let value = values[current_index]
        targetWidget.value = value
        targetWidget.callback(value)
      }
    } else {
      //number
      let min = targetWidget.options.min
      let max = targetWidget.options.max
      // limit to something that javascript can handle
      max = Math.min(1125899906842624, max)
      min = Math.max(-1125899906842624, min)
      let range = (max - min) / (targetWidget.options.step / 10)

      //adjust values based on valueControl Behaviour
      switch (v) {
        case 'fixed':
          break
        case 'increment':
          targetWidget.value += targetWidget.options.step / 10
          break
        case 'decrement':
          targetWidget.value -= targetWidget.options.step / 10
          break
        case 'randomize':
          targetWidget.value =
            Math.floor(Math.random() * range) *
              (targetWidget.options.step / 10) +
            min
          break
        default:
          break
      }
      /*check if values are over or under their respective
       * ranges and set them to min or max.*/
      if (targetWidget.value < min) targetWidget.value = min

      if (targetWidget.value > max) targetWidget.value = max
      targetWidget.callback(targetWidget.value)
    }
  }

  valueControl.beforeQueued = () => {
    if (controlValueRunBefore()) {
      // Don't run on first execution
      if (valueControl[HAS_EXECUTED]) {
        applyWidgetControl()
      }
    }
    valueControl[HAS_EXECUTED] = true
  }

  valueControl.afterQueued = () => {
    if (!controlValueRunBefore()) {
      applyWidgetControl()
    }
  }

  return widgets
}

function seedWidget(node, inputName, inputData: InputSpec, app, widgetName) {
  const seed = createIntWidget(node, inputName, inputData, app, true)
  const seedControl = addValueControlWidget(
    node,
    seed.widget,
    'randomize',
    undefined,
    widgetName,
    inputData
  )

  seed.widget.linkedWidgets = [seedControl]
  return seed
}

function createIntWidget(
  node,
  inputName,
  inputData: InputSpec,
  app,
  isSeedInput: boolean = false
) {
  const control = inputData[1]?.control_after_generate
  if (!isSeedInput && control) {
    return seedWidget(
      node,
      inputName,
      inputData,
      app,
      typeof control === 'string' ? control : undefined
    )
  }

  let widgetType = isSlider(inputData[1]['display'], app)
  const { val, config } = getNumberDefaults(inputData, 1, 0, true)
  Object.assign(config, { precision: 0 })
  return {
    widget: node.addWidget(
      widgetType,
      inputName,
      val,
      function (v) {
        const s = this.options.step / 10
        let sh = this.options.min % s
        if (isNaN(sh)) {
          sh = 0
        }
        this.value = Math.round((v - sh) / s) * s + sh
      },
      config
    )
  }
}

function addMarkdownWidget(node, name: string, opts, app: ComfyApp) {
  TiptapMarkdown.configure({
    html: false,
    breaks: true,
    transformPastedText: true
  })
  const editor = new TiptapEditor({
    extensions: [
      TiptapStarterKit,
      TiptapMarkdown,
      TiptapLink,
      TiptapTable,
      TiptapTableCell,
      TiptapTableHeader,
      TiptapTableRow
    ],
    content: opts.defaultVal,
    editable: false
  })

  const inputEl = editor.options.element
  inputEl.classList.add('comfy-markdown')
  const textarea = document.createElement('textarea')
  inputEl.append(textarea)

  const widget = node.addDOMWidget(name, 'MARKDOWN', inputEl, {
    getValue() {
      return textarea.value
    },
    setValue(v) {
      textarea.value = v
      editor.commands.setContent(v)
    }
  })
  widget.inputEl = inputEl

  editor.options.element.addEventListener(
    'pointerdown',
    (event: PointerEvent) => {
      if (event.button !== 0) {
        app.canvas.processMouseDown(event)
        return
      }
      if (event.target instanceof HTMLAnchorElement) {
        return
      }
      inputEl.classList.add('editing')
      setTimeout(() => {
        textarea.focus()
      }, 0)
    }
  )

  textarea.addEventListener('blur', () => {
    inputEl.classList.remove('editing')
  })

  textarea.addEventListener('change', () => {
    editor.commands.setContent(textarea.value)
    widget.callback?.(widget.value)
  })

  inputEl.addEventListener('keydown', (event: KeyboardEvent) => {
    event.stopPropagation()
  })

  inputEl.addEventListener('pointerdown', (event: PointerEvent) => {
    if (event.button === 1) {
      app.canvas.processMouseDown(event)
    }
  })

  inputEl.addEventListener('pointermove', (event: PointerEvent) => {
    if ((event.buttons & 4) === 4) {
      app.canvas.processMouseMove(event)
    }
  })

  inputEl.addEventListener('pointerup', (event: PointerEvent) => {
    if (event.button === 1) {
      app.canvas.processMouseUp(event)
    }
  })

  return { minWidth: 400, minHeight: 200, widget }
}

function isSlider(display, app) {
  if (app.ui.settings.getSettingValue('Comfy.DisableSliders')) {
    return 'number'
  }

  return display === 'slider' ? 'slider' : 'number'
}

export const ComfyWidgets: Record<string, ComfyWidgetConstructor> = {
  'INT:seed': seedWidget,
  'INT:noise_seed': seedWidget,
  FLOAT: useFloatWidget(),
  INT: useIntWidget(),
  BOOLEAN(node, inputName, inputData) {
    let defaultVal = false
    let options = {}
    if (inputData[1]) {
      if (inputData[1].default) defaultVal = inputData[1].default
      if (inputData[1].label_on) options['on'] = inputData[1].label_on
      if (inputData[1].label_off) options['off'] = inputData[1].label_off
    }
    return {
      widget: node.addWidget('toggle', inputName, defaultVal, () => {}, options)
    }
  },
  STRING: useStringWidget(),
  MARKDOWN(node, inputName, inputData: InputSpec, app) {
    const defaultVal = inputData[1].default || ''

    let res
    res = addMarkdownWidget(
      node,
      inputName,
      { defaultVal, ...inputData[1] },
      app
    )
    return res
  },
  COMBO(node, inputName, inputData: InputSpec) {
    const widgetStore = useWidgetStore()
    const { remote, options } = inputData[1]
    const defaultValue = widgetStore.getDefaultValue(inputData)

    const res = {
      widget: node.addWidget('combo', inputName, defaultValue, () => {}, {
        values: options ?? inputData[0]
      }) as IComboWidget
    }

    if (remote) {
      const remoteWidget = useRemoteWidget({
        inputData,
        defaultValue,
        node,
        widget: res.widget
      })
      if (remote.refresh_button) remoteWidget.addRefreshButton()

      const origOptions = res.widget.options
      res.widget.options = new Proxy(
        origOptions as Record<string | symbol, any>,
        {
          get(target, prop: string | symbol) {
            if (prop !== 'values') return target[prop]
            return remoteWidget.getValue()
          }
        }
      )
    }

    if (inputData[1]?.control_after_generate) {
      // TODO make combo handle a widget node type?
      res.widget.linkedWidgets = addValueControlWidgets(
        node,
        res.widget,
        undefined,
        undefined,
        inputData
      )
    }
    return res
  },
  IMAGEUPLOAD(node: LGraphNode, inputName: string, inputData: InputSpec, app) {
    // TODO make image upload handle a custom node type?
    const imageWidget = node.widgets.find(
      (w) => w.name === (inputData[1]?.widget ?? 'image')
    ) as IStringWidget
    let uploadWidget

    function showImage(name) {
      const img = new Image()
      img.onload = () => {
        node.imgs = [img]
        app.graph.setDirtyCanvas(true)
      }
      let folder_separator = name.lastIndexOf('/')
      let subfolder = ''
      if (folder_separator > -1) {
        subfolder = name.substring(0, folder_separator)
        name = name.substring(folder_separator + 1)
      }
      img.src = api.apiURL(
        `/view?filename=${encodeURIComponent(name)}&type=input&subfolder=${subfolder}${app.getPreviewFormatParam()}${app.getRandParam()}`
      )
      node.setSizeForImage?.()
    }

    var default_value = imageWidget.value
    Object.defineProperty(imageWidget, 'value', {
      set: function (value) {
        this._real_value = value
      },

      get: function () {
        if (!this._real_value) {
          return default_value
        }

        let value = this._real_value
        if (value.filename) {
          let real_value = value
          value = ''
          if (real_value.subfolder) {
            value = real_value.subfolder + '/'
          }

          value += real_value.filename

          if (real_value.type && real_value.type !== 'input')
            value += ` [${real_value.type}]`
        }
        return value
      }
    })

    // Add our own callback to the combo widget to render an image when it changes
    // TODO: Explain this?
    // @ts-expect-error
    const cb = node.callback
    imageWidget.callback = function () {
      showImage(imageWidget.value)
      if (cb) {
        return cb.apply(this, arguments)
      }
    }

    // On load if we have a value then render the image
    // The value isnt set immediately so we need to wait a moment
    // No change callbacks seem to be fired on initial setting of the value
    requestAnimationFrame(() => {
      if (imageWidget.value) {
        showImage(imageWidget.value)
      }
    })

    async function uploadFile(file, updateNode, pasted = false) {
      try {
        // Wrap file in formdata so it includes filename
        const body = new FormData()
        body.append('image', file)
        if (pasted) body.append('subfolder', 'pasted')
        const resp = await api.fetchApi('/upload/image', {
          method: 'POST',
          body
        })

        if (resp.status === 200) {
          const data = await resp.json()
          // Add the file to the dropdown list and update the widget value
          let path = data.name
          if (data.subfolder) path = data.subfolder + '/' + path

          if (!imageWidget.options.values.includes(path)) {
            imageWidget.options.values.push(path)
          }

          if (updateNode) {
            showImage(path)
            imageWidget.value = path
          }
        } else {
          useToastStore().addAlert(resp.status + ' - ' + resp.statusText)
        }
      } catch (error) {
        useToastStore().addAlert(error)
      }
    }

    const fileInput = document.createElement('input')
    Object.assign(fileInput, {
      type: 'file',
      accept: 'image/jpeg,image/png,image/webp',
      style: 'display: none',
      onchange: async () => {
        if (fileInput.files.length) {
          await uploadFile(fileInput.files[0], true)
        }
      }
    })
    document.body.append(fileInput)

    // Create the button widget for selecting the files
    uploadWidget = node.addWidget('button', inputName, 'image', () => {
      fileInput.click()
    })
    uploadWidget.label = 'choose file to upload'
    uploadWidget.serialize = false

    // Add handler to check if an image is being dragged over our node
    node.onDragOver = function (e: DragEvent) {
      if (e.dataTransfer && e.dataTransfer.items) {
        const image = [...e.dataTransfer.items].find((f) => f.kind === 'file')
        return !!image
      }

      return false
    }

    // On drop upload files
    node.onDragDrop = function (e: DragEvent) {
      console.log('onDragDrop called')
      let handled = false
      for (const file of e.dataTransfer.files) {
        if (file.type.startsWith('image/')) {
          uploadFile(file, !handled) // Dont await these, any order is fine, only update on first one
          handled = true
        }
      }

      return handled
    }

    node.pasteFile = function (file: File) {
      if (file.type.startsWith('image/')) {
        const is_pasted =
          file.name === 'image.png' && file.lastModified - Date.now() < 2000
        uploadFile(file, true, is_pasted)
        return true
      }
      return false
    }

    return { widget: uploadWidget }
  }
}<|MERGE_RESOLUTION|>--- conflicted
+++ resolved
@@ -14,14 +14,11 @@
 import TiptapStarterKit from '@tiptap/starter-kit'
 import { Markdown as TiptapMarkdown } from 'tiptap-markdown'
 
-<<<<<<< HEAD
-import { useRemoteWidget } from '@/composables/useRemoteWidget'
-=======
+
 import { useFloatWidget } from '@/composables/widgets/useFloatWidget'
 import { useIntWidget } from '@/composables/widgets/useIntWidget'
 import { useRemoteWidget } from '@/composables/widgets/useRemoteWidget'
 import { useStringWidget } from '@/composables/widgets/useStringWidget'
->>>>>>> 0c2879b6
 import { useSettingStore } from '@/stores/settingStore'
 import { useToastStore } from '@/stores/toastStore'
 import { useWidgetStore } from '@/stores/widgetStore'
