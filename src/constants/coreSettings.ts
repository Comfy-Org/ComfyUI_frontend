import { LinkMarkerShape } from '@comfyorg/litegraph'
import { LiteGraph } from '@comfyorg/litegraph'

import type { ColorPalettes } from '@/schemas/colorPaletteSchema'
import type { Keybinding } from '@/schemas/keyBindingSchema'
import { NodeBadgeMode } from '@/types/nodeSource'
import { LinkReleaseTriggerAction } from '@/types/searchBoxTypes'
import type { SettingParams } from '@/types/settingTypes'

export const CORE_SETTINGS: SettingParams[] = [
  {
    id: 'Comfy.Validation.Workflows',
    name: 'Validate workflows',
    type: 'boolean',
    defaultValue: true
  },
  {
    id: 'Comfy.NodeSearchBoxImpl',
    category: ['Comfy', 'Node Search Box', 'Implementation'],
    experimental: true,
    name: 'Node search box implementation',
    type: 'combo',
    options: ['default', 'litegraph (legacy)'],
    defaultValue: 'default'
  },
  {
    id: 'Comfy.LinkRelease.Action',
    category: ['LiteGraph', 'LinkRelease', 'Action'],
    name: 'Action on link release (No modifier)',
    type: 'combo',
    options: Object.values(LinkReleaseTriggerAction),
    defaultValue: LinkReleaseTriggerAction.CONTEXT_MENU
  },
  {
    id: 'Comfy.LinkRelease.ActionShift',
    category: ['LiteGraph', 'LinkRelease', 'ActionShift'],
    name: 'Action on link release (Shift)',
    type: 'combo',
    options: Object.values(LinkReleaseTriggerAction),
    defaultValue: LinkReleaseTriggerAction.SEARCH_BOX
  },
  {
    id: 'Comfy.NodeSearchBoxImpl.NodePreview',
    category: ['Comfy', 'Node Search Box', 'NodePreview'],
    name: 'Node preview',
    tooltip: 'Only applies to the default implementation',
    type: 'boolean',
    defaultValue: true
  },
  {
    id: 'Comfy.NodeSearchBoxImpl.ShowCategory',
    category: ['Comfy', 'Node Search Box', 'ShowCategory'],
    name: 'Show node category in search results',
    tooltip: 'Only applies to the default implementation',
    type: 'boolean',
    defaultValue: true
  },
  {
    id: 'Comfy.NodeSearchBoxImpl.ShowIdName',
    category: ['Comfy', 'Node Search Box', 'ShowIdName'],
    name: 'Show node id name in search results',
    tooltip: 'Only applies to the default implementation',
    type: 'boolean',
    defaultValue: false
  },
  {
    id: 'Comfy.NodeSearchBoxImpl.ShowNodeFrequency',
    category: ['Comfy', 'Node Search Box', 'ShowNodeFrequency'],
    name: 'Show node frequency in search results',
    tooltip: 'Only applies to the default implementation',
    type: 'boolean',
    defaultValue: false
  },
  {
    id: 'Comfy.Sidebar.Location',
    category: ['Appearance', 'Sidebar', 'Location'],
    name: 'Sidebar location',
    type: 'combo',
    options: ['left', 'right'],
    defaultValue: 'left'
  },
  {
    id: 'Comfy.Sidebar.Size',
    category: ['Appearance', 'Sidebar', 'Size'],
    name: 'Sidebar size',
    type: 'combo',
    options: ['normal', 'small'],
    // Default to small if the window is less than 1536px(2xl) wide.
    defaultValue: () => (window.innerWidth < 1536 ? 'small' : 'normal')
  },
  {
    id: 'Comfy.Sidebar.UnifiedWidth',
    category: ['Appearance', 'Sidebar', 'UnifiedWidth'],
    name: 'Unified sidebar width',
    type: 'boolean',
    defaultValue: true,
    versionAdded: '1.18.1'
  },
  {
    id: 'Comfy.TextareaWidget.FontSize',
    category: ['Appearance', 'Node Widget', 'TextareaWidget', 'FontSize'],
    name: 'Textarea widget font size',
    type: 'slider',
    defaultValue: 10,
    attrs: {
      min: 8,
      max: 24
    }
  },
  {
    id: 'Comfy.TextareaWidget.Spellcheck',
    category: ['Comfy', 'Node Widget', 'TextareaWidget', 'Spellcheck'],
    name: 'Textarea widget spellcheck',
    type: 'boolean',
    defaultValue: false
  },
  {
    id: 'Comfy.Workflow.SortNodeIdOnSave',
    name: 'Sort node IDs when saving workflow',
    type: 'boolean',
    defaultValue: false
  },
  {
    id: 'Comfy.Graph.CanvasInfo',
    category: ['LiteGraph', 'Canvas', 'CanvasInfo'],
    name: 'Show canvas info on bottom left corner (fps, etc.)',
    type: 'boolean',
    defaultValue: true
  },
  {
    id: 'Comfy.Node.ShowDeprecated',
    name: 'Show deprecated nodes in search',
    tooltip:
      'Deprecated nodes are hidden by default in the UI, but remain functional in existing workflows that use them.',
    type: 'boolean',
    defaultValue: false
  },
  {
    id: 'Comfy.Node.ShowExperimental',
    name: 'Show experimental nodes in search',
    tooltip:
      'Experimental nodes are marked as such in the UI and may be subject to significant changes or removal in future versions. Use with caution in production workflows',
    type: 'boolean',
    defaultValue: true
  },
  {
    id: 'Comfy.Node.Opacity',
    category: ['Appearance', 'Node', 'Opacity'],
    name: 'Node opacity',
    type: 'slider',
    defaultValue: 1,
    attrs: {
      min: 0.01,
      max: 1,
      step: 0.01
    }
  },
  {
    id: 'Comfy.Workflow.ShowMissingNodesWarning',
    name: 'Show missing nodes warning',
    type: 'boolean',
    defaultValue: true
  },
  {
    id: 'Comfy.Workflow.ShowMissingModelsWarning',
    name: 'Show missing models warning',
    type: 'boolean',
    defaultValue: true,
    experimental: true
  },
  {
    id: 'Comfy.Graph.ZoomSpeed',
    category: ['LiteGraph', 'Canvas', 'ZoomSpeed'],
    name: 'Canvas zoom speed',
    type: 'slider',
    defaultValue: 1.1,
    attrs: {
      min: 1.01,
      max: 2.5,
      step: 0.01
    }
  },
  // Bookmarks are stored in the settings store.
  // Bookmarks are in format of category/display_name. e.g. "conditioning/CLIPTextEncode"
  {
    id: 'Comfy.NodeLibrary.Bookmarks',
    name: 'Node library bookmarks with display name (deprecated)',
    type: 'hidden',
    defaultValue: [],
    deprecated: true
  },
  {
    id: 'Comfy.NodeLibrary.Bookmarks.V2',
    name: 'Node library bookmarks v2 with unique name',
    type: 'hidden',
    defaultValue: []
  },
  // Stores mapping from bookmark folder name to its customization.
  {
    id: 'Comfy.NodeLibrary.BookmarksCustomization',
    name: 'Node library bookmarks customization',
    type: 'hidden',
    defaultValue: {}
  },
  // Hidden setting used by the queue for how to fit images
  {
    id: 'Comfy.Queue.ImageFit',
    name: 'Queue image fit',
    type: 'hidden',
    defaultValue: 'cover'
  },
  {
    id: 'Comfy.GroupSelectedNodes.Padding',
    category: ['LiteGraph', 'Group', 'Padding'],
    name: 'Group selected nodes padding',
    type: 'slider',
    defaultValue: 10,
    attrs: {
      min: 0,
      max: 100
    }
  },
  {
    id: 'Comfy.Node.DoubleClickTitleToEdit',
    category: ['LiteGraph', 'Node', 'DoubleClickTitleToEdit'],
    name: 'Double click node title to edit',
    type: 'boolean',
    defaultValue: true
  },
  {
    id: 'Comfy.Node.AllowImageSizeDraw',
    category: ['LiteGraph', 'Node Widget', 'AllowImageSizeDraw'],
    name: 'Show width × height below the image preview',
    type: 'boolean',
    defaultValue: true
  },
  {
    id: 'Comfy.Group.DoubleClickTitleToEdit',
    category: ['LiteGraph', 'Group', 'DoubleClickTitleToEdit'],
    name: 'Double click group title to edit',
    type: 'boolean',
    defaultValue: true
  },
  {
    id: 'Comfy.Window.UnloadConfirmation',
    name: 'Show confirmation when closing window',
    type: 'boolean',
    defaultValue: true,
    versionModified: '1.7.12'
  },
  {
    id: 'Comfy.TreeExplorer.ItemPadding',
    category: ['Appearance', 'Tree Explorer', 'ItemPadding'],
    name: 'Tree explorer item padding',
    type: 'slider',
    defaultValue: 2,
    attrs: {
      min: 0,
      max: 8,
      step: 1
    }
  },
  {
    id: 'Comfy.ModelLibrary.AutoLoadAll',
    name: 'Automatically load all model folders',
    tooltip:
      'If true, all folders will load as soon as you open the model library (this may cause delays while it loads). If false, root level model folders will only load once you click on them.',
    type: 'boolean',
    defaultValue: false
  },
  {
    id: 'Comfy.ModelLibrary.NameFormat',
    name: 'What name to display in the model library tree view',
    tooltip:
      'Select "filename" to render a simplified view of the raw filename (without directory or ".safetensors" extension) in the model list. Select "title" to display the configurable model metadata title.',
    type: 'combo',
    options: ['filename', 'title'],
    defaultValue: 'title'
  },
  {
    id: 'Comfy.Locale',
    name: 'Language',
    type: 'combo',
    options: [
      { value: 'en', text: 'English' },
      { value: 'zh', text: '中文' },
      { value: 'ru', text: 'Русский' },
      { value: 'ja', text: '日本語' },
      { value: 'ko', text: '한국어' },
      { value: 'fr', text: 'Français' },
      { value: 'es', text: 'Español' }
    ],
    defaultValue: () => navigator.language.split('-')[0] || 'en'
  },
  {
    id: 'Comfy.NodeBadge.NodeSourceBadgeMode',
    category: ['LiteGraph', 'Node', 'NodeSourceBadgeMode'],
    name: 'Node source badge mode',
    type: 'combo',
    options: Object.values(NodeBadgeMode),
    defaultValue: NodeBadgeMode.HideBuiltIn
  },
  {
    id: 'Comfy.NodeBadge.NodeIdBadgeMode',
    category: ['LiteGraph', 'Node', 'NodeIdBadgeMode'],
    name: 'Node ID badge mode',
    type: 'combo',
    options: [NodeBadgeMode.None, NodeBadgeMode.ShowAll],
    defaultValue: NodeBadgeMode.None
  },
  {
    id: 'Comfy.NodeBadge.NodeLifeCycleBadgeMode',
    category: ['LiteGraph', 'Node', 'NodeLifeCycleBadgeMode'],
    name: 'Node life cycle badge mode',
    type: 'combo',
    options: [NodeBadgeMode.None, NodeBadgeMode.ShowAll],
    defaultValue: NodeBadgeMode.ShowAll
  },
  {
    id: 'Comfy.ConfirmClear',
    category: ['Comfy', 'Workflow', 'ConfirmClear'],
    name: 'Require confirmation when clearing workflow',
    type: 'boolean',
    defaultValue: true
  },
  {
    id: 'Comfy.PromptFilename',
    category: ['Comfy', 'Workflow', 'PromptFilename'],
    name: 'Prompt for filename when saving workflow',
    type: 'boolean',
    defaultValue: true
  },
  /**
   * file format for preview
   *
   * format;quality
   *
   * ex)
   * webp;50 -> webp, quality 50
   * jpeg;80 -> rgb, jpeg, quality 80
   *
   * @type {string}
   */
  {
    id: 'Comfy.PreviewFormat',
    category: ['LiteGraph', 'Node Widget', 'PreviewFormat'],
    name: 'Preview image format',
    tooltip:
      'When displaying a preview in the image widget, convert it to a lightweight image, e.g. webp, jpeg, webp;50, etc.',
    type: 'text',
    defaultValue: ''
  },
  {
    id: 'Comfy.DisableSliders',
    category: ['LiteGraph', 'Node Widget', 'DisableSliders'],
    name: 'Disable node widget sliders',
    type: 'boolean',
    defaultValue: false
  },
  {
    id: 'Comfy.DisableFloatRounding',
    category: ['LiteGraph', 'Node Widget', 'DisableFloatRounding'],
    name: 'Disable default float widget rounding.',
    tooltip:
      '(requires page reload) Cannot disable round when round is set by the node in the backend.',
    type: 'boolean',
    defaultValue: false
  },
  {
    id: 'Comfy.FloatRoundingPrecision',
    category: ['LiteGraph', 'Node Widget', 'FloatRoundingPrecision'],
    name: 'Float widget rounding decimal places [0 = auto].',
    tooltip: '(requires page reload)',
    type: 'slider',
    attrs: {
      min: 0,
      max: 6,
      step: 1
    },
    defaultValue: 0
  },
  {
    id: 'LiteGraph.Node.TooltipDelay',
    name: 'Tooltip Delay',
    type: 'number',
    attrs: {
      min: 100,
      max: 3000,
      step: 50
    },
    defaultValue: 500,
    versionAdded: '1.9.0'
  },
  {
    id: 'Comfy.EnableTooltips',
    category: ['LiteGraph', 'Node', 'EnableTooltips'],
    name: 'Enable Tooltips',
    type: 'boolean',
    defaultValue: true
  },
  {
    id: 'Comfy.DevMode',
    name: 'Enable dev mode options (API save, etc.)',
    type: 'boolean',
    defaultValue: false,
    onChange: (value) => {
      const element = document.getElementById('comfy-dev-save-api-button')
      if (element) {
        element.style.display = value ? 'flex' : 'none'
      }
    }
  },
  {
    id: 'Comfy.UseNewMenu',
    category: ['Comfy', 'Menu', 'UseNewMenu'],
    defaultValue: 'Top',
    name: 'Use new menu',
    type: 'combo',
    options: ['Disabled', 'Top', 'Bottom'],
    migrateDeprecatedValue: (value: string) => {
      // Floating is now supported by dragging the docked actionbar off.
      if (value === 'Floating') {
        return 'Top'
      }
      return value
    }
  },
  {
    id: 'Comfy.Workflow.WorkflowTabsPosition',
    name: 'Opened workflows position',
    type: 'combo',
    options: ['Sidebar', 'Topbar', 'Topbar (2nd-row)'],
    // Default to topbar (2nd-row) if the window is less than 1536px(2xl) wide.
    defaultValue: () =>
      window.innerWidth < 1536 ? 'Topbar (2nd-row)' : 'Topbar'
  },
  {
    id: 'Comfy.Graph.CanvasMenu',
    category: ['LiteGraph', 'Canvas', 'CanvasMenu'],
    name: 'Show graph canvas menu',
    type: 'boolean',
    defaultValue: true
  },
  {
    id: 'Comfy.QueueButton.BatchCountLimit',
    name: 'Batch count limit',
    tooltip:
      'The maximum number of tasks added to the queue at one button click',
    type: 'number',
    defaultValue: 100,
    versionAdded: '1.3.5'
  },
  {
    id: 'Comfy.Keybinding.UnsetBindings',
    name: 'Keybindings unset by the user',
    type: 'hidden',
    defaultValue: [] as Keybinding[],
    versionAdded: '1.3.7',
    versionModified: '1.7.3',
    migrateDeprecatedValue: (value: any[]) => {
      return value.map((keybinding) => {
        if (keybinding['targetSelector'] === '#graph-canvas') {
          keybinding['targetElementId'] = 'graph-canvas'
        }
        return keybinding
      })
    }
  },
  {
    id: 'Comfy.Keybinding.NewBindings',
    name: 'Keybindings set by the user',
    type: 'hidden',
    defaultValue: [] as Keybinding[],
    versionAdded: '1.3.7'
  },
  {
    id: 'Comfy.Extension.Disabled',
    name: 'Disabled extension names',
    type: 'hidden',
    defaultValue: [] as string[],
    versionAdded: '1.3.11'
  },
  {
    id: 'Comfy.Validation.NodeDefs',
    name: 'Validate node definitions (slow)',
    type: 'boolean',
    tooltip:
      'Recommended for node developers. This will validate all node definitions on startup.',
    defaultValue: false,
    versionAdded: '1.3.14'
  },
  {
    id: 'Comfy.LinkRenderMode',
    category: ['LiteGraph', 'Graph', 'LinkRenderMode'],
    name: 'Link Render Mode',
    defaultValue: 2,
    type: 'combo',
    options: [
      { value: LiteGraph.STRAIGHT_LINK, text: 'Straight' },
      { value: LiteGraph.LINEAR_LINK, text: 'Linear' },
      { value: LiteGraph.SPLINE_LINK, text: 'Spline' },
      { value: LiteGraph.HIDDEN_LINK, text: 'Hidden' }
    ]
  },
  {
    id: 'Comfy.Node.AutoSnapLinkToSlot',
    category: ['LiteGraph', 'Node', 'AutoSnapLinkToSlot'],
    name: 'Auto snap link to node slot',
    tooltip:
      'When dragging a link over a node, the link automatically snap to a viable input slot on the node',
    type: 'boolean',
    defaultValue: true,
    versionAdded: '1.3.29'
  },
  {
    id: 'Comfy.Node.SnapHighlightsNode',
    category: ['LiteGraph', 'Node', 'SnapHighlightsNode'],
    name: 'Snap highlights node',
    tooltip:
      'When dragging a link over a node with viable input slot, highlight the node',
    type: 'boolean',
    defaultValue: true,
    versionAdded: '1.3.29'
  },
  {
    id: 'Comfy.Node.BypassAllLinksOnDelete',
    category: ['LiteGraph', 'Node', 'BypassAllLinksOnDelete'],
    name: 'Keep all links when deleting nodes',
    tooltip:
      'When deleting a node, attempt to reconnect all of its input and output links (bypassing the deleted node)',
    type: 'boolean',
    defaultValue: true,
    versionAdded: '1.3.40'
  },
  {
    id: 'Comfy.Node.MiddleClickRerouteNode',
    category: ['LiteGraph', 'Node', 'MiddleClickRerouteNode'],
    name: 'Middle-click creates a new Reroute node',
    type: 'boolean',
    defaultValue: true,
    versionAdded: '1.3.42'
  },
  {
    id: 'Comfy.Graph.LinkMarkers',
    category: ['LiteGraph', 'Link', 'LinkMarkers'],
    name: 'Link midpoint markers',
    defaultValue: LinkMarkerShape.Circle,
    type: 'combo',
    options: [
      { value: LinkMarkerShape.None, text: 'None' },
      { value: LinkMarkerShape.Circle, text: 'Circle' },
      { value: LinkMarkerShape.Arrow, text: 'Arrow' }
    ],
    versionAdded: '1.3.42'
  },
  {
    id: 'Comfy.DOMClippingEnabled',
    category: ['LiteGraph', 'Node', 'DOMClippingEnabled'],
    name: 'Enable DOM element clipping (enabling may reduce performance)',
    type: 'boolean',
    defaultValue: true
  },
  {
    id: 'Comfy.Graph.CtrlShiftZoom',
    category: ['LiteGraph', 'Canvas', 'CtrlShiftZoom'],
    name: 'Enable fast-zoom shortcut (Ctrl + Shift + Drag)',
    type: 'boolean',
    defaultValue: true,
    versionAdded: '1.4.0'
  },
  {
    id: 'Comfy.Pointer.ClickDrift',
    category: ['LiteGraph', 'Pointer', 'ClickDrift'],
    name: 'Pointer click drift (maximum distance)',
    tooltip:
      'If the pointer moves more than this distance while holding a button down, it is considered dragging (rather than clicking).\n\nHelps prevent objects from being unintentionally nudged if the pointer is moved whilst clicking.',
    experimental: true,
    type: 'slider',
    attrs: {
      min: 0,
      max: 20,
      step: 1
    },
    defaultValue: 6,
    versionAdded: '1.4.3'
  },
  {
    id: 'Comfy.Pointer.ClickBufferTime',
    category: ['LiteGraph', 'Pointer', 'ClickBufferTime'],
    name: 'Pointer click drift delay',
    tooltip:
      'After pressing a pointer button down, this is the maximum time (in milliseconds) that pointer movement can be ignored for.\n\nHelps prevent objects from being unintentionally nudged if the pointer is moved whilst clicking.',
    experimental: true,
    type: 'slider',
    attrs: {
      min: 0,
      max: 1000,
      step: 25
    },
    defaultValue: 150,
    versionAdded: '1.4.3'
  },
  {
    id: 'Comfy.Pointer.DoubleClickTime',
    category: ['LiteGraph', 'Pointer', 'DoubleClickTime'],
    name: 'Double click interval (maximum)',
    tooltip:
      'The maximum time in milliseconds between the two clicks of a double-click.  Increasing this value may assist if double-clicks are sometimes not registered.',
    type: 'slider',
    attrs: {
      min: 100,
      max: 1000,
      step: 50
    },
    defaultValue: 300,
    versionAdded: '1.4.3'
  },
  {
    id: 'Comfy.SnapToGrid.GridSize',
    category: ['LiteGraph', 'Canvas', 'GridSize'],
    name: 'Snap to grid size',
    type: 'slider',
    attrs: {
      min: 1,
      max: 500
    },
    tooltip:
      'When dragging and resizing nodes while holding shift they will be aligned to the grid, this controls the size of that grid.',
    defaultValue: LiteGraph.CANVAS_GRID_SIZE
  },
  // Keep the 'pysssss.SnapToGrid' setting id so we don't need to migrate setting values.
  // Using a new setting id can cause existing users to lose their existing settings.
  {
    id: 'pysssss.SnapToGrid',
    category: ['LiteGraph', 'Canvas', 'AlwaysSnapToGrid'],
    name: 'Always snap to grid',
    type: 'boolean',
    defaultValue: false,
    versionAdded: '1.3.13'
  },
  {
    id: 'Comfy.Server.ServerConfigValues',
    name: 'Server config values for frontend display',
    tooltip: 'Server config values used for frontend display only',
    type: 'hidden',
    // Mapping from server config id to value.
    defaultValue: {} as Record<string, any>,
    versionAdded: '1.4.8'
  },
  {
    id: 'Comfy.Server.LaunchArgs',
    name: 'Server launch arguments',
    tooltip:
      'These are the actual arguments that are passed to the server when it is launched.',
    type: 'hidden',
    defaultValue: {} as Record<string, string>,
    versionAdded: '1.4.8'
  },
  {
    id: 'Comfy.Queue.MaxHistoryItems',
    name: 'Queue history size',
    tooltip: 'The maximum number of tasks that show in the queue history.',
    type: 'slider',
    attrs: {
      min: 2,
      max: 256,
      step: 2
    },
    defaultValue: 64,
    versionAdded: '1.4.12'
  },
  {
    id: 'LiteGraph.Canvas.MaximumFps',
    name: 'Maximum FPS',
    tooltip:
      'The maximum frames per second that the canvas is allowed to render. Caps GPU usage at the cost of smoothness. If 0, the screen refresh rate is used. Default: 0',
    type: 'slider',
    attrs: {
      min: 0,
      max: 120
    },
    defaultValue: 0,
    versionAdded: '1.5.1'
  },
  {
    id: 'Comfy.EnableWorkflowViewRestore',
    category: ['Comfy', 'Workflow', 'EnableWorkflowViewRestore'],
    name: 'Save and restore canvas position and zoom level in workflows',
    type: 'boolean',
    defaultValue: true,
    versionModified: '1.5.4'
  },
  {
    id: 'Comfy.Workflow.ConfirmDelete',
    name: 'Show confirmation when deleting workflows',
    type: 'boolean',
    defaultValue: true,
    versionAdded: '1.5.6'
  },
  {
    id: 'Comfy.ColorPalette',
    name: 'The active color palette id',
    type: 'hidden',
    defaultValue: 'dark',
    versionModified: '1.6.7',
    migrateDeprecatedValue(value: string) {
      // Legacy custom palettes were prefixed with 'custom_'
      return value.startsWith('custom_') ? value.replace('custom_', '') : value
    }
  },
  {
    id: 'Comfy.CustomColorPalettes',
    name: 'Custom color palettes',
    type: 'hidden',
    defaultValue: {} as ColorPalettes,
    versionModified: '1.6.7'
  },
  {
    id: 'Comfy.WidgetControlMode',
    category: ['Comfy', 'Node Widget', 'WidgetControlMode'],
    name: 'Widget control mode',
    tooltip:
      'Controls when widget values are updated (randomize/increment/decrement), either before the prompt is queued or after.',
    type: 'combo',
    defaultValue: 'after',
    options: ['before', 'after'],
    versionModified: '1.6.10'
  },
  {
    id: 'Comfy.TutorialCompleted',
    name: 'Tutorial completed',
    type: 'hidden',
    defaultValue: false,
    versionAdded: '1.8.7'
  },
  {
    id: 'LiteGraph.ContextMenu.Scaling',
    name: 'Scale node combo widget menus (lists) when zoomed in',
    defaultValue: false,
    type: 'boolean',
    versionAdded: '1.8.8'
  },
  {
    id: 'LiteGraph.Canvas.LowQualityRenderingZoomThreshold',
    name: 'Low quality rendering zoom threshold',
    tooltip: 'Render low quality shapes when zoomed out',
    type: 'slider',
    attrs: {
      min: 0.1,
      max: 1,
      step: 0.01
    },
    defaultValue: 0.6,
    versionAdded: '1.9.1'
  },
  {
    id: 'Comfy.Canvas.SelectionToolbox',
    category: ['LiteGraph', 'Canvas', 'SelectionToolbox'],
    name: 'Show selection toolbox',
    type: 'boolean',
    defaultValue: true,
    versionAdded: '1.10.5'
  },
  {
    id: 'LiteGraph.Reroute.SplineOffset',
    name: 'Reroute spline offset',
    tooltip: 'The bezier control point offset from the reroute centre point',
    type: 'slider',
    defaultValue: 20,
    attrs: {
      min: 0,
      max: 400
    },
    versionAdded: '1.15.7'
  },
  {
<<<<<<< HEAD
    id: 'Comfy.ModelLibrary.AllowedSources',
    category: ['Comfy', 'Model', 'Download'],
    name: 'Model Download Allowed Sources',
    type: 'hidden',
    defaultValue: ['https://civitai.com/', 'https://huggingface.co/'],
    versionAdded: '1.16.0'
  },
  {
    id: 'Comfy.ModelLibrary.AllowedSuffixes',
    category: ['Comfy', 'Model', 'Download'],
    name: 'Model Download Allowed Suffixes',
    type: 'hidden',
    defaultValue: ['.safetensors', '.sft'],
    versionAdded: '1.16.0'
  },
  {
    id: 'Comfy.ModelLibrary.WhitelistedUrls',
    category: ['Comfy', 'Model', 'Download'],
    name: 'Model Download Whitelisted Urls',
    type: 'hidden',
    defaultValue: [
      'https://huggingface.co/stabilityai/stable-zero123/resolve/main/stable_zero123.ckpt',
      'https://huggingface.co/TencentARC/T2I-Adapter/resolve/main/models/t2iadapter_depth_sd14v1.pth?download=true',
      'https://github.com/xinntao/Real-ESRGAN/releases/download/v0.1.0/RealESRGAN_x4plus.pth'
    ],
    versionAdded: '1.16.0'
=======
    id: 'Comfy.Toast.DisableReconnectingToast',
    name: 'Disable toasts when reconnecting or reconnected',
    type: 'hidden',
    defaultValue: false,
    versionAdded: '1.15.12'
  },
  {
    id: 'Comfy.Workflow.AutoSaveDelay',
    name: 'Auto Save Delay (ms)',
    defaultValue: 1000,
    type: 'number',
    tooltip: 'Only applies if Auto Save is set to "after delay".',
    versionAdded: '1.16.0'
  },
  {
    id: 'Comfy.Workflow.AutoSave',
    name: 'Auto Save',
    type: 'combo',
    options: ['off', 'after delay'], // Room for other options like on focus change, tab change, window change
    defaultValue: 'off', // Popular requst by users (https://github.com/Comfy-Org/ComfyUI_frontend/issues/1584#issuecomment-2536610154)
    versionAdded: '1.16.0'
  },
  {
    id: 'Comfy.Workflow.Persist',
    name: 'Persist workflow state and restore on page (re)load',
    type: 'boolean',
    defaultValue: true,
    versionAdded: '1.16.1'
  },
  {
    id: 'LiteGraph.Node.DefaultPadding',
    name: 'Always shrink new nodes',
    tooltip:
      'Resize nodes to the smallest possible size when created. When disabled, a newly added node will be widened slightly to show widget values.',
    type: 'boolean',
    defaultValue: false,
    versionAdded: '1.18.0'
>>>>>>> 8f540e66
  }
]<|MERGE_RESOLUTION|>--- conflicted
+++ resolved
@@ -774,7 +774,6 @@
     versionAdded: '1.15.7'
   },
   {
-<<<<<<< HEAD
     id: 'Comfy.ModelLibrary.AllowedSources',
     category: ['Comfy', 'Model', 'Download'],
     name: 'Model Download Allowed Sources',
@@ -801,7 +800,8 @@
       'https://github.com/xinntao/Real-ESRGAN/releases/download/v0.1.0/RealESRGAN_x4plus.pth'
     ],
     versionAdded: '1.16.0'
-=======
+  },
+  {
     id: 'Comfy.Toast.DisableReconnectingToast',
     name: 'Disable toasts when reconnecting or reconnected',
     type: 'hidden',
@@ -839,6 +839,5 @@
     type: 'boolean',
     defaultValue: false,
     versionAdded: '1.18.0'
->>>>>>> 8f540e66
   }
 ]