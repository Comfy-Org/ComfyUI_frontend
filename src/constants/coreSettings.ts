import { LinkMarkerShape } from '@comfyorg/litegraph'
import { LiteGraph } from '@comfyorg/litegraph'

import type { ColorPalettes } from '@/schemas/colorPaletteSchema'
import type { Keybinding } from '@/schemas/keyBindingSchema'
import { NodeBadgeMode } from '@/types/nodeSource'
import { LinkReleaseTriggerAction } from '@/types/searchBoxTypes'
import type { SettingParams } from '@/types/settingTypes'

export const CORE_SETTINGS: SettingParams[] = [
  {
    id: 'Comfy.Validation.Workflows',
    name: 'Validate workflows',
    type: 'boolean',
    defaultValue: true
  },
  {
    id: 'Comfy.NodeSearchBoxImpl',
    category: ['Comfy', 'Node Search Box', 'Implementation'],
    experimental: true,
    name: 'Node search box implementation',
    type: 'combo',
    options: ['default', 'litegraph (legacy)'],
    defaultValue: 'default'
  },
  {
    id: 'Comfy.LinkRelease.Action',
    category: ['LiteGraph', 'LinkRelease', 'Action'],
    name: 'Action on link release (No modifier)',
    type: 'combo',
    options: Object.values(LinkReleaseTriggerAction),
    defaultValue: LinkReleaseTriggerAction.CONTEXT_MENU
  },
  {
    id: 'Comfy.LinkRelease.ActionShift',
    category: ['LiteGraph', 'LinkRelease', 'ActionShift'],
    name: 'Action on link release (Shift)',
    type: 'combo',
    options: Object.values(LinkReleaseTriggerAction),
    defaultValue: LinkReleaseTriggerAction.SEARCH_BOX
  },
  {
    id: 'Comfy.NodeSearchBoxImpl.NodePreview',
    category: ['Comfy', 'Node Search Box', 'NodePreview'],
    name: 'Node preview',
    tooltip: 'Only applies to the default implementation',
    type: 'boolean',
    defaultValue: true
  },
  {
    id: 'Comfy.NodeSearchBoxImpl.ShowCategory',
    category: ['Comfy', 'Node Search Box', 'ShowCategory'],
    name: 'Show node category in search results',
    tooltip: 'Only applies to the default implementation',
    type: 'boolean',
    defaultValue: true
  },
  {
    id: 'Comfy.NodeSearchBoxImpl.ShowIdName',
    category: ['Comfy', 'Node Search Box', 'ShowIdName'],
    name: 'Show node id name in search results',
    tooltip: 'Only applies to the default implementation',
    type: 'boolean',
    defaultValue: false
  },
  {
    id: 'Comfy.NodeSearchBoxImpl.ShowNodeFrequency',
    category: ['Comfy', 'Node Search Box', 'ShowNodeFrequency'],
    name: 'Show node frequency in search results',
    tooltip: 'Only applies to the default implementation',
    type: 'boolean',
    defaultValue: false
  },
  {
    id: 'Comfy.Sidebar.Location',
    category: ['Appearance', 'Sidebar', 'Location'],
    name: 'Sidebar location',
    type: 'combo',
    options: ['left', 'right'],
    defaultValue: 'left'
  },
  {
    id: 'Comfy.Sidebar.Size',
    category: ['Appearance', 'Sidebar', 'Size'],
    name: 'Sidebar size',
    type: 'combo',
    options: ['normal', 'small'],
    // Default to small if the window is less than 1536px(2xl) wide.
    defaultValue: () => (window.innerWidth < 1536 ? 'small' : 'normal')
  },
  {
    id: 'Comfy.TextareaWidget.FontSize',
    category: ['Appearance', 'Node Widget', 'TextareaWidget', 'FontSize'],
    name: 'Textarea widget font size',
    type: 'slider',
    defaultValue: 10,
    attrs: {
      min: 8,
      max: 24
    }
  },
  {
    id: 'Comfy.TextareaWidget.Spellcheck',
    category: ['Comfy', 'Node Widget', 'TextareaWidget', 'Spellcheck'],
    name: 'Textarea widget spellcheck',
    type: 'boolean',
    defaultValue: false
  },
  {
    id: 'Comfy.Workflow.SortNodeIdOnSave',
    name: 'Sort node IDs when saving workflow',
    type: 'boolean',
    defaultValue: false
  },
  {
    id: 'Comfy.Graph.CanvasInfo',
    category: ['LiteGraph', 'Canvas', 'CanvasInfo'],
    name: 'Show canvas info on bottom left corner (fps, etc.)',
    type: 'boolean',
    defaultValue: true
  },
  {
    id: 'Comfy.Node.ShowDeprecated',
    name: 'Show deprecated nodes in search',
    tooltip:
      'Deprecated nodes are hidden by default in the UI, but remain functional in existing workflows that use them.',
    type: 'boolean',
    defaultValue: false
  },
  {
    id: 'Comfy.Node.ShowExperimental',
    name: 'Show experimental nodes in search',
    tooltip:
      'Experimental nodes are marked as such in the UI and may be subject to significant changes or removal in future versions. Use with caution in production workflows',
    type: 'boolean',
    defaultValue: true
  },
  {
    id: 'Comfy.Node.Opacity',
    category: ['Appearance', 'Node', 'Opacity'],
    name: 'Node opacity',
    type: 'slider',
    defaultValue: 1,
    attrs: {
      min: 0.01,
      max: 1,
      step: 0.01
    }
  },
  {
    id: 'Comfy.Workflow.ShowMissingNodesWarning',
    name: 'Show missing nodes warning',
    type: 'boolean',
    defaultValue: true
  },
  {
    id: 'Comfy.Workflow.ShowMissingModelsWarning',
    name: 'Show missing models warning',
    type: 'boolean',
    defaultValue: true,
    experimental: true
  },
  {
    id: 'Comfy.Graph.ZoomSpeed',
    category: ['LiteGraph', 'Canvas', 'ZoomSpeed'],
    name: 'Canvas zoom speed',
    type: 'slider',
    defaultValue: 1.1,
    attrs: {
      min: 1.01,
      max: 2.5,
      step: 0.01
    }
  },
  // Bookmarks are stored in the settings store.
  // Bookmarks are in format of category/display_name. e.g. "conditioning/CLIPTextEncode"
  {
    id: 'Comfy.NodeLibrary.Bookmarks',
    name: 'Node library bookmarks with display name (deprecated)',
    type: 'hidden',
    defaultValue: [],
    deprecated: true
  },
  {
    id: 'Comfy.NodeLibrary.Bookmarks.V2',
    name: 'Node library bookmarks v2 with unique name',
    type: 'hidden',
    defaultValue: []
  },
  // Stores mapping from bookmark folder name to its customization.
  {
    id: 'Comfy.NodeLibrary.BookmarksCustomization',
    name: 'Node library bookmarks customization',
    type: 'hidden',
    defaultValue: {}
  },
  // Hidden setting used by the queue for how to fit images
  {
    id: 'Comfy.Queue.ImageFit',
    name: 'Queue image fit',
    type: 'hidden',
    defaultValue: 'cover'
  },
  {
    id: 'Comfy.GroupSelectedNodes.Padding',
    category: ['LiteGraph', 'Group', 'Padding'],
    name: 'Group selected nodes padding',
    type: 'slider',
    defaultValue: 10,
    attrs: {
      min: 0,
      max: 100
    }
  },
  {
    id: 'Comfy.Node.DoubleClickTitleToEdit',
    category: ['LiteGraph', 'Node', 'DoubleClickTitleToEdit'],
    name: 'Double click node title to edit',
    type: 'boolean',
    defaultValue: true
  },
  {
    id: 'Comfy.Node.AllowImageSizeDraw',
    category: ['LiteGraph', 'Node Widget', 'AllowImageSizeDraw'],
    name: 'Show width × height below the image preview',
    type: 'boolean',
    defaultValue: true
  },
  {
    id: 'Comfy.Group.DoubleClickTitleToEdit',
    category: ['LiteGraph', 'Group', 'DoubleClickTitleToEdit'],
    name: 'Double click group title to edit',
    type: 'boolean',
    defaultValue: true
  },
  {
    id: 'Comfy.Window.UnloadConfirmation',
    name: 'Show confirmation when closing window',
    type: 'boolean',
    defaultValue: true,
    versionModified: '1.7.12'
  },
  {
    id: 'Comfy.TreeExplorer.ItemPadding',
    category: ['Appearance', 'Tree Explorer', 'ItemPadding'],
    name: 'Tree explorer item padding',
    type: 'slider',
    defaultValue: 2,
    attrs: {
      min: 0,
      max: 8,
      step: 1
    }
  },
  {
    id: 'Comfy.ModelLibrary.AutoLoadAll',
    name: 'Automatically load all model folders',
    tooltip:
      'If true, all folders will load as soon as you open the model library (this may cause delays while it loads). If false, root level model folders will only load once you click on them.',
    type: 'boolean',
    defaultValue: false
  },
  {
    id: 'Comfy.ModelLibrary.NameFormat',
    name: 'What name to display in the model library tree view',
    tooltip:
      'Select "filename" to render a simplified view of the raw filename (without directory or ".safetensors" extension) in the model list. Select "title" to display the configurable model metadata title.',
    type: 'combo',
    options: ['filename', 'title'],
    defaultValue: 'title'
  },
  {
    id: 'Comfy.Locale',
    name: 'Language',
    type: 'combo',
    options: [
      { value: 'en', text: 'English' },
      { value: 'zh', text: '中文' },
      { value: 'ru', text: 'Русский' },
      { value: 'ja', text: '日本語' },
      { value: 'ko', text: '한국어' },
      { value: 'fr', text: 'Français' },
      { value: 'es', text: 'Español' }
    ],
    defaultValue: () => navigator.language.split('-')[0] || 'en'
  },
  {
    id: 'Comfy.NodeBadge.NodeSourceBadgeMode',
    category: ['LiteGraph', 'Node', 'NodeSourceBadgeMode'],
    name: 'Node source badge mode',
    type: 'combo',
    options: Object.values(NodeBadgeMode),
    defaultValue: NodeBadgeMode.HideBuiltIn
  },
  {
    id: 'Comfy.NodeBadge.NodeIdBadgeMode',
    category: ['LiteGraph', 'Node', 'NodeIdBadgeMode'],
    name: 'Node ID badge mode',
    type: 'combo',
    options: [NodeBadgeMode.None, NodeBadgeMode.ShowAll],
    defaultValue: NodeBadgeMode.None
  },
  {
    id: 'Comfy.NodeBadge.NodeLifeCycleBadgeMode',
    category: ['LiteGraph', 'Node', 'NodeLifeCycleBadgeMode'],
    name: 'Node life cycle badge mode',
    type: 'combo',
    options: [NodeBadgeMode.None, NodeBadgeMode.ShowAll],
    defaultValue: NodeBadgeMode.ShowAll
  },
  {
    id: 'Comfy.ConfirmClear',
    category: ['Comfy', 'Workflow', 'ConfirmClear'],
    name: 'Require confirmation when clearing workflow',
    type: 'boolean',
    defaultValue: true
  },
  {
    id: 'Comfy.PromptFilename',
    category: ['Comfy', 'Workflow', 'PromptFilename'],
    name: 'Prompt for filename when saving workflow',
    type: 'boolean',
    defaultValue: true
  },
  /**
   * file format for preview
   *
   * format;quality
   *
   * ex)
   * webp;50 -> webp, quality 50
   * jpeg;80 -> rgb, jpeg, quality 80
   *
   * @type {string}
   */
  {
    id: 'Comfy.PreviewFormat',
    category: ['LiteGraph', 'Node Widget', 'PreviewFormat'],
    name: 'Preview image format',
    tooltip:
      'When displaying a preview in the image widget, convert it to a lightweight image, e.g. webp, jpeg, webp;50, etc.',
    type: 'text',
    defaultValue: ''
  },
  {
    id: 'Comfy.DisableSliders',
    category: ['LiteGraph', 'Node Widget', 'DisableSliders'],
    name: 'Disable node widget sliders',
    type: 'boolean',
    defaultValue: false
  },
  {
    id: 'Comfy.DisableFloatRounding',
    category: ['LiteGraph', 'Node Widget', 'DisableFloatRounding'],
    name: 'Disable default float widget rounding.',
    tooltip:
      '(requires page reload) Cannot disable round when round is set by the node in the backend.',
    type: 'boolean',
    defaultValue: false
  },
  {
    id: 'Comfy.FloatRoundingPrecision',
    category: ['LiteGraph', 'Node Widget', 'FloatRoundingPrecision'],
    name: 'Float widget rounding decimal places [0 = auto].',
    tooltip: '(requires page reload)',
    type: 'slider',
    attrs: {
      min: 0,
      max: 6,
      step: 1
    },
    defaultValue: 0
  },
  {
    id: 'LiteGraph.Node.TooltipDelay',
    name: 'Tooltip Delay',
    type: 'number',
    attrs: {
      min: 100,
      max: 3000,
      step: 50
    },
    defaultValue: 500,
    versionAdded: '1.9.0'
  },
  {
    id: 'Comfy.EnableTooltips',
    category: ['LiteGraph', 'Node', 'EnableTooltips'],
    name: 'Enable Tooltips',
    type: 'boolean',
    defaultValue: true
  },
  {
    id: 'Comfy.DevMode',
    name: 'Enable dev mode options (API save, etc.)',
    type: 'boolean',
    defaultValue: false,
    onChange: (value) => {
      const element = document.getElementById('comfy-dev-save-api-button')
      if (element) {
        element.style.display = value ? 'flex' : 'none'
      }
    }
  },
  {
    id: 'Comfy.UseNewMenu',
    category: ['Comfy', 'Menu', 'UseNewMenu'],
    defaultValue: 'Top',
    name: 'Use new menu',
    type: 'combo',
    options: ['Disabled', 'Top', 'Bottom'],
    migrateDeprecatedValue: (value: string) => {
      // Floating is now supported by dragging the docked actionbar off.
      if (value === 'Floating') {
        return 'Top'
      }
      return value
    }
  },
  {
    id: 'Comfy.Workflow.WorkflowTabsPosition',
    name: 'Opened workflows position',
    type: 'combo',
    options: ['Sidebar', 'Topbar', 'Topbar (2nd-row)'],
    // Default to topbar (2nd-row) if the window is less than 1536px(2xl) wide.
    defaultValue: () =>
      window.innerWidth < 1536 ? 'Topbar (2nd-row)' : 'Topbar'
  },
  {
    id: 'Comfy.Graph.CanvasMenu',
    category: ['LiteGraph', 'Canvas', 'CanvasMenu'],
    name: 'Show graph canvas menu',
    type: 'boolean',
    defaultValue: true
  },
  {
    id: 'Comfy.QueueButton.BatchCountLimit',
    name: 'Batch count limit',
    tooltip:
      'The maximum number of tasks added to the queue at one button click',
    type: 'number',
    defaultValue: 100,
    versionAdded: '1.3.5'
  },
  {
    id: 'Comfy.Keybinding.UnsetBindings',
    name: 'Keybindings unset by the user',
    type: 'hidden',
    defaultValue: [] as Keybinding[],
    versionAdded: '1.3.7',
    versionModified: '1.7.3',
    migrateDeprecatedValue: (value: any[]) => {
      return value.map((keybinding) => {
        if (keybinding['targetSelector'] === '#graph-canvas') {
          keybinding['targetElementId'] = 'graph-canvas'
        }
        return keybinding
      })
    }
  },
  {
    id: 'Comfy.Keybinding.NewBindings',
    name: 'Keybindings set by the user',
    type: 'hidden',
    defaultValue: [] as Keybinding[],
    versionAdded: '1.3.7'
  },
  {
    id: 'Comfy.Extension.Disabled',
    name: 'Disabled extension names',
    type: 'hidden',
    defaultValue: [] as string[],
    versionAdded: '1.3.11'
  },
  {
    id: 'Comfy.Validation.NodeDefs',
    name: 'Validate node definitions (slow)',
    type: 'boolean',
    tooltip:
      'Recommended for node developers. This will validate all node definitions on startup.',
    defaultValue: false,
    versionAdded: '1.3.14'
  },
  {
    id: 'Comfy.LinkRenderMode',
    category: ['LiteGraph', 'Graph', 'LinkRenderMode'],
    name: 'Link Render Mode',
    defaultValue: 2,
    type: 'combo',
    options: [
      { value: LiteGraph.STRAIGHT_LINK, text: 'Straight' },
      { value: LiteGraph.LINEAR_LINK, text: 'Linear' },
      { value: LiteGraph.SPLINE_LINK, text: 'Spline' },
      { value: LiteGraph.HIDDEN_LINK, text: 'Hidden' }
    ]
  },
  {
    id: 'Comfy.Node.AutoSnapLinkToSlot',
    category: ['LiteGraph', 'Node', 'AutoSnapLinkToSlot'],
    name: 'Auto snap link to node slot',
    tooltip:
      'When dragging a link over a node, the link automatically snap to a viable input slot on the node',
    type: 'boolean',
    defaultValue: true,
    versionAdded: '1.3.29'
  },
  {
    id: 'Comfy.Node.SnapHighlightsNode',
    category: ['LiteGraph', 'Node', 'SnapHighlightsNode'],
    name: 'Snap highlights node',
    tooltip:
      'When dragging a link over a node with viable input slot, highlight the node',
    type: 'boolean',
    defaultValue: true,
    versionAdded: '1.3.29'
  },
  {
    id: 'Comfy.Node.BypassAllLinksOnDelete',
    category: ['LiteGraph', 'Node', 'BypassAllLinksOnDelete'],
    name: 'Keep all links when deleting nodes',
    tooltip:
      'When deleting a node, attempt to reconnect all of its input and output links (bypassing the deleted node)',
    type: 'boolean',
    defaultValue: true,
    versionAdded: '1.3.40'
  },
  {
    id: 'Comfy.Node.MiddleClickRerouteNode',
    category: ['LiteGraph', 'Node', 'MiddleClickRerouteNode'],
    name: 'Middle-click creates a new Reroute node',
    type: 'boolean',
    defaultValue: true,
    versionAdded: '1.3.42'
  },
  {
    id: 'Comfy.Graph.LinkMarkers',
    category: ['LiteGraph', 'Link', 'LinkMarkers'],
    name: 'Link midpoint markers',
    defaultValue: LinkMarkerShape.Circle,
    type: 'combo',
    options: [
      { value: LinkMarkerShape.None, text: 'None' },
      { value: LinkMarkerShape.Circle, text: 'Circle' },
      { value: LinkMarkerShape.Arrow, text: 'Arrow' }
    ],
    versionAdded: '1.3.42'
  },
  {
    id: 'Comfy.DOMClippingEnabled',
    category: ['LiteGraph', 'Node', 'DOMClippingEnabled'],
    name: 'Enable DOM element clipping (enabling may reduce performance)',
    type: 'boolean',
    defaultValue: true
  },
  {
    id: 'Comfy.Graph.CtrlShiftZoom',
    category: ['LiteGraph', 'Canvas', 'CtrlShiftZoom'],
    name: 'Enable fast-zoom shortcut (Ctrl + Shift + Drag)',
    type: 'boolean',
    defaultValue: true,
    versionAdded: '1.4.0'
  },
  {
    id: 'Comfy.Pointer.ClickDrift',
    category: ['LiteGraph', 'Pointer', 'ClickDrift'],
    name: 'Pointer click drift (maximum distance)',
    tooltip:
      'If the pointer moves more than this distance while holding a button down, it is considered dragging (rather than clicking).\n\nHelps prevent objects from being unintentionally nudged if the pointer is moved whilst clicking.',
    experimental: true,
    type: 'slider',
    attrs: {
      min: 0,
      max: 20,
      step: 1
    },
    defaultValue: 6,
    versionAdded: '1.4.3'
  },
  {
    id: 'Comfy.Pointer.ClickBufferTime',
    category: ['LiteGraph', 'Pointer', 'ClickBufferTime'],
    name: 'Pointer click drift delay',
    tooltip:
      'After pressing a pointer button down, this is the maximum time (in milliseconds) that pointer movement can be ignored for.\n\nHelps prevent objects from being unintentionally nudged if the pointer is moved whilst clicking.',
    experimental: true,
    type: 'slider',
    attrs: {
      min: 0,
      max: 1000,
      step: 25
    },
    defaultValue: 150,
    versionAdded: '1.4.3'
  },
  {
    id: 'Comfy.Pointer.DoubleClickTime',
    category: ['LiteGraph', 'Pointer', 'DoubleClickTime'],
    name: 'Double click interval (maximum)',
    tooltip:
      'The maximum time in milliseconds between the two clicks of a double-click.  Increasing this value may assist if double-clicks are sometimes not registered.',
    type: 'slider',
    attrs: {
      min: 100,
      max: 1000,
      step: 50
    },
    defaultValue: 300,
    versionAdded: '1.4.3'
  },
  {
    id: 'Comfy.SnapToGrid.GridSize',
    category: ['LiteGraph', 'Canvas', 'GridSize'],
    name: 'Snap to grid size',
    type: 'slider',
    attrs: {
      min: 1,
      max: 500
    },
    tooltip:
      'When dragging and resizing nodes while holding shift they will be aligned to the grid, this controls the size of that grid.',
    defaultValue: LiteGraph.CANVAS_GRID_SIZE
  },
  // Keep the 'pysssss.SnapToGrid' setting id so we don't need to migrate setting values.
  // Using a new setting id can cause existing users to lose their existing settings.
  {
    id: 'pysssss.SnapToGrid',
    category: ['LiteGraph', 'Canvas', 'AlwaysSnapToGrid'],
    name: 'Always snap to grid',
    type: 'boolean',
    defaultValue: false,
    versionAdded: '1.3.13'
  },
  {
    id: 'Comfy.Server.ServerConfigValues',
    name: 'Server config values for frontend display',
    tooltip: 'Server config values used for frontend display only',
    type: 'hidden',
    // Mapping from server config id to value.
    defaultValue: {} as Record<string, any>,
    versionAdded: '1.4.8'
  },
  {
    id: 'Comfy.Server.LaunchArgs',
    name: 'Server launch arguments',
    tooltip:
      'These are the actual arguments that are passed to the server when it is launched.',
    type: 'hidden',
    defaultValue: {} as Record<string, string>,
    versionAdded: '1.4.8'
  },
  {
    id: 'Comfy.Queue.MaxHistoryItems',
    name: 'Queue history size',
    tooltip: 'The maximum number of tasks that show in the queue history.',
    type: 'slider',
    attrs: {
      min: 2,
      max: 256,
      step: 2
    },
    defaultValue: 64,
    versionAdded: '1.4.12'
  },
  {
    id: 'LiteGraph.Canvas.MaximumFps',
    name: 'Maximum FPS',
    tooltip:
      'The maximum frames per second that the canvas is allowed to render. Caps GPU usage at the cost of smoothness. If 0, the screen refresh rate is used. Default: 0',
    type: 'slider',
    attrs: {
      min: 0,
      max: 120
    },
    defaultValue: 0,
    versionAdded: '1.5.1'
  },
  {
    id: 'Comfy.EnableWorkflowViewRestore',
    category: ['Comfy', 'Workflow', 'EnableWorkflowViewRestore'],
    name: 'Save and restore canvas position and zoom level in workflows',
    type: 'boolean',
    defaultValue: true,
    versionModified: '1.5.4'
  },
  {
    id: 'Comfy.Workflow.ConfirmDelete',
    name: 'Show confirmation when deleting workflows',
    type: 'boolean',
    defaultValue: true,
    versionAdded: '1.5.6'
  },
  {
    id: 'Comfy.ColorPalette',
    name: 'The active color palette id',
    type: 'hidden',
    defaultValue: 'dark',
    versionModified: '1.6.7',
    migrateDeprecatedValue(value: string) {
      // Legacy custom palettes were prefixed with 'custom_'
      return value.startsWith('custom_') ? value.replace('custom_', '') : value
    }
  },
  {
    id: 'Comfy.CustomColorPalettes',
    name: 'Custom color palettes',
    type: 'hidden',
    defaultValue: {} as ColorPalettes,
    versionModified: '1.6.7'
  },
  {
    id: 'Comfy.WidgetControlMode',
    category: ['Comfy', 'Node Widget', 'WidgetControlMode'],
    name: 'Widget control mode',
    tooltip:
      'Controls when widget values are updated (randomize/increment/decrement), either before the prompt is queued or after.',
    type: 'combo',
    defaultValue: 'after',
    options: ['before', 'after'],
    versionModified: '1.6.10'
  },
  {
    id: 'Comfy.TutorialCompleted',
    name: 'Tutorial completed',
    type: 'hidden',
    defaultValue: false,
    versionAdded: '1.8.7'
  },
  {
    id: 'LiteGraph.ContextMenu.Scaling',
    name: 'Scale node combo widget menus (lists) when zoomed in',
    defaultValue: false,
    type: 'boolean',
    versionAdded: '1.8.8'
  },
  {
    id: 'LiteGraph.Canvas.LowQualityRenderingZoomThreshold',
    name: 'Low quality rendering zoom threshold',
    tooltip: 'Render low quality shapes when zoomed out',
    type: 'slider',
    attrs: {
      min: 0.1,
      max: 1,
      step: 0.01
    },
    defaultValue: 0.6,
    versionAdded: '1.9.1'
  },
  {
    id: 'Comfy.Canvas.SelectionToolbox',
    category: ['LiteGraph', 'Canvas', 'SelectionToolbox'],
    name: 'Show selection toolbox',
    type: 'boolean',
    defaultValue: true,
    versionAdded: '1.10.5'
  },
  {
    id: 'LiteGraph.Reroute.SplineOffset',
    name: 'Reroute spline offset',
    tooltip: 'The bezier control point offset from the reroute centre point',
    type: 'slider',
    defaultValue: 20,
    attrs: {
      min: 0,
      max: 400
    },
    versionAdded: '1.15.7'
  },
  {
<<<<<<< HEAD
    id: 'Comfy.Workflow.AutoSaveDelay',
    name: 'Auto Save Delay (ms)',
    defaultValue: 1000,
    type: 'number',
    tooltip: 'Only applies if Auto Save is set to "after delay".'
    // versionAdded: '1.15.12'
  },
  {
    id: 'Comfy.Workflow.AutoSave',
    name: 'Auto Save',
    type: 'combo',
    options: ['off', 'after delay'], // Room for other options like on focus change, tab change, window change
    defaultValue: 'off' // Popular requst by users (https://github.com/Comfy-Org/ComfyUI_frontend/issues/1584#issuecomment-2536610154)
    // versionAdded: '1.15.12'
=======
    id: 'Comfy.Toast.DisableReconnectingToast',
    name: 'Disable toasts when reconnecting or reconnected',
    type: 'hidden',
    defaultValue: false,
    versionAdded: '1.15.12'
>>>>>>> 65f1561e
  }
]<|MERGE_RESOLUTION|>--- conflicted
+++ resolved
@@ -766,27 +766,26 @@
     versionAdded: '1.15.7'
   },
   {
-<<<<<<< HEAD
+    id: 'Comfy.Toast.DisableReconnectingToast',
+    name: 'Disable toasts when reconnecting or reconnected',
+    type: 'hidden',
+    defaultValue: false,
+    versionAdded: '1.15.12'
+  },
+  {
     id: 'Comfy.Workflow.AutoSaveDelay',
     name: 'Auto Save Delay (ms)',
     defaultValue: 1000,
     type: 'number',
-    tooltip: 'Only applies if Auto Save is set to "after delay".'
-    // versionAdded: '1.15.12'
+    tooltip: 'Only applies if Auto Save is set to "after delay".',
+    versionAdded: '1.15.12'
   },
   {
     id: 'Comfy.Workflow.AutoSave',
     name: 'Auto Save',
     type: 'combo',
     options: ['off', 'after delay'], // Room for other options like on focus change, tab change, window change
-    defaultValue: 'off' // Popular requst by users (https://github.com/Comfy-Org/ComfyUI_frontend/issues/1584#issuecomment-2536610154)
-    // versionAdded: '1.15.12'
-=======
-    id: 'Comfy.Toast.DisableReconnectingToast',
-    name: 'Disable toasts when reconnecting or reconnected',
-    type: 'hidden',
-    defaultValue: false,
+    defaultValue: 'off', // Popular requst by users (https://github.com/Comfy-Org/ComfyUI_frontend/issues/1584#issuecomment-2536610154)
     versionAdded: '1.15.12'
->>>>>>> 65f1561e
   }
 ]