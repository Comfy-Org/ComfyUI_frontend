export const CORE_MENU_COMMANDS = [
  [[], ['Comfy.NewBlankWorkflow']],
  [[], []], // Separator after New
  [['File'], ['Comfy.OpenWorkflow']],
  [
    ['File'],
    [
      'Comfy.SaveWorkflow',
      'Comfy.SaveWorkflowAs',
      'Comfy.ExportWorkflow',
      'Comfy.ExportWorkflowAPI'
    ]
  ],
  [['Edit'], ['Comfy.Undo', 'Comfy.Redo']],
  [['Edit'], ['Comfy.ClearWorkflow']],
  [['Edit'], ['Comfy.OpenClipspace']],
<<<<<<< HEAD
  [['View'], []],
=======
  [['Edit'], ['Comfy.RefreshNodeDefinitions']],
  [
    ['Edit'],
    [
      'Comfy.RefreshNodeDefinitions',
      'Comfy.Memory.UnloadModels',
      'Comfy.Memory.UnloadModelsAndExecutionCache'
    ]
  ],
>>>>>>> f719ed94
  [
    ['Help'],
    [
      'Comfy.Help.OpenComfyUIIssues',
      'Comfy.Help.OpenComfyUIDocs',
      'Comfy.Help.OpenComfyOrgDiscord',
      'Comfy.Help.OpenComfyUIForum'
    ]
  ],
  [['Help'], ['Comfy.Help.AboutComfyUI', 'Comfy.ContactSupport']]
]<|MERGE_RESOLUTION|>--- conflicted
+++ resolved
@@ -14,9 +14,6 @@
   [['Edit'], ['Comfy.Undo', 'Comfy.Redo']],
   [['Edit'], ['Comfy.ClearWorkflow']],
   [['Edit'], ['Comfy.OpenClipspace']],
-<<<<<<< HEAD
-  [['View'], []],
-=======
   [['Edit'], ['Comfy.RefreshNodeDefinitions']],
   [
     ['Edit'],
@@ -26,7 +23,7 @@
       'Comfy.Memory.UnloadModelsAndExecutionCache'
     ]
   ],
->>>>>>> f719ed94
+  [['View'], []],
   [
     ['Help'],
     [
