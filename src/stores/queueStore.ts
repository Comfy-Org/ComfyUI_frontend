import _ from 'es-toolkit/compat'
import { defineStore } from 'pinia'
import { computed, ref, shallowRef, toRaw, toValue } from 'vue'

import { isCloud } from '@/platform/distribution/types'
import { reconcileHistory } from '@/platform/remote/comfyui/history/reconciliation'
import { getWorkflowFromHistory } from '@/platform/workflow/cloud'
import type {
  ComfyWorkflowJSON,
  NodeId
} from '@/platform/workflow/validation/schemas/workflowSchema'
import type {
  HistoryTaskItem,
  ResultItem,
  StatusWsMessageStatus,
  TaskItem,
  TaskOutput,
  TaskPrompt,
  TaskStatus,
  TaskType
} from '@/schemas/apiSchema'
import { api } from '@/scripts/api'
import type { ComfyApp } from '@/scripts/app'
import { useExtensionService } from '@/services/extensionService'
import { useNodeOutputStore } from '@/stores/imagePreviewStore'
<<<<<<< HEAD
import { useExecutionStore } from '@/stores/executionStore'
=======
import { getMediaTypeFromFilename } from '@/utils/formatUtil'
>>>>>>> a9f41623

// Task type used in the API.
type APITaskType = 'queue' | 'history'

export enum TaskItemDisplayStatus {
  Running = 'Running',
  Pending = 'Pending',
  Completed = 'Completed',
  Failed = 'Failed',
  Cancelled = 'Cancelled'
}

export class ResultItemImpl {
  filename: string
  subfolder: string
  type: string

  nodeId: NodeId
  // 'audio' | 'images' | ...
  mediaType: string

  // VHS output specific fields
  format?: string
  frame_rate?: number

  constructor(obj: Record<string, any>) {
    this.filename = obj.filename ?? ''
    this.subfolder = obj.subfolder ?? ''
    this.type = obj.type ?? ''

    this.nodeId = obj.nodeId
    this.mediaType = obj.mediaType

    this.format = obj.format
    this.frame_rate = obj.frame_rate
  }

  get urlParams(): URLSearchParams {
    const params = new URLSearchParams()
    params.set('filename', this.filename)
    params.set('type', this.type)
    params.set('subfolder', this.subfolder)

    if (this.format) {
      params.set('format', this.format)
    }
    if (this.frame_rate) {
      params.set('frame_rate', this.frame_rate.toString())
    }
    return params
  }

  /**
   * VHS advanced preview URL. `/viewvideo` endpoint is provided by VHS node.
   *
   * `/viewvideo` always returns a webm file.
   */
  get vhsAdvancedPreviewUrl(): string {
    return api.apiURL('/viewvideo?' + this.urlParams)
  }

  get url(): string {
    return api.apiURL('/view?' + this.urlParams)
  }

  get urlWithTimestamp(): string {
    return `${this.url}&t=${+new Date()}`
  }

  get isVhsFormat(): boolean {
    return !!this.format && !!this.frame_rate
  }

  get htmlVideoType(): string | undefined {
    if (this.isWebm) {
      return 'video/webm'
    }
    if (this.isMp4) {
      return 'video/mp4'
    }

    if (this.isVhsFormat) {
      if (this.format?.endsWith('webm')) {
        return 'video/webm'
      }
      if (this.format?.endsWith('mp4')) {
        return 'video/mp4'
      }
    }
    return undefined
  }

  get htmlAudioType(): string | undefined {
    if (this.isMp3) {
      return 'audio/mpeg'
    }
    if (this.isWav) {
      return 'audio/wav'
    }
    if (this.isOgg) {
      return 'audio/ogg'
    }
    if (this.isFlac) {
      return 'audio/flac'
    }
    return undefined
  }

  get isGif(): boolean {
    return this.filename.endsWith('.gif')
  }

  get isWebp(): boolean {
    return this.filename.endsWith('.webp')
  }

  get isWebm(): boolean {
    return this.filename.endsWith('.webm')
  }

  get isMp4(): boolean {
    return this.filename.endsWith('.mp4')
  }

  get isVideoBySuffix(): boolean {
    return this.isWebm || this.isMp4
  }

  get isImageBySuffix(): boolean {
    return this.isGif || this.isWebp
  }

  get isMp3(): boolean {
    return this.filename.endsWith('.mp3')
  }

  get isWav(): boolean {
    return this.filename.endsWith('.wav')
  }

  get isOgg(): boolean {
    return this.filename.endsWith('.ogg')
  }

  get isFlac(): boolean {
    return this.filename.endsWith('.flac')
  }

  get isAudioBySuffix(): boolean {
    return this.isMp3 || this.isWav || this.isOgg || this.isFlac
  }

  get isVideo(): boolean {
    const isVideoByType =
      this.mediaType === 'video' || !!this.format?.startsWith('video/')
    return (
      this.isVideoBySuffix ||
      (isVideoByType && !this.isImageBySuffix && !this.isAudioBySuffix)
    )
  }

  get isImage(): boolean {
    return (
      this.isImageBySuffix ||
      (this.mediaType === 'images' &&
        !this.isVideoBySuffix &&
        !this.isAudioBySuffix)
    )
  }

  get isAudio(): boolean {
    const isAudioByType =
      this.mediaType === 'audio' || !!this.format?.startsWith('audio/')
    return (
      this.isAudioBySuffix ||
      (isAudioByType && !this.isImageBySuffix && !this.isVideoBySuffix)
    )
  }

  get is3D(): boolean {
    return getMediaTypeFromFilename(this.filename) === '3D'
  }

  get supportsPreview(): boolean {
    return this.isImage || this.isVideo || this.isAudio || this.is3D
  }
}

export class TaskItemImpl {
  readonly taskType: TaskType
  readonly prompt: TaskPrompt
  readonly status?: TaskStatus
  readonly outputs: TaskOutput
  readonly flatOutputs: ReadonlyArray<ResultItemImpl>

  constructor(
    taskType: TaskType,
    prompt: TaskPrompt,
    status?: TaskStatus,
    outputs?: TaskOutput,
    flatOutputs?: ReadonlyArray<ResultItemImpl>
  ) {
    this.taskType = taskType
    this.prompt = prompt
    this.status = status
    // Remove animated outputs from the outputs object
    // outputs.animated is an array of boolean values that indicates if the images
    // array in the result are animated or not.
    // The queueStore does not use this information.
    // It is part of the legacy API response. We should redesign the backend API.
    // https://github.com/Comfy-Org/ComfyUI_frontend/issues/2739
    this.outputs = _.mapValues(outputs ?? {}, (nodeOutputs) =>
      _.omit(nodeOutputs, 'animated')
    )
    this.flatOutputs = flatOutputs ?? this.calculateFlatOutputs()
  }

  calculateFlatOutputs(): ReadonlyArray<ResultItemImpl> {
    if (!this.outputs) {
      return []
    }
    return Object.entries(this.outputs).flatMap(([nodeId, nodeOutputs]) =>
      Object.entries(nodeOutputs).flatMap(([mediaType, items]) =>
        (items as ResultItem[]).map(
          (item: ResultItem) =>
            new ResultItemImpl({
              ...item,
              nodeId,
              mediaType
            })
        )
      )
    )
  }

  get previewOutput(): ResultItemImpl | undefined {
    return (
      this.flatOutputs.find(
        // Prefer saved media files over the temp previews
        (output) => output.type === 'output' && output.supportsPreview
      ) ?? this.flatOutputs.find((output) => output.supportsPreview)
    )
  }

  get apiTaskType(): APITaskType {
    switch (this.taskType) {
      case 'Running':
      case 'Pending':
        return 'queue'
      case 'History':
        return 'history'
    }
  }

  get key() {
    return this.promptId + this.displayStatus
  }

  get queueIndex() {
    return this.prompt[0]
  }

  get promptId() {
    return this.prompt[1]
  }

  get promptInputs() {
    return this.prompt[2]
  }

  get extraData() {
    return this.prompt[3]
  }

  get outputsToExecute() {
    return this.prompt[4]
  }

  get extraPngInfo() {
    return this.extraData.extra_pnginfo
  }

  get clientId() {
    return this.extraData.client_id
  }

  get workflow(): ComfyWorkflowJSON | undefined {
    return this.extraPngInfo?.workflow
  }

  get messages() {
    return this.status?.messages || []
  }

  /**
   * Server-provided creation time in milliseconds, when available.
   *
   * Sources:
   * - Queue: 5th tuple element may be a metadata object with { create_time }.
   * - History (Cloud V2): Adapter injects create_time into prompt[3].extra_data.
   */
  get createTime(): number | undefined {
    const extra = (this.extraData as any) || {}
    const fromExtra =
      typeof extra.create_time === 'number' ? extra.create_time : undefined
    if (typeof fromExtra === 'number') return fromExtra

    return undefined
  }

  get interrupted() {
    return _.some(
      this.messages,
      (message) => message[0] === 'execution_interrupted'
    )
  }

  get isHistory() {
    return this.taskType === 'History'
  }

  get isRunning() {
    return this.taskType === 'Running'
  }

  get displayStatus(): TaskItemDisplayStatus {
    switch (this.taskType) {
      case 'Running':
        return TaskItemDisplayStatus.Running
      case 'Pending':
        return TaskItemDisplayStatus.Pending
      case 'History':
        if (this.interrupted) return TaskItemDisplayStatus.Cancelled

        switch (this.status!.status_str) {
          case 'success':
            return TaskItemDisplayStatus.Completed
          case 'error':
            return TaskItemDisplayStatus.Failed
        }
    }
  }

  get executionStartTimestamp() {
    const message = this.messages.find(
      (message) => message[0] === 'execution_start'
    )
    return message ? message[1].timestamp : undefined
  }

  get executionEndTimestamp() {
    const messages = this.messages.filter((message) =>
      [
        'execution_success',
        'execution_interrupted',
        'execution_error'
      ].includes(message[0])
    )
    if (!messages.length) {
      return undefined
    }
    return _.max(messages.map((message) => message[1].timestamp))
  }

  get executionTime() {
    if (!this.executionStartTimestamp || !this.executionEndTimestamp) {
      return undefined
    }
    return this.executionEndTimestamp - this.executionStartTimestamp
  }

  get executionTimeInSeconds() {
    return this.executionTime !== undefined
      ? this.executionTime / 1000
      : undefined
  }

  public async loadWorkflow(app: ComfyApp) {
    let workflowData = this.workflow

    if (isCloud && !workflowData && this.isHistory) {
      workflowData = await getWorkflowFromHistory(
        (url) => app.api.fetchApi(url),
        this.promptId
      )
    }

    if (!workflowData) {
      return
    }

    await app.loadGraphData(toRaw(workflowData))

    if (!this.outputs) {
      return
    }

    const nodeOutputsStore = useNodeOutputStore()
    const rawOutputs = toRaw(this.outputs)
    for (const nodeExecutionId in rawOutputs) {
      nodeOutputsStore.setNodeOutputsByExecutionId(
        nodeExecutionId,
        rawOutputs[nodeExecutionId]
      )
    }
    useExtensionService().invokeExtensions(
      'onNodeOutputsUpdated',
      app.nodeOutputs
    )
  }

  public flatten(): TaskItemImpl[] {
    if (this.displayStatus !== TaskItemDisplayStatus.Completed) {
      return [this]
    }

    return this.flatOutputs.map(
      (output: ResultItemImpl, i: number) =>
        new TaskItemImpl(
          this.taskType,
          [
            this.queueIndex,
            `${this.promptId}-${i}`,
            this.promptInputs,
            this.extraData,
            this.outputsToExecute
          ],
          this.status,
          {
            [output.nodeId]: {
              [output.mediaType]: [output]
            }
          },
          [output]
        )
    )
  }

  public toTaskItem(): TaskItem {
    const item: HistoryTaskItem = {
      taskType: 'History',
      prompt: this.prompt,
      status: this.status!,
      outputs: this.outputs
    }
    return item
  }
}

const sortNewestFirst = (a: TaskItemImpl, b: TaskItemImpl) =>
  b.queueIndex - a.queueIndex

const toTaskItemImpls = (tasks: TaskItem[]): TaskItemImpl[] =>
  tasks.map(
    (task) =>
      new TaskItemImpl(
        task.taskType,
        task.prompt,
        'status' in task ? task.status : undefined,
        'outputs' in task ? task.outputs : undefined
      )
  )

export const useQueueStore = defineStore('queue', () => {
  // Use shallowRef because TaskItemImpl instances are immutable and arrays are
  // replaced entirely (not mutated), so deep reactivity would waste performance
  const runningTasks = shallowRef<TaskItemImpl[]>([])
  const pendingTasks = shallowRef<TaskItemImpl[]>([])
  const historyTasks = shallowRef<TaskItemImpl[]>([])
  const maxHistoryItems = ref(64)
  const isLoading = ref(false)

  const tasks = computed<TaskItemImpl[]>(
    () =>
      [
        ...pendingTasks.value,
        ...runningTasks.value,
        ...historyTasks.value
      ] as TaskItemImpl[]
  )

  const flatTasks = computed<TaskItemImpl[]>(() =>
    tasks.value.flatMap((task: TaskItemImpl) => task.flatten())
  )

  const lastHistoryQueueIndex = computed<number>(() =>
    historyTasks.value.length ? historyTasks.value[0].queueIndex : -1
  )

  const hasPendingTasks = computed<boolean>(() => pendingTasks.value.length > 0)

  const update = async () => {
    isLoading.value = true
    try {
      const [queue, history] = await Promise.all([
        api.getQueue(),
        api.getHistory(maxHistoryItems.value)
      ])

      runningTasks.value = toTaskItemImpls(queue.Running).sort(sortNewestFirst)
      pendingTasks.value = toTaskItemImpls(queue.Pending).sort(sortNewestFirst)

      const currentHistory = toValue(historyTasks)

      const appearedTasks = [...pendingTasks.value, ...runningTasks.value]
      const executionStore = useExecutionStore()
      appearedTasks.forEach((task) => {
        const promptIdString = String(task.promptId)
        const workflowId = task.workflow?.id
        if (workflowId && promptIdString) {
          executionStore.registerPromptWorkflowIdMapping(
            promptIdString,
            workflowId
          )
        }
      })

      const items = reconcileHistory(
        history.History,
        currentHistory.map((impl) => impl.toTaskItem()),
        toValue(maxHistoryItems),
        toValue(lastHistoryQueueIndex)
      )

      // Reuse existing TaskItemImpl instances or create new
      const existingByPromptId = new Map(
        currentHistory.map((impl) => [impl.promptId, impl])
      )

      historyTasks.value = items.map(
        (item) =>
          existingByPromptId.get(item.prompt[1]) ?? toTaskItemImpls([item])[0]
      )
    } finally {
      isLoading.value = false
    }
  }

  const clear = async (
    targets: ('queue' | 'history')[] = ['queue', 'history']
  ) => {
    if (targets.length === 0) {
      return
    }
    await Promise.all(targets.map((type) => api.clearItems(type)))
    await update()
  }

  const deleteTask = async (task: TaskItemImpl) => {
    await api.deleteItem(task.apiTaskType, task.promptId)
    await update()
  }

  return {
    runningTasks,
    pendingTasks,
    historyTasks,
    maxHistoryItems,
    isLoading,

    tasks,
    flatTasks,
    lastHistoryQueueIndex,
    hasPendingTasks,

    update,
    clear,
    delete: deleteTask
  }
})

export const useQueuePendingTaskCountStore = defineStore(
  'queuePendingTaskCount',
  {
    state: () => ({
      count: 0
    }),
    actions: {
      update(e: CustomEvent<StatusWsMessageStatus>) {
        this.count = e.detail?.exec_info?.queue_remaining || 0
      }
    }
  }
)

export type AutoQueueMode = 'disabled' | 'instant' | 'change'

export const useQueueSettingsStore = defineStore('queueSettingsStore', {
  state: () => ({
    mode: 'disabled' as AutoQueueMode,
    batchCount: 1
  })
})<|MERGE_RESOLUTION|>--- conflicted
+++ resolved
@@ -23,11 +23,8 @@
 import type { ComfyApp } from '@/scripts/app'
 import { useExtensionService } from '@/services/extensionService'
 import { useNodeOutputStore } from '@/stores/imagePreviewStore'
-<<<<<<< HEAD
 import { useExecutionStore } from '@/stores/executionStore'
-=======
 import { getMediaTypeFromFilename } from '@/utils/formatUtil'
->>>>>>> a9f41623
 
 // Task type used in the API.
 type APITaskType = 'queue' | 'history'
