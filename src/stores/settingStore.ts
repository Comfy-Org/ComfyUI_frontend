/**
 * TODO: Migrate scripts/ui/settings.ts here
 *
 * Currently the reactive settings act as a proxy of the legacy settings.
 * Every time a setting is changed, the settingStore dispatch the change to the
 * legacy settings. Every time the legacy settings are changed, the legacy
 * settings directly updates the settingStore.settingValues.
 */

import { app } from '@/scripts/app'
import { ComfySettingsDialog } from '@/scripts/ui/settings'
import { Settings } from '@/types/apiTypes'
import { LinkReleaseTriggerMode } from '@/types/searchBoxTypes'
import { SettingParams } from '@/types/settingTypes'
import { buildTree } from '@/utils/treeUtil'
import { defineStore } from 'pinia'
import type { TreeNode } from 'primevue/treenode'

export interface SettingTreeNode extends TreeNode {
  data?: SettingParams
}

interface State {
  settingValues: Record<string, any>
  settings: Record<string, SettingParams>
}

export const useSettingStore = defineStore('setting', {
  state: (): State => ({
    settingValues: {},
    settings: {}
  }),
  getters: {
    settingTree(): SettingTreeNode {
      const root = buildTree(
        Object.values(this.settings),
        (setting: SettingParams) => setting.category || setting.id.split('.')
      )

      const floatingSettings = root.children.filter((node) => node.leaf)
      if (floatingSettings.length) {
        root.children = root.children.filter((node) => !node.leaf)
        root.children.push({
          key: 'Other',
          label: 'Other',
          leaf: false,
          children: floatingSettings
        })
      }

      return root
    }
  },
  actions: {
    addSettings(settings: ComfySettingsDialog) {
      for (const id in settings.settingsLookup) {
        const value = settings.getSettingValue(id)
        this.settingValues[id] = value
      }
      this.settings = settings.settingsParamLookup

      app.ui.settings.addSetting({
        id: 'Comfy.Validation.Workflows',
        name: 'Validate workflows',
        type: 'boolean',
        defaultValue: true
      })

      app.ui.settings.addSetting({
        id: 'Comfy.NodeSearchBoxImpl',
        category: ['Comfy', 'Node Search Box', 'Implementation'],
        experimental: true,
        name: 'Node search box implementation',
        type: 'combo',
        options: ['default', 'litegraph (legacy)'],
        defaultValue: 'default'
      })

      app.ui.settings.addSetting({
        id: 'Comfy.NodeSearchBoxImpl.LinkReleaseTrigger',
        category: ['Comfy', 'Node Search Box', 'LinkReleaseTrigger'],
        name: 'Trigger on link release',
        tooltip: 'Only applies to the default implementation',
        type: 'combo',
        options: Object.values(LinkReleaseTriggerMode),
        defaultValue: LinkReleaseTriggerMode.ALWAYS
      })

      app.ui.settings.addSetting({
        id: 'Comfy.NodeSearchBoxImpl.NodePreview',
        category: ['Comfy', 'Node Search Box', 'NodePreview'],
        name: 'Node preview',
        tooltip: 'Only applies to the default implementation',
        type: 'boolean',
        defaultValue: true
      })

      app.ui.settings.addSetting({
        id: 'Comfy.NodeSearchBoxImpl.ShowCategory',
        category: ['Comfy', 'Node Search Box', 'ShowCategory'],
        name: 'Show node category in search results',
        tooltip: 'Only applies to the default implementation',
        type: 'boolean',
        defaultValue: true
      })

      app.ui.settings.addSetting({
        id: 'Comfy.Sidebar.Location',
        category: ['Comfy', 'Sidebar', 'Location'],
        name: 'Sidebar location',
        type: 'combo',
        options: ['left', 'right'],
        defaultValue: 'left'
      })

      app.ui.settings.addSetting({
        id: 'Comfy.Sidebar.Size',
        category: ['Comfy', 'Sidebar', 'Size'],
        name: 'Sidebar size',
        type: 'combo',
        options: ['normal', 'small'],
        defaultValue: window.innerWidth < 1600 ? 'small' : 'normal'
      })

      app.ui.settings.addSetting({
        id: 'Comfy.TextareaWidget.FontSize',
        category: ['Comfy', 'Node Widget', 'TextareaWidget', 'FontSize'],
        name: 'Textarea widget font size',
        type: 'slider',
        defaultValue: 10,
        attrs: {
          min: 8,
          max: 24
        }
      })

      app.ui.settings.addSetting({
        id: 'Comfy.Workflow.SortNodeIdOnSave',
        name: 'Sort node IDs when saving workflow',
        type: 'boolean',
        defaultValue: false
      })

      app.ui.settings.addSetting({
        id: 'Comfy.Graph.CanvasInfo',
        name: 'Show canvas info (fps, etc.)',
        type: 'boolean',
        defaultValue: true
      })

      app.ui.settings.addSetting({
        id: 'Comfy.Node.ShowDeprecated',
        name: 'Show deprecated nodes in search',
        tooltip:
          'Deprecated nodes are hidden by default in the UI, but remain functional in existing workflows that use them.',
        type: 'boolean',
        defaultValue: false
      })

      app.ui.settings.addSetting({
        id: 'Comfy.Node.ShowExperimental',
        name: 'Show experimental nodes in search',
        tooltip:
          'Experimental nodes are marked as such in the UI and may be subject to significant changes or removal in future versions. Use with caution in production workflows',
        type: 'boolean',
        defaultValue: true
      })

      app.ui.settings.addSetting({
        id: 'Comfy.Workflow.ShowMissingNodesWarning',
        name: 'Show missing nodes warning',
        type: 'boolean',
        defaultValue: true
      })

      app.ui.settings.addSetting({
<<<<<<< HEAD
        id: 'Comfy.Workflow.ShowMissingModelsWarning',
        name: 'Show missing models warning',
        type: 'boolean',
        defaultValue: true
=======
        id: 'Comfy.Graph.ZoomSpeed',
        name: 'Canvas zoom speed',
        type: 'slider',
        defaultValue: 1.1,
        attrs: {
          min: 1.01,
          max: 2.5,
          step: 0.01
        }
>>>>>>> 57c5a78a
      })
    },

    set<K extends keyof Settings>(key: K, value: Settings[K]) {
      this.settingValues[key] = value
      app.ui.settings.setSettingValue(key, value)
    },

    get<K extends keyof Settings>(key: K): Settings[K] {
      return (
        this.settingValues[key] ?? app.ui.settings.getSettingDefaultValue(key)
      )
    }
  }
})<|MERGE_RESOLUTION|>--- conflicted
+++ resolved
@@ -174,12 +174,13 @@
       })
 
       app.ui.settings.addSetting({
-<<<<<<< HEAD
         id: 'Comfy.Workflow.ShowMissingModelsWarning',
         name: 'Show missing models warning',
         type: 'boolean',
         defaultValue: true
-=======
+      })
+
+      app.ui.settings.addSetting({
         id: 'Comfy.Graph.ZoomSpeed',
         name: 'Canvas zoom speed',
         type: 'slider',
@@ -189,7 +190,6 @@
           max: 2.5,
           step: 0.01
         }
->>>>>>> 57c5a78a
       })
     },
 
