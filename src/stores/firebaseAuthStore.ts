--- conflicted
+++ resolved
@@ -94,17 +94,6 @@
   }
 
   const fetchBalance = async (): Promise<GetCustomerBalanceResponse | null> => {
-<<<<<<< HEAD
-    const token = await getIdToken()
-    if (!token) {
-      error.value = 'Cannot fetch balance: User not authenticated'
-      return null
-    }
-
-    const response = await fetch(`${COMFY_API_BASE_URL}/customers/balance`, {
-      headers: {
-        Authorization: `Bearer ${token}`
-=======
     isFetchingBalance.value = true
     try {
       const token = await getIdToken()
@@ -112,10 +101,9 @@
         error.value = 'Cannot fetch balance: User not authenticated'
         isFetchingBalance.value = false
         return null
->>>>>>> 612500a4
       }
 
-      const response = await fetch(`${API_BASE_URL}/customers/balance`, {
+      const response = await fetch(`${COMFY_API_BASE_URL}/customers/balance`, {
         headers: {
           Authorization: `Bearer ${token}`
         }
