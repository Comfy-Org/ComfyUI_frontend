--- conflicted
+++ resolved
@@ -17,11 +17,8 @@
   versionAdded?: string
   confirmation?: string // If non-nullish, this command will prompt for confirmation
   source?: string
-<<<<<<< HEAD
   active?: () => boolean // Getter to check if the command is active/toggled on
-=======
   category?: 'essentials' | 'view-controls' // For shortcuts panel organization
->>>>>>> db452c1e
 }
 
 export class ComfyCommandImpl implements ComfyCommand {
@@ -34,11 +31,8 @@
   versionAdded?: string
   confirmation?: string
   source?: string
-<<<<<<< HEAD
   active?: () => boolean
-=======
   category?: 'essentials' | 'view-controls'
->>>>>>> db452c1e
 
   constructor(command: ComfyCommand) {
     this.id = command.id
@@ -50,11 +44,8 @@
     this.versionAdded = command.versionAdded
     this.confirmation = command.confirmation
     this.source = command.source
-<<<<<<< HEAD
     this.active = command.active
-=======
     this.category = command.category
->>>>>>> db452c1e
   }
 
   get label() {
