<<<<<<< HEAD
import { LGraphCanvas, LiteGraph } from '@comfyorg/litegraph'
import { LGraphNode, type NodeId } from '@comfyorg/litegraph/dist/LGraphNode'
=======
import {
  type ExecutableLGraphNode,
  type ExecutionId,
  LGraphNode,
  LiteGraph,
  SubgraphNode
} from '@comfyorg/litegraph'
import { type NodeId } from '@comfyorg/litegraph/dist/LGraphNode'
>>>>>>> 19eaf6ec

import { t } from '@/i18n'
import {
  ComfyLink,
  ComfyNode,
  ComfyWorkflowJSON
} from '@/schemas/comfyWorkflowSchema'
import type { ComfyNodeDef } from '@/schemas/nodeDefSchema'
import { useDialogService } from '@/services/dialogService'
import { useNodeDefStore } from '@/stores/nodeDefStore'
import { useToastStore } from '@/stores/toastStore'
import { useWidgetStore } from '@/stores/widgetStore'
import { ComfyExtension } from '@/types/comfy'
import { ExecutableGroupNodeChildDTO } from '@/utils/executableGroupNodeChildDTO'
import { GROUP } from '@/utils/executableGroupNodeDto'
import { deserialiseAndCreate, serialise } from '@/utils/vintageClipboard'

import { api } from '../../scripts/api'
import { app } from '../../scripts/app'
import { ManageGroupDialog } from './groupNodeManage'
import { mergeIfValid } from './widgetInputs'

type GroupNodeWorkflowData = {
  external: ComfyLink[]
  links: ComfyLink[]
  nodes: ComfyNode[]
}

// v1 Prefix + Separator: workflow/
// v2 Prefix + Separator: workflow> (ComfyUI_frontend v1.2.63)
const PREFIX = 'workflow'
const SEPARATOR = '>'

const Workflow = {
  InUse: {
    Free: 0,
    Registered: 1,
    InWorkflow: 2
  },
  // @ts-expect-error fixme ts strict error
  isInUseGroupNode(name) {
    const id = `${PREFIX}${SEPARATOR}${name}`
    // Check if lready registered/in use in this workflow
    // @ts-expect-error fixme ts strict error
    if (app.graph.extra?.groupNodes?.[name]) {
      if (app.graph.nodes.find((n) => n.type === id)) {
        return Workflow.InUse.InWorkflow
      } else {
        return Workflow.InUse.Registered
      }
    }
    return Workflow.InUse.Free
  },
  storeGroupNode(name: string, data: GroupNodeWorkflowData) {
    let extra = app.graph.extra
    if (!extra) app.graph.extra = extra = {}
    let groupNodes = extra.groupNodes
    if (!groupNodes) extra.groupNodes = groupNodes = {}
    // @ts-expect-error fixme ts strict error
    groupNodes[name] = data
  }
}

class GroupNodeBuilder {
  nodes: LGraphNode[]
  // @ts-expect-error fixme ts strict error
  nodeData: GroupNodeWorkflowData

  constructor(nodes: LGraphNode[]) {
    this.nodes = nodes
  }

  async build() {
    const name = await this.getName()
    if (!name) return

    // Sort the nodes so they are in execution order
    // this allows for widgets to be in the correct order when reconstructing
    this.sortNodes()

    this.nodeData = this.getNodeData()
    Workflow.storeGroupNode(name, this.nodeData)

    return { name, nodeData: this.nodeData }
  }

  async getName() {
    const name = await useDialogService().prompt({
      title: t('groupNode.create'),
      message: t('groupNode.enterName'),
      defaultValue: ''
    })
    if (!name) return
    const used = Workflow.isInUseGroupNode(name)
    switch (used) {
      case Workflow.InUse.InWorkflow:
        useToastStore().addAlert(
          'An in use group node with this name already exists embedded in this workflow, please remove any instances or use a new name.'
        )
        return
      case Workflow.InUse.Registered:
        if (
          !confirm(
            'A group node with this name already exists embedded in this workflow, are you sure you want to overwrite it?'
          )
        ) {
          return
        }
        break
    }
    return name
  }

  sortNodes() {
    // Gets the builders nodes in graph execution order
    const nodesInOrder = app.graph.computeExecutionOrder(false)
    this.nodes = this.nodes
      .map((node) => ({ index: nodesInOrder.indexOf(node), node }))
      // @ts-expect-error id might be string
      .sort((a, b) => a.index - b.index || a.node.id - b.node.id)
      .map(({ node }) => node)
  }

  getNodeData() {
    // @ts-expect-error fixme ts strict error
    const storeLinkTypes = (config) => {
      // Store link types for dynamically typed nodes e.g. reroutes
      for (const link of config.links) {
        const origin = app.graph.getNodeById(link[4])
        // @ts-expect-error fixme ts strict error
        const type = origin.outputs[link[1]].type
        link.push(type)
      }
    }

    // @ts-expect-error fixme ts strict error
    const storeExternalLinks = (config) => {
      // Store any external links to the group in the config so when rebuilding we add extra slots
      config.external = []
      for (let i = 0; i < this.nodes.length; i++) {
        const node = this.nodes[i]
        if (!node.outputs?.length) continue
        for (let slot = 0; slot < node.outputs.length; slot++) {
          let hasExternal = false
          const output = node.outputs[slot]
          let type = output.type
          if (!output.links?.length) continue
          for (const l of output.links) {
            const link = app.graph.links[l]
            if (!link) continue
            if (type === '*') type = link.type

            if (!app.canvas.selected_nodes[link.target_id]) {
              hasExternal = true
              break
            }
          }
          if (hasExternal) {
            config.external.push([i, slot, type])
          }
        }
      }
    }

    // Use the built in copyToClipboard function to generate the node data we need
    try {
      // @ts-expect-error fixme ts strict error
      const serialised = serialise(this.nodes, app.canvas.graph)
      const config = JSON.parse(serialised)

      storeLinkTypes(config)
      storeExternalLinks(config)

      return config
    } finally {
    }
  }
}

export class GroupNodeConfig {
  name: string
  nodeData: any
  inputCount: number
  oldToNewOutputMap: {}
  newToOldOutputMap: {}
  oldToNewInputMap: {}
  oldToNewWidgetMap: {}
  newToOldWidgetMap: {}
  primitiveDefs: {}
  widgetToPrimitive: {}
  primitiveToWidget: {}
  nodeInputs: {}
  outputVisibility: any[]
  // @ts-expect-error fixme ts strict error
  nodeDef: ComfyNodeDef
  // @ts-expect-error fixme ts strict error
  inputs: any[]
  // @ts-expect-error fixme ts strict error
  linksFrom: {}
  // @ts-expect-error fixme ts strict error
  linksTo: {}
  // @ts-expect-error fixme ts strict error
  externalFrom: {}

  // @ts-expect-error fixme ts strict error
  constructor(name, nodeData) {
    this.name = name
    this.nodeData = nodeData
    this.getLinks()

    this.inputCount = 0
    this.oldToNewOutputMap = {}
    this.newToOldOutputMap = {}
    this.oldToNewInputMap = {}
    this.oldToNewWidgetMap = {}
    this.newToOldWidgetMap = {}
    this.primitiveDefs = {}
    this.widgetToPrimitive = {}
    this.primitiveToWidget = {}
    this.nodeInputs = {}
    this.outputVisibility = []
  }

  async registerType(source = PREFIX) {
    this.nodeDef = {
      output: [],
      output_name: [],
      output_is_list: [],
      // @ts-expect-error Unused, doesn't exist
      output_is_hidden: [],
      name: source + SEPARATOR + this.name,
      display_name: this.name,
      category: 'group nodes' + (SEPARATOR + source),
      input: { required: {} },
      description: `Group node combining ${this.nodeData.nodes
        // @ts-expect-error fixme ts strict error
        .map((n) => n.type)
        .join(', ')}`,
      python_module: 'custom_nodes.' + this.name,

      [GROUP]: this
    }

    this.inputs = []
    const seenInputs = {}
    const seenOutputs = {}
    for (let i = 0; i < this.nodeData.nodes.length; i++) {
      const node = this.nodeData.nodes[i]
      node.index = i
      this.processNode(node, seenInputs, seenOutputs)
    }

    for (const p of this.#convertedToProcess) {
      // @ts-expect-error fixme ts strict error
      p()
    }
    // @ts-expect-error fixme ts strict error
    this.#convertedToProcess = null
    await app.registerNodeDef(`${PREFIX}${SEPARATOR}` + this.name, this.nodeDef)
    useNodeDefStore().addNodeDef(this.nodeDef)
  }

  getLinks() {
    this.linksFrom = {}
    this.linksTo = {}
    this.externalFrom = {}

    // Extract links for easy lookup
    for (const l of this.nodeData.links) {
      const [sourceNodeId, sourceNodeSlot, targetNodeId, targetNodeSlot] = l

      // Skip links outside the copy config
      if (sourceNodeId == null) continue

      // @ts-expect-error fixme ts strict error
      if (!this.linksFrom[sourceNodeId]) {
        // @ts-expect-error fixme ts strict error
        this.linksFrom[sourceNodeId] = {}
      }
      // @ts-expect-error fixme ts strict error
      if (!this.linksFrom[sourceNodeId][sourceNodeSlot]) {
        // @ts-expect-error fixme ts strict error
        this.linksFrom[sourceNodeId][sourceNodeSlot] = []
      }
      // @ts-expect-error fixme ts strict error
      this.linksFrom[sourceNodeId][sourceNodeSlot].push(l)

      // @ts-expect-error fixme ts strict error
      if (!this.linksTo[targetNodeId]) {
        // @ts-expect-error fixme ts strict error
        this.linksTo[targetNodeId] = {}
      }
      // @ts-expect-error fixme ts strict error
      this.linksTo[targetNodeId][targetNodeSlot] = l
    }

    if (this.nodeData.external) {
      for (const ext of this.nodeData.external) {
        // @ts-expect-error fixme ts strict error
        if (!this.externalFrom[ext[0]]) {
          // @ts-expect-error fixme ts strict error
          this.externalFrom[ext[0]] = { [ext[1]]: ext[2] }
        } else {
          // @ts-expect-error fixme ts strict error
          this.externalFrom[ext[0]][ext[1]] = ext[2]
        }
      }
    }
  }

  // @ts-expect-error fixme ts strict error
  processNode(node, seenInputs, seenOutputs) {
    const def = this.getNodeDef(node)
    if (!def) return

    const inputs = { ...def.input?.required, ...def.input?.optional }

    this.inputs.push(this.processNodeInputs(node, seenInputs, inputs))
    if (def.output?.length) this.processNodeOutputs(node, seenOutputs, def)
  }

  // @ts-expect-error fixme ts strict error
  getNodeDef(node) {
    // @ts-expect-error fixme ts strict error
    const def = globalDefs[node.type]
    if (def) return def

    // @ts-expect-error fixme ts strict error
    const linksFrom = this.linksFrom[node.index]
    if (node.type === 'PrimitiveNode') {
      // Skip as its not linked
      if (!linksFrom) return

      let type = linksFrom['0'][0][5]
      if (type === 'COMBO') {
        // Use the array items
        const source = node.outputs[0].widget.name
        const fromTypeName = this.nodeData.nodes[linksFrom['0'][0][2]].type
        // @ts-expect-error fixme ts strict error
        const fromType = globalDefs[fromTypeName]
        const input =
          fromType.input.required[source] ?? fromType.input.optional[source]
        type = input[0]
      }

      // @ts-expect-error fixme ts strict error
      const def = (this.primitiveDefs[node.index] = {
        input: {
          required: {
            value: [type, {}]
          }
        },
        output: [type],
        output_name: [],
        output_is_list: []
      })
      return def
    } else if (node.type === 'Reroute') {
      // @ts-expect-error fixme ts strict error
      const linksTo = this.linksTo[node.index]
      // @ts-expect-error fixme ts strict error
      if (linksTo && linksFrom && !this.externalFrom[node.index]?.[0]) {
        // Being used internally
        return null
      }

      let config = {}
      let rerouteType = '*'
      if (linksFrom) {
        for (const [, , id, slot] of linksFrom['0']) {
          const node = this.nodeData.nodes[id]
          const input = node.inputs[slot]
          if (rerouteType === '*') {
            rerouteType = input.type
          }
          if (input.widget) {
            // @ts-expect-error fixme ts strict error
            const targetDef = globalDefs[node.type]
            const targetWidget =
              targetDef.input.required[input.widget.name] ??
              targetDef.input.optional[input.widget.name]

            const widget = [targetWidget[0], config]
            const res = mergeIfValid(
              {
                // @ts-expect-error fixme ts strict error
                widget
              },
              targetWidget,
              false,
              null,
              widget
            )
            config = res?.customConfig ?? config
          }
        }
      } else if (linksTo) {
        const [id, slot] = linksTo['0']
        rerouteType = this.nodeData.nodes[id].outputs[slot].type
      } else {
        // Reroute used as a pipe
        for (const l of this.nodeData.links) {
          if (l[2] === node.index) {
            rerouteType = l[5]
            break
          }
        }
        if (rerouteType === '*') {
          // Check for an external link
          // @ts-expect-error fixme ts strict error
          const t = this.externalFrom[node.index]?.[0]
          if (t) {
            rerouteType = t
          }
        }
      }

      // @ts-expect-error
      config.forceInput = true
      return {
        input: {
          required: {
            [rerouteType]: [rerouteType, config]
          }
        },
        output: [rerouteType],
        output_name: [],
        output_is_list: []
      }
    }

    console.warn(
      'Skipping virtual node ' +
        node.type +
        ' when building group node ' +
        this.name
    )
  }

  // @ts-expect-error fixme ts strict error
  getInputConfig(node, inputName, seenInputs, config, extra?) {
    const customConfig = this.nodeData.config?.[node.index]?.input?.[inputName]
    let name =
      customConfig?.name ??
      // @ts-expect-error fixme ts strict error
      node.inputs?.find((inp) => inp.name === inputName)?.label ??
      inputName
    let key = name
    let prefix = ''
    // Special handling for primitive to include the title if it is set rather than just "value"
    if ((node.type === 'PrimitiveNode' && node.title) || name in seenInputs) {
      prefix = `${node.title ?? node.type} `
      key = name = `${prefix}${inputName}`
      if (name in seenInputs) {
        name = `${prefix}${seenInputs[name]} ${inputName}`
      }
    }
    seenInputs[key] = (seenInputs[key] ?? 1) + 1

    if (inputName === 'seed' || inputName === 'noise_seed') {
      if (!extra) extra = {}
      extra.control_after_generate = `${prefix}control_after_generate`
    }
    if (config[0] === 'IMAGEUPLOAD') {
      if (!extra) extra = {}
      extra.widget =
        // @ts-expect-error fixme ts strict error
        this.oldToNewWidgetMap[node.index]?.[config[1]?.widget ?? 'image'] ??
        'image'
    }

    if (extra) {
      config = [config[0], { ...config[1], ...extra }]
    }

    return { name, config, customConfig }
  }

  // @ts-expect-error fixme ts strict error
  processWidgetInputs(inputs, node, inputNames, seenInputs) {
    const slots = []
    const converted = new Map()
    // @ts-expect-error fixme ts strict error
    const widgetMap = (this.oldToNewWidgetMap[node.index] = {})
    for (const inputName of inputNames) {
      if (useWidgetStore().inputIsWidget(inputs[inputName])) {
        const convertedIndex = node.inputs?.findIndex(
          // @ts-expect-error fixme ts strict error
          (inp) => inp.name === inputName && inp.widget?.name === inputName
        )
        if (convertedIndex > -1) {
          // This widget has been converted to a widget
          // We need to store this in the correct position so link ids line up
          converted.set(convertedIndex, inputName)
          // @ts-expect-error fixme ts strict error
          widgetMap[inputName] = null
        } else {
          // Normal widget
          const { name, config } = this.getInputConfig(
            node,
            inputName,
            seenInputs,
            inputs[inputName]
          )
          // @ts-expect-error fixme ts strict error
          this.nodeDef.input.required[name] = config
          // @ts-expect-error fixme ts strict error
          widgetMap[inputName] = name
          // @ts-expect-error fixme ts strict error
          this.newToOldWidgetMap[name] = { node, inputName }
        }
      } else {
        // Normal input
        slots.push(inputName)
      }
    }
    return { converted, slots }
  }

  // @ts-expect-error fixme ts strict error
  checkPrimitiveConnection(link, inputName, inputs) {
    const sourceNode = this.nodeData.nodes[link[0]]
    if (sourceNode.type === 'PrimitiveNode') {
      // Merge link configurations
      const [sourceNodeId, _, targetNodeId, __] = link
      // @ts-expect-error fixme ts strict error
      const primitiveDef = this.primitiveDefs[sourceNodeId]
      const targetWidget = inputs[inputName]
      const primitiveConfig = primitiveDef.input.required.value
      const output = { widget: primitiveConfig }
      const config = mergeIfValid(
        // @ts-expect-error invalid slot type
        output,
        targetWidget,
        false,
        null,
        primitiveConfig
      )
      primitiveConfig[1] =
        config?.customConfig ?? inputs[inputName][1]
          ? { ...inputs[inputName][1] }
          : {}

      // @ts-expect-error fixme ts strict error
      let name = this.oldToNewWidgetMap[sourceNodeId]['value']
      name = name.substr(0, name.length - 6)
      primitiveConfig[1].control_after_generate = true
      primitiveConfig[1].control_prefix = name

      // @ts-expect-error fixme ts strict error
      let toPrimitive = this.widgetToPrimitive[targetNodeId]
      if (!toPrimitive) {
        // @ts-expect-error fixme ts strict error
        toPrimitive = this.widgetToPrimitive[targetNodeId] = {}
      }
      if (toPrimitive[inputName]) {
        toPrimitive[inputName].push(sourceNodeId)
      }
      toPrimitive[inputName] = sourceNodeId

      // @ts-expect-error fixme ts strict error
      let toWidget = this.primitiveToWidget[sourceNodeId]
      if (!toWidget) {
        // @ts-expect-error fixme ts strict error
        toWidget = this.primitiveToWidget[sourceNodeId] = []
      }
      toWidget.push({ nodeId: targetNodeId, inputName })
    }
  }

  // @ts-expect-error fixme ts strict error
  processInputSlots(inputs, node, slots, linksTo, inputMap, seenInputs) {
    // @ts-expect-error fixme ts strict error
    this.nodeInputs[node.index] = {}
    for (let i = 0; i < slots.length; i++) {
      const inputName = slots[i]
      if (linksTo[i]) {
        this.checkPrimitiveConnection(linksTo[i], inputName, inputs)
        // This input is linked so we can skip it
        continue
      }

      const { name, config, customConfig } = this.getInputConfig(
        node,
        inputName,
        seenInputs,
        inputs[inputName]
      )

      // @ts-expect-error fixme ts strict error
      this.nodeInputs[node.index][inputName] = name
      if (customConfig?.visible === false) continue

      // @ts-expect-error fixme ts strict error
      this.nodeDef.input.required[name] = config
      inputMap[i] = this.inputCount++
    }
  }

  processConvertedWidgets(
    // @ts-expect-error fixme ts strict error
    inputs,
    // @ts-expect-error fixme ts strict error
    node,
    // @ts-expect-error fixme ts strict error
    slots,
    // @ts-expect-error fixme ts strict error
    converted,
    // @ts-expect-error fixme ts strict error
    linksTo,
    // @ts-expect-error fixme ts strict error
    inputMap,
    // @ts-expect-error fixme ts strict error
    seenInputs
  ) {
    // Add converted widgets sorted into their index order (ordered as they were converted) so link ids match up
    const convertedSlots = [...converted.keys()]
      .sort()
      .map((k) => converted.get(k))
    for (let i = 0; i < convertedSlots.length; i++) {
      const inputName = convertedSlots[i]
      if (linksTo[slots.length + i]) {
        this.checkPrimitiveConnection(
          linksTo[slots.length + i],
          inputName,
          inputs
        )
        // This input is linked so we can skip it
        continue
      }

      const { name, config } = this.getInputConfig(
        node,
        inputName,
        seenInputs,
        inputs[inputName],
        {
          defaultInput: true
        }
      )

      // @ts-expect-error fixme ts strict error
      this.nodeDef.input.required[name] = config
      // @ts-expect-error fixme ts strict error
      this.newToOldWidgetMap[name] = { node, inputName }

      // @ts-expect-error fixme ts strict error
      if (!this.oldToNewWidgetMap[node.index]) {
        // @ts-expect-error fixme ts strict error
        this.oldToNewWidgetMap[node.index] = {}
      }
      // @ts-expect-error fixme ts strict error
      this.oldToNewWidgetMap[node.index][inputName] = name

      inputMap[slots.length + i] = this.inputCount++
    }
  }

  #convertedToProcess = []
  // @ts-expect-error fixme ts strict error
  processNodeInputs(node, seenInputs, inputs) {
    // @ts-expect-error fixme ts strict error
    const inputMapping = []

    const inputNames = Object.keys(inputs)
    if (!inputNames.length) return

    const { converted, slots } = this.processWidgetInputs(
      inputs,
      node,
      inputNames,
      seenInputs
    )
    // @ts-expect-error fixme ts strict error
    const linksTo = this.linksTo[node.index] ?? {}
    // @ts-expect-error fixme ts strict error
    const inputMap = (this.oldToNewInputMap[node.index] = {})
    this.processInputSlots(inputs, node, slots, linksTo, inputMap, seenInputs)

    // Converted inputs have to be processed after all other nodes as they'll be at the end of the list
    // @ts-expect-error fixme ts strict error
    this.#convertedToProcess.push(() =>
      this.processConvertedWidgets(
        inputs,
        node,
        slots,
        converted,
        linksTo,
        inputMap,
        seenInputs
      )
    )

    // @ts-expect-error fixme ts strict error
    return inputMapping
  }

  // @ts-expect-error fixme ts strict error
  processNodeOutputs(node, seenOutputs, def) {
    // @ts-expect-error fixme ts strict error
    const oldToNew = (this.oldToNewOutputMap[node.index] = {})

    // Add outputs
    for (let outputId = 0; outputId < def.output.length; outputId++) {
      // @ts-expect-error fixme ts strict error
      const linksFrom = this.linksFrom[node.index]
      // If this output is linked internally we flag it to hide
      const hasLink =
        // @ts-expect-error fixme ts strict error
        linksFrom?.[outputId] && !this.externalFrom[node.index]?.[outputId]
      const customConfig =
        this.nodeData.config?.[node.index]?.output?.[outputId]
      const visible = customConfig?.visible ?? !hasLink
      this.outputVisibility.push(visible)
      if (!visible) {
        continue
      }

      // @ts-expect-error fixme ts strict error
      oldToNew[outputId] = this.nodeDef.output.length
      // @ts-expect-error fixme ts strict error
      this.newToOldOutputMap[this.nodeDef.output.length] = {
        node,
        slot: outputId
      }
      // @ts-expect-error fixme ts strict error
      this.nodeDef.output.push(def.output[outputId])
      // @ts-expect-error fixme ts strict error
      this.nodeDef.output_is_list.push(def.output_is_list[outputId])

      let label = customConfig?.name
      if (!label) {
        label = def.output_name?.[outputId] ?? def.output[outputId]
        // @ts-expect-error fixme ts strict error
        const output = node.outputs.find((o) => o.name === label)
        if (output?.label) {
          label = output.label
        }
      }

      let name = label
      if (name in seenOutputs) {
        const prefix = `${node.title ?? node.type} `
        name = `${prefix}${label}`
        if (name in seenOutputs) {
          name = `${prefix}${node.index} ${label}`
        }
      }
      seenOutputs[name] = 1

      // @ts-expect-error fixme ts strict error
      this.nodeDef.output_name.push(name)
    }
  }

  // @ts-expect-error fixme ts strict error
  static async registerFromWorkflow(groupNodes, missingNodeTypes) {
    for (const g in groupNodes) {
      const groupData = groupNodes[g]

      let hasMissing = false
      for (const n of groupData.nodes) {
        // Find missing node types
        if (!(n.type in LiteGraph.registered_node_types)) {
          missingNodeTypes.push({
            type: n.type,
            hint: ` (In group node '${PREFIX}${SEPARATOR}${g}')`
          })

          missingNodeTypes.push({
            type: `${PREFIX}${SEPARATOR}` + g,
            action: {
              text: 'Remove from workflow',
              // @ts-expect-error fixme ts strict error
              callback: (e) => {
                delete groupNodes[g]
                e.target.textContent = 'Removed'
                e.target.style.pointerEvents = 'none'
                e.target.style.opacity = 0.7
              }
            }
          })

          hasMissing = true
        }
      }

      if (hasMissing) continue

      const config = new GroupNodeConfig(g, groupData)
      await config.registerType()
    }
  }
}

export class GroupNodeHandler {
  node: LGraphNode
  groupData: any
  innerNodes: any

  constructor(node: LGraphNode) {
    this.node = node
    this.groupData = node.constructor?.nodeData?.[GROUP]

    this.node.setInnerNodes = (innerNodes) => {
      this.innerNodes = innerNodes

      for (
        let innerNodeIndex = 0;
        innerNodeIndex < this.innerNodes.length;
        innerNodeIndex++
      ) {
        const innerNode = this.innerNodes[innerNodeIndex]
        innerNode.graph ??= this.node.graph

        for (const w of innerNode.widgets ?? []) {
          if (w.type === 'converted-widget') {
            w.serializeValue = w.origSerializeValue
          }
        }

        innerNode.index = innerNodeIndex
        // @ts-expect-error fixme ts strict error
        innerNode.getInputNode = (slot) => {
          // Check if this input is internal or external
          const externalSlot =
            this.groupData.oldToNewInputMap[innerNode.index]?.[slot]
          if (externalSlot != null) {
            return this.node.getInputNode(externalSlot)
          }

          // Internal link
          const innerLink = this.groupData.linksTo[innerNode.index]?.[slot]
          if (!innerLink) return null

          const inputNode = innerNodes[innerLink[0]]
          // Primitives will already apply their values
          if (inputNode.type === 'PrimitiveNode') return null

          return inputNode
        }

        // @ts-expect-error fixme ts strict error
        innerNode.getInputLink = (slot) => {
          const externalSlot =
            this.groupData.oldToNewInputMap[innerNode.index]?.[slot]
          if (externalSlot != null) {
            // The inner node is connected via the group node inputs
            const linkId = this.node.inputs[externalSlot].link
            // @ts-expect-error fixme ts strict error
            let link = app.graph.links[linkId]

            // Use the outer link, but update the target to the inner node
            link = {
              ...link,
              target_id: innerNode.id,
              target_slot: +slot
            }
            return link
          }

          let link = this.groupData.linksTo[innerNode.index]?.[slot]
          if (!link) return null
          // Use the inner link, but update the origin node to be inner node id
          link = {
            origin_id: innerNodes[link[0]].id,
            origin_slot: link[1],
            target_id: innerNode.id,
            target_slot: +slot
          }
          return link
        }
      }
    }

    this.node.updateLink = (link) => {
      // Replace the group node reference with the internal node
      // @ts-expect-error Can this be removed?  Or replaced with: LLink.create(link.asSerialisable())
      link = { ...link }
      const output = this.groupData.newToOldOutputMap[link.origin_slot]
      let innerNode = this.innerNodes[output.node.index]
      let l
      while (innerNode?.type === 'Reroute') {
        l = innerNode.getInputLink(0)
        innerNode = innerNode.getInputNode(0)
      }

      if (!innerNode) {
        return null
      }

      if (l && GroupNodeHandler.isGroupNode(innerNode)) {
        return innerNode.updateLink(l)
      }

      link.origin_id = innerNode.id
      link.origin_slot = l?.origin_slot ?? output.slot
      return link
    }

    /** @internal Used to flatten the subgraph before execution. Recursive; call with no args. */
    this.node.getInnerNodes = (
      computedNodeDtos: Map<ExecutionId, ExecutableLGraphNode>,
      /** The path of subgraph node IDs. */
      subgraphNodePath: readonly NodeId[] = [],
      /** The list of nodes to add to. */
      nodes: ExecutableLGraphNode[] = [],
      /** The set of visited nodes. */
      visited = new Set<LGraphNode>()
    ): ExecutableLGraphNode[] => {
      if (visited.has(this.node))
        throw new Error('RecursionError: while flattening subgraph')
      visited.add(this.node)

      if (!this.innerNodes) {
        // @ts-expect-error fixme ts strict error
        this.node.setInnerNodes(
          // @ts-expect-error fixme ts strict error
          this.groupData.nodeData.nodes.map((n, i) => {
            const innerNode = LiteGraph.createNode(n.type)
            // @ts-expect-error fixme ts strict error
            innerNode.configure(n)
            // @ts-expect-error fixme ts strict error
            innerNode.id = `${this.node.id}:${i}`
            // @ts-expect-error fixme ts strict error
            innerNode.graph = this.node.graph
            return innerNode
          })
        )
      }

      this.updateInnerWidgets()

      const subgraphInstanceIdPath = [...subgraphNodePath, this.node.id]

      // Assertion: Deprecated, does not matter.
      const subgraphNode = (this.node.graph?.getNodeById(
        subgraphNodePath.at(-1)
      ) ?? undefined) as SubgraphNode | undefined

      for (const node of this.innerNodes) {
        node.graph ??= this.node.graph

        // Create minimal DTOs rather than cloning the node
        const currentId = String(node.id)
        node.id = currentId.split(':').at(-1)
        const aVeryRealNode = new ExecutableGroupNodeChildDTO(
          node,
          subgraphInstanceIdPath,
          computedNodeDtos,
          subgraphNode
        )
        node.id = currentId
        aVeryRealNode.groupNodeHandler = this

        nodes.push(aVeryRealNode)
      }
      return nodes
    }

    // @ts-expect-error fixme ts strict error
    this.node.recreate = async () => {
      const id = this.node.id
      const sz = this.node.size
      // @ts-expect-error fixme ts strict error
      const nodes = this.node.convertToNodes()

      const groupNode = LiteGraph.createNode(this.node.type)
      // @ts-expect-error fixme ts strict error
      groupNode.id = id

      // Reuse the existing nodes for this instance
      // @ts-expect-error fixme ts strict error
      groupNode.setInnerNodes(nodes)
      // @ts-expect-error fixme ts strict error
      groupNode[GROUP].populateWidgets()
      // @ts-expect-error fixme ts strict error
      app.graph.add(groupNode)
      // @ts-expect-error fixme ts strict error
      groupNode.setSize([
        // @ts-expect-error fixme ts strict error
        Math.max(groupNode.size[0], sz[0]),
        // @ts-expect-error fixme ts strict error
        Math.max(groupNode.size[1], sz[1])
      ])

      // Remove all converted nodes and relink them
      const builder = new GroupNodeBuilder(nodes)
      const nodeData = builder.getNodeData()
      // @ts-expect-error fixme ts strict error
      groupNode[GROUP].groupData.nodeData.links = nodeData.links
      // @ts-expect-error fixme ts strict error
      groupNode[GROUP].replaceNodes(nodes)
      return groupNode
    }

    // @ts-expect-error fixme ts strict error
    this.node.convertToNodes = () => {
      const addInnerNodes = () => {
        // Clone the node data so we dont mutate it for other nodes
        const c = { ...this.groupData.nodeData }
        c.nodes = [...c.nodes]
        // @ts-expect-error fixme ts strict error
        const innerNodes = this.node.getInnerNodes()
        let ids = []
        for (let i = 0; i < c.nodes.length; i++) {
          let id = innerNodes?.[i]?.id
          // Use existing IDs if they are set on the inner nodes
          // @ts-expect-error id can be string or number
          if (id == null || isNaN(id)) {
            // @ts-expect-error fixme ts strict error
            id = undefined
          } else {
            ids.push(id)
          }
          c.nodes[i] = { ...c.nodes[i], id }
        }
        deserialiseAndCreate(JSON.stringify(c), app.canvas)

        const [x, y] = this.node.pos
        let top
        let left
        // Configure nodes with current widget data
        const selectedIds = ids.length
          ? ids
          : Object.keys(app.canvas.selected_nodes)
        const newNodes = []
        for (let i = 0; i < selectedIds.length; i++) {
          const id = selectedIds[i]
          const newNode = app.graph.getNodeById(id)
          const innerNode = innerNodes[i]
          newNodes.push(newNode)

          // @ts-expect-error fixme ts strict error
          if (left == null || newNode.pos[0] < left) {
            // @ts-expect-error fixme ts strict error
            left = newNode.pos[0]
          }
          // @ts-expect-error fixme ts strict error
          if (top == null || newNode.pos[1] < top) {
            // @ts-expect-error fixme ts strict error
            top = newNode.pos[1]
          }

          // @ts-expect-error fixme ts strict error
          if (!newNode.widgets) continue

          // @ts-expect-error fixme ts strict error
          const map = this.groupData.oldToNewWidgetMap[innerNode.index]
          if (map) {
            const widgets = Object.keys(map)

            for (const oldName of widgets) {
              const newName = map[oldName]
              if (!newName) continue

              // @ts-expect-error fixme ts strict error
              const widgetIndex = this.node.widgets.findIndex(
                (w) => w.name === newName
              )
              if (widgetIndex === -1) continue

              // Populate the main and any linked widgets
              if (innerNode.type === 'PrimitiveNode') {
                // @ts-expect-error fixme ts strict error
                for (let i = 0; i < newNode.widgets.length; i++) {
                  // @ts-expect-error fixme ts strict error
                  newNode.widgets[i].value =
                    // @ts-expect-error fixme ts strict error
                    this.node.widgets[widgetIndex + i].value
                }
              } else {
                // @ts-expect-error fixme ts strict error
                const outerWidget = this.node.widgets[widgetIndex]
                // @ts-expect-error fixme ts strict error
                const newWidget = newNode.widgets.find(
                  (w) => w.name === oldName
                )
                if (!newWidget) continue

                newWidget.value = outerWidget.value
                // @ts-expect-error fixme ts strict error
                for (let w = 0; w < outerWidget.linkedWidgets?.length; w++) {
                  // @ts-expect-error fixme ts strict error
                  newWidget.linkedWidgets[w].value =
                    // @ts-expect-error fixme ts strict error
                    outerWidget.linkedWidgets[w].value
                }
              }
            }
          }
        }

        // Shift each node
        for (const newNode of newNodes) {
          // @ts-expect-error fixme ts strict error
          newNode.pos[0] -= left - x
          // @ts-expect-error fixme ts strict error
          newNode.pos[1] -= top - y
        }

        return { newNodes, selectedIds }
      }

      // @ts-expect-error fixme ts strict error
      const reconnectInputs = (selectedIds) => {
        for (const innerNodeIndex in this.groupData.oldToNewInputMap) {
          const id = selectedIds[innerNodeIndex]
          const newNode = app.graph.getNodeById(id)
          const map = this.groupData.oldToNewInputMap[innerNodeIndex]
          for (const innerInputId in map) {
            const groupSlotId = map[innerInputId]
            if (groupSlotId == null) continue
            const slot = node.inputs[groupSlotId]
            if (slot.link == null) continue
            const link = app.graph.links[slot.link]
            if (!link) continue
            //  connect this node output to the input of another node
            const originNode = app.graph.getNodeById(link.origin_id)
            // @ts-expect-error fixme ts strict error
            originNode.connect(link.origin_slot, newNode, +innerInputId)
          }
        }
      }

      // @ts-expect-error fixme ts strict error
      const reconnectOutputs = (selectedIds) => {
        for (
          let groupOutputId = 0;
          groupOutputId < node.outputs?.length;
          groupOutputId++
        ) {
          const output = node.outputs[groupOutputId]
          if (!output.links) continue
          const links = [...output.links]
          for (const l of links) {
            const slot = this.groupData.newToOldOutputMap[groupOutputId]
            const link = app.graph.links[l]
            const targetNode = app.graph.getNodeById(link.target_id)
            const newNode = app.graph.getNodeById(selectedIds[slot.node.index])
            // @ts-expect-error fixme ts strict error
            newNode.connect(slot.slot, targetNode, link.target_slot)
          }
        }
      }

      app.canvas.emitBeforeChange()

      try {
        const { newNodes, selectedIds } = addInnerNodes()
        reconnectInputs(selectedIds)
        reconnectOutputs(selectedIds)
        app.graph.remove(this.node)

        return newNodes
      } finally {
        app.canvas.emitAfterChange()
      }
    }

    const getExtraMenuOptions = this.node.getExtraMenuOptions
    // @ts-expect-error Should pass patched return value getExtraMenuOptions
    this.node.getExtraMenuOptions = function (_, options) {
      // @ts-expect-error fixme ts strict error
      getExtraMenuOptions?.apply(this, arguments)

      // @ts-expect-error fixme ts strict error
      let optionIndex = options.findIndex((o) => o.content === 'Outputs')
      if (optionIndex === -1) optionIndex = options.length
      else optionIndex++
      options.splice(
        optionIndex,
        0,
        null,
        {
          content: 'Convert to nodes',
          // @ts-expect-error
          callback: () => {
            // @ts-expect-error fixme ts strict error
            return this.convertToNodes()
          }
        },
        {
          content: 'Manage Group Node',
          callback: () => manageGroupNodes(this.type)
        }
      )
    }

    // Draw custom collapse icon to identity this as a group
    const onDrawTitleBox = this.node.onDrawTitleBox
    this.node.onDrawTitleBox = function (ctx, height) {
      // @ts-expect-error fixme ts strict error
      onDrawTitleBox?.apply(this, arguments)

      const fill = ctx.fillStyle
      ctx.beginPath()
      ctx.rect(11, -height + 11, 2, 2)
      ctx.rect(14, -height + 11, 2, 2)
      ctx.rect(17, -height + 11, 2, 2)
      ctx.rect(11, -height + 14, 2, 2)
      ctx.rect(14, -height + 14, 2, 2)
      ctx.rect(17, -height + 14, 2, 2)
      ctx.rect(11, -height + 17, 2, 2)
      ctx.rect(14, -height + 17, 2, 2)
      ctx.rect(17, -height + 17, 2, 2)

      ctx.fillStyle = this.boxcolor || LiteGraph.NODE_DEFAULT_BOXCOLOR
      ctx.fill()
      ctx.fillStyle = fill
    }

    // Draw progress label
    const onDrawForeground = node.onDrawForeground
    const groupData = this.groupData.nodeData
    node.onDrawForeground = function (ctx) {
      // @ts-expect-error fixme ts strict error
      onDrawForeground?.apply?.(this, arguments)
      if (
        // @ts-expect-error fixme ts strict error
        +app.runningNodeId === this.id &&
        this.runningInternalNodeId !== null
      ) {
        // @ts-expect-error fixme ts strict error
        const n = groupData.nodes[this.runningInternalNodeId]
        if (!n) return
        const message = `Running ${n.title || n.type} (${this.runningInternalNodeId}/${groupData.nodes.length})`
        ctx.save()
        ctx.font = '12px sans-serif'
        const sz = ctx.measureText(message)
        ctx.fillStyle = node.boxcolor || LiteGraph.NODE_DEFAULT_BOXCOLOR
        ctx.beginPath()
        ctx.roundRect(
          0,
          -LiteGraph.NODE_TITLE_HEIGHT - 20,
          sz.width + 12,
          20,
          5
        )
        ctx.fill()

        ctx.fillStyle = '#fff'
        ctx.fillText(message, 6, -LiteGraph.NODE_TITLE_HEIGHT - 6)
        ctx.restore()
      }
    }

    // Flag this node as needing to be reset
    const onExecutionStart = this.node.onExecutionStart
    this.node.onExecutionStart = function () {
      // @ts-expect-error fixme ts strict error
      this.resetExecution = true
      // @ts-expect-error fixme ts strict error
      return onExecutionStart?.apply(this, arguments)
    }

    const self = this
    const onNodeCreated = this.node.onNodeCreated
    this.node.onNodeCreated = function () {
      if (!this.widgets) {
        return
      }
      const config = self.groupData.nodeData.config
      if (config) {
        for (const n in config) {
          const inputs = config[n]?.input
          for (const w in inputs) {
            if (inputs[w].visible !== false) continue
            const widgetName = self.groupData.oldToNewWidgetMap[n][w]
            const widget = this.widgets.find((w) => w.name === widgetName)
            if (widget) {
              widget.type = 'hidden'
              widget.computeSize = () => [0, -4]
            }
          }
        }
      }

      // @ts-expect-error fixme ts strict error
      return onNodeCreated?.apply(this, arguments)
    }

    // @ts-expect-error fixme ts strict error
    function handleEvent(type, getId, getEvent) {
      // @ts-expect-error fixme ts strict error
      const handler = ({ detail }) => {
        const id = getId(detail)
        if (!id) return
        const node = app.graph.getNodeById(id)
        if (node) return

        // @ts-expect-error fixme ts strict error
        const innerNodeIndex = this.innerNodes?.findIndex((n) => n.id == id)
        if (innerNodeIndex > -1) {
          // @ts-expect-error fixme ts strict error
          this.node.runningInternalNodeId = innerNodeIndex
          api.dispatchCustomEvent(
            type,
            // @ts-expect-error fixme ts strict error
            getEvent(detail, `${this.node.id}`, this.node)
          )
        }
      }
      api.addEventListener(type, handler)
      return handler
    }

    const executing = handleEvent.call(
      this,
      'executing',
      // @ts-expect-error fixme ts strict error
      (d) => d,
      // @ts-expect-error fixme ts strict error
      (_, id) => id
    )

    const executed = handleEvent.call(
      this,
      'executed',
      // @ts-expect-error fixme ts strict error
      (d) => d?.display_node || d?.node,
      // @ts-expect-error fixme ts strict error
      (d, id, node) => ({
        ...d,
        node: id,
        display_node: id,
        merge: !node.resetExecution
      })
    )

    const onRemoved = node.onRemoved
    this.node.onRemoved = function () {
      // @ts-expect-error fixme ts strict error
      onRemoved?.apply(this, arguments)
      api.removeEventListener('executing', executing)
      api.removeEventListener('executed', executed)
    }

    this.node.refreshComboInNode = (defs) => {
      // Update combo widget options
      for (const widgetName in this.groupData.newToOldWidgetMap) {
        // @ts-expect-error fixme ts strict error
        const widget = this.node.widgets.find((w) => w.name === widgetName)
        if (widget?.type === 'combo') {
          const old = this.groupData.newToOldWidgetMap[widgetName]
          const def = defs[old.node.type]
          const input =
            def?.input?.required?.[old.inputName] ??
            def?.input?.optional?.[old.inputName]
          if (!input) continue

          widget.options.values = input[0]

          if (
            old.inputName !== 'image' &&
            // @ts-expect-error Widget values
            !widget.options.values.includes(widget.value)
          ) {
            // @ts-expect-error fixme ts strict error
            widget.value = widget.options.values[0]
            // @ts-expect-error fixme ts strict error
            widget.callback(widget.value)
          }
        }
      }
    }
  }

  updateInnerWidgets() {
    for (const newWidgetName in this.groupData.newToOldWidgetMap) {
      // @ts-expect-error fixme ts strict error
      const newWidget = this.node.widgets.find((w) => w.name === newWidgetName)
      if (!newWidget) continue

      const newValue = newWidget.value
      const old = this.groupData.newToOldWidgetMap[newWidgetName]
      let innerNode = this.innerNodes[old.node.index]

      if (innerNode.type === 'PrimitiveNode') {
        innerNode.primitiveValue = newValue
        const primitiveLinked = this.groupData.primitiveToWidget[old.node.index]
        for (const linked of primitiveLinked ?? []) {
          const node = this.innerNodes[linked.nodeId]
          // @ts-expect-error fixme ts strict error
          const widget = node.widgets.find((w) => w.name === linked.inputName)

          if (widget) {
            widget.value = newValue
          }
        }
        continue
      } else if (innerNode.type === 'Reroute') {
        const rerouteLinks = this.groupData.linksFrom[old.node.index]
        if (rerouteLinks) {
          for (const [_, , targetNodeId, targetSlot] of rerouteLinks['0']) {
            const node = this.innerNodes[targetNodeId]
            const input = node.inputs[targetSlot]
            if (input.widget) {
              const widget = node.widgets?.find(
                // @ts-expect-error fixme ts strict error
                (w) => w.name === input.widget.name
              )
              if (widget) {
                widget.value = newValue
              }
            }
          }
        }
      }

      // @ts-expect-error fixme ts strict error
      const widget = innerNode.widgets?.find((w) => w.name === old.inputName)
      if (widget) {
        widget.value = newValue
      }
    }
  }

  // @ts-expect-error fixme ts strict error
  populatePrimitive(_node, nodeId, oldName) {
    // Converted widget, populate primitive if linked
    const primitiveId = this.groupData.widgetToPrimitive[nodeId]?.[oldName]
    if (primitiveId == null) return
    const targetWidgetName =
      this.groupData.oldToNewWidgetMap[primitiveId]['value']
    // @ts-expect-error fixme ts strict error
    const targetWidgetIndex = this.node.widgets.findIndex(
      (w) => w.name === targetWidgetName
    )
    if (targetWidgetIndex > -1) {
      const primitiveNode = this.innerNodes[primitiveId]
      let len = primitiveNode.widgets.length
      if (
        len - 1 !==
        // @ts-expect-error fixme ts strict error
        this.node.widgets[targetWidgetIndex].linkedWidgets?.length
      ) {
        // Fallback handling for if some reason the primitive has a different number of widgets
        // we dont want to overwrite random widgets, better to leave blank
        len = 1
      }
      for (let i = 0; i < len; i++) {
        // @ts-expect-error fixme ts strict error
        this.node.widgets[targetWidgetIndex + i].value =
          primitiveNode.widgets[i].value
      }
    }
    return true
  }

  // @ts-expect-error fixme ts strict error
  populateReroute(node, nodeId, map) {
    if (node.type !== 'Reroute') return

    const link = this.groupData.linksFrom[nodeId]?.[0]?.[0]
    if (!link) return
    const [, , targetNodeId, targetNodeSlot] = link
    const targetNode = this.groupData.nodeData.nodes[targetNodeId]
    const inputs = targetNode.inputs
    const targetWidget = inputs?.[targetNodeSlot]?.widget
    if (!targetWidget) return

    const offset = inputs.length - (targetNode.widgets_values?.length ?? 0)
    const v = targetNode.widgets_values?.[targetNodeSlot - offset]
    if (v == null) return

    const widgetName = Object.values(map)[0]
    // @ts-expect-error fixme ts strict error
    const widget = this.node.widgets.find((w) => w.name === widgetName)
    if (widget) {
      widget.value = v
    }
  }

  populateWidgets() {
    if (!this.node.widgets) return

    for (
      let nodeId = 0;
      nodeId < this.groupData.nodeData.nodes.length;
      nodeId++
    ) {
      const node = this.groupData.nodeData.nodes[nodeId]
      const map = this.groupData.oldToNewWidgetMap[nodeId] ?? {}
      const widgets = Object.keys(map)

      if (!node.widgets_values?.length) {
        // special handling for populating values into reroutes
        // this allows primitives connect to them to pick up the correct value
        this.populateReroute(node, nodeId, map)
        continue
      }

      let linkedShift = 0
      for (let i = 0; i < widgets.length; i++) {
        const oldName = widgets[i]
        const newName = map[oldName]
        const widgetIndex = this.node.widgets.findIndex(
          (w) => w.name === newName
        )
        const mainWidget = this.node.widgets[widgetIndex]
        if (
          this.populatePrimitive(node, nodeId, oldName) ||
          widgetIndex === -1
        ) {
          // Find the inner widget and shift by the number of linked widgets as they will have been removed too
          const innerWidget = this.innerNodes[nodeId].widgets?.find(
            // @ts-expect-error fixme ts strict error
            (w) => w.name === oldName
          )
          linkedShift += innerWidget?.linkedWidgets?.length ?? 0
        }
        if (widgetIndex === -1) {
          continue
        }

        // Populate the main and any linked widget
        mainWidget.value = node.widgets_values[i + linkedShift]
        // @ts-expect-error fixme ts strict error
        for (let w = 0; w < mainWidget.linkedWidgets?.length; w++) {
          this.node.widgets[widgetIndex + w + 1].value =
            node.widgets_values[i + ++linkedShift]
        }
      }
    }
  }

  // @ts-expect-error fixme ts strict error
  replaceNodes(nodes) {
    let top
    let left

    for (let i = 0; i < nodes.length; i++) {
      const node = nodes[i]
      if (left == null || node.pos[0] < left) {
        left = node.pos[0]
      }
      if (top == null || node.pos[1] < top) {
        top = node.pos[1]
      }

      this.linkOutputs(node, i)
      app.graph.remove(node)

      // Set internal ID to what is expected after workflow is reloaded
      node.id = `${this.node.id}:${i}`
    }

    this.linkInputs()
    this.node.pos = [left, top]
  }

  // @ts-expect-error fixme ts strict error
  linkOutputs(originalNode, nodeId) {
    if (!originalNode.outputs) return

    for (const output of originalNode.outputs) {
      if (!output.links) continue
      // Clone the links as they'll be changed if we reconnect
      const links = [...output.links]
      for (const l of links) {
        const link = app.graph.links[l]
        if (!link) continue

        const targetNode = app.graph.getNodeById(link.target_id)
        const newSlot =
          this.groupData.oldToNewOutputMap[nodeId]?.[link.origin_slot]
        if (newSlot != null) {
          // @ts-expect-error fixme ts strict error
          this.node.connect(newSlot, targetNode, link.target_slot)
        }
      }
    }
  }

  linkInputs() {
    for (const link of this.groupData.nodeData.links ?? []) {
      const [, originSlot, targetId, targetSlot, actualOriginId] = link
      const originNode = app.graph.getNodeById(actualOriginId)
      if (!originNode) continue // this node is in the group
      originNode.connect(
        originSlot,
        // @ts-expect-error Valid - uses deprecated interface.  Required check: if (graph.getNodeById(this.node.id) !== this.node) report()
        this.node.id,
        this.groupData.oldToNewInputMap[targetId][targetSlot]
      )
    }
  }

  // @ts-expect-error fixme ts strict error
  static getGroupData(node) {
    return (node.nodeData ?? node.constructor?.nodeData)?.[GROUP]
  }

  static isGroupNode(node: LGraphNode) {
    return !!node.constructor?.nodeData?.[GROUP]
  }

  static async fromNodes(nodes: LGraphNode[]) {
    // Process the nodes into the stored workflow group node data
    const builder = new GroupNodeBuilder(nodes)
    const res = await builder.build()
    if (!res) return

    const { name, nodeData } = res

    // Convert this data into a LG node definition and register it
    const config = new GroupNodeConfig(name, nodeData)
    await config.registerType()

    const groupNode = LiteGraph.createNode(`${PREFIX}${SEPARATOR}${name}`)
    // Reuse the existing nodes for this instance
    // @ts-expect-error fixme ts strict error
    groupNode.setInnerNodes(builder.nodes)
    // @ts-expect-error fixme ts strict error
    groupNode[GROUP].populateWidgets()
    // @ts-expect-error fixme ts strict error
    app.graph.add(groupNode)

    // Remove all converted nodes and relink them
    // @ts-expect-error fixme ts strict error
    groupNode[GROUP].replaceNodes(builder.nodes)
    return groupNode
  }
}

function addConvertToGroupOptions() {
  // @ts-expect-error fixme ts strict error
  function addConvertOption(options, index) {
    const selected = Object.values(app.canvas.selected_nodes ?? {})
    const disabled =
      selected.length < 2 ||
      selected.find((n) => GroupNodeHandler.isGroupNode(n))
    options.splice(index, null, {
      content: `Convert to Group Node`,
      disabled,
      callback: convertSelectedNodesToGroupNode
    })
  }

  // @ts-expect-error fixme ts strict error
  function addManageOption(options, index) {
    const groups = app.graph.extra?.groupNodes
    const disabled = !groups || !Object.keys(groups).length
    options.splice(index, null, {
      content: `Manage Group Nodes`,
      disabled,
      callback: () => manageGroupNodes()
    })
  }

  // Add to canvas
  const getCanvasMenuOptions = LGraphCanvas.prototype.getCanvasMenuOptions
  LGraphCanvas.prototype.getCanvasMenuOptions = function () {
    // @ts-expect-error fixme ts strict error
    const options = getCanvasMenuOptions.apply(this, arguments)
    const index = options.findIndex((o) => o?.content === 'Add Group')
    const insertAt = index === -1 ? options.length - 1 : index + 2
    addConvertOption(options, insertAt)
    addManageOption(options, insertAt + 1)
    return options
  }

  // Add to nodes
  const getNodeMenuOptions = LGraphCanvas.prototype.getNodeMenuOptions
  LGraphCanvas.prototype.getNodeMenuOptions = function (node) {
    // @ts-expect-error fixme ts strict error
    const options = getNodeMenuOptions.apply(this, arguments)
    if (!GroupNodeHandler.isGroupNode(node)) {
      const index = options.findIndex((o) => o?.content === 'Properties')
      const insertAt = index === -1 ? options.length - 1 : index
      addConvertOption(options, insertAt)
    }
    return options
  }
}

const replaceLegacySeparators = (nodes: ComfyNode[]): void => {
  for (const node of nodes) {
    if (typeof node.type === 'string' && node.type.startsWith('workflow/')) {
      node.type = node.type.replace(/^workflow\//, `${PREFIX}${SEPARATOR}`)
    }
  }
}

/**
 * Convert selected nodes to a group node
 * @throws {Error} if no nodes are selected
 * @throws {Error} if a group node is already selected
 * @throws {Error} if a group node is selected
 *
 * The context menu item should not be available if any of the above conditions are met.
 * The error is automatically handled by the commandStore when the command is executed.
 */
async function convertSelectedNodesToGroupNode() {
  const nodes = Object.values(app.canvas.selected_nodes ?? {})
  if (nodes.length === 0) {
    throw new Error('No nodes selected')
  }
  if (nodes.length === 1) {
    throw new Error('Please select multiple nodes to convert to group node')
  }

  for (const node of nodes) {
    if (node instanceof SubgraphNode) {
      throw new Error('Selected nodes contain a subgraph node')
    }
    if (GroupNodeHandler.isGroupNode(node)) {
      throw new Error('Selected nodes contain a group node')
    }
  }
  return await GroupNodeHandler.fromNodes(nodes)
}

function ungroupSelectedGroupNodes() {
  const nodes = Object.values(app.canvas.selected_nodes ?? {})
  for (const node of nodes) {
    if (GroupNodeHandler.isGroupNode(node)) {
      node.convertToNodes?.()
    }
  }
}

function manageGroupNodes(type?: string) {
  new ManageGroupDialog(app).show(type)
}

const id = 'Comfy.GroupNode'
// @ts-expect-error fixme ts strict error
let globalDefs
const ext: ComfyExtension = {
  name: id,
  commands: [
    {
      id: 'Comfy.GroupNode.ConvertSelectedNodesToGroupNode',
      label: 'Convert selected nodes to group node',
      icon: 'pi pi-sitemap',
      versionAdded: '1.3.17',
      function: convertSelectedNodesToGroupNode
    },
    {
      id: 'Comfy.GroupNode.UngroupSelectedGroupNodes',
      label: 'Ungroup selected group nodes',
      icon: 'pi pi-sitemap',
      versionAdded: '1.3.17',
      function: ungroupSelectedGroupNodes
    },
    {
      id: 'Comfy.GroupNode.ManageGroupNodes',
      label: 'Manage group nodes',
      icon: 'pi pi-cog',
      versionAdded: '1.3.17',
      function: manageGroupNodes
    }
  ],
  keybindings: [
    {
      commandId: 'Comfy.GroupNode.ConvertSelectedNodesToGroupNode',
      combo: {
        alt: true,
        key: 'g',
        code: 'KeyG',
      }
    },
    {
      commandId: 'Comfy.GroupNode.UngroupSelectedGroupNodes',
      combo: {
        alt: true,
        shift: true,
        key: 'G',
        code: 'KeyG',
      }
    }
  ],
  setup() {
    addConvertToGroupOptions()
  },
  async beforeConfigureGraph(
    graphData: ComfyWorkflowJSON,
    missingNodeTypes: string[]
  ) {
    const nodes = graphData?.extra?.groupNodes
    if (nodes) {
      replaceLegacySeparators(graphData.nodes)
      await GroupNodeConfig.registerFromWorkflow(nodes, missingNodeTypes)
    }
  },
  addCustomNodeDefs(defs) {
    // Store this so we can mutate it later with group nodes
    globalDefs = defs
  },
  nodeCreated(node) {
    if (GroupNodeHandler.isGroupNode(node)) {
      // @ts-expect-error fixme ts strict error
      node[GROUP] = new GroupNodeHandler(node)

      // Ensure group nodes pasted from other workflows are stored
      // @ts-expect-error fixme ts strict error
      if (node.title && node[GROUP]?.groupData?.nodeData) {
        // @ts-expect-error fixme ts strict error
        Workflow.storeGroupNode(node.title, node[GROUP].groupData.nodeData)
      }
    }
  },
  // @ts-expect-error fixme ts strict error
  async refreshComboInNodes(defs) {
    // Re-register group nodes so new ones are created with the correct options
    // @ts-expect-error fixme ts strict error
    Object.assign(globalDefs, defs)
    const nodes = app.graph.extra?.groupNodes
    if (nodes) {
      await GroupNodeConfig.registerFromWorkflow(nodes, {})
    }
  }
}

app.registerExtension(ext)<|MERGE_RESOLUTION|>--- conflicted
+++ resolved
@@ -1,7 +1,3 @@
-<<<<<<< HEAD
-import { LGraphCanvas, LiteGraph } from '@comfyorg/litegraph'
-import { LGraphNode, type NodeId } from '@comfyorg/litegraph/dist/LGraphNode'
-=======
 import {
   type ExecutableLGraphNode,
   type ExecutionId,
@@ -10,7 +6,6 @@
   SubgraphNode
 } from '@comfyorg/litegraph'
 import { type NodeId } from '@comfyorg/litegraph/dist/LGraphNode'
->>>>>>> 19eaf6ec
 
 import { t } from '@/i18n'
 import {
