import { watchDebounced } from '@vueuse/core'

import { useCurrentUser } from '@/composables/auth/useCurrentUser'
import { useSubscription } from '@/platform/cloud/subscription/composables/useSubscription'
import { loadRemoteConfig } from '@/platform/remoteConfig/remoteConfig'
import { refreshRemoteConfig } from '@/platform/remoteConfig/refreshRemoteConfig'
import { useExtensionService } from '@/services/extensionService'

/**
 * Cloud-only extension that polls for remote config updates
 * Initial config load happens in main.ts before any other imports
 */
useExtensionService().registerExtension({
  name: 'Comfy.Cloud.RemoteConfig',

  setup: async () => {
<<<<<<< HEAD
    const { isLoggedIn } = useCurrentUser()
    const { isActiveSubscription } = useSubscription()

    watchDebounced(
      [isLoggedIn, isActiveSubscription],
      () => {
        if (!isLoggedIn.value) return
        void refreshRemoteConfig()
      },
      { debounce: 256, immediate: true }
    )

    // Poll for config updates every 30 seconds
    setInterval(() => void loadRemoteConfig(), 30000)
=======
    // Poll for config updates every 10 minutes
    setInterval(() => void loadRemoteConfig(), 600_000)
>>>>>>> 4bf766d4
  }
})<|MERGE_RESOLUTION|>--- conflicted
+++ resolved
@@ -14,7 +14,6 @@
   name: 'Comfy.Cloud.RemoteConfig',
 
   setup: async () => {
-<<<<<<< HEAD
     const { isLoggedIn } = useCurrentUser()
     const { isActiveSubscription } = useSubscription()
 
@@ -27,11 +26,7 @@
       { debounce: 256, immediate: true }
     )
 
-    // Poll for config updates every 30 seconds
-    setInterval(() => void loadRemoteConfig(), 30000)
-=======
     // Poll for config updates every 10 minutes
     setInterval(() => void loadRemoteConfig(), 600_000)
->>>>>>> 4bf766d4
   }
 })