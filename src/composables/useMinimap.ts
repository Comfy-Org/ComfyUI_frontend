--- conflicted
+++ resolved
@@ -8,11 +8,8 @@
 import { app } from '@/scripts/app'
 import { useCanvasStore } from '@/stores/graphStore'
 import { useSettingStore } from '@/stores/settingStore'
-<<<<<<< HEAD
 import { useColorPaletteStore } from '@/stores/workspace/colorPaletteStore'
-=======
 import { useWorkflowStore } from '@/stores/workflowStore'
->>>>>>> 2c84ecbf
 
 interface GraphCallbacks {
   onNodeAdded?: (node: LGraphNode) => void
@@ -23,11 +20,8 @@
 export function useMinimap() {
   const settingStore = useSettingStore()
   const canvasStore = useCanvasStore()
-<<<<<<< HEAD
   const colorPaletteStore = useColorPaletteStore()
-=======
   const workflowStore = useWorkflowStore()
->>>>>>> 2c84ecbf
 
   const containerRef = ref<HTMLDivElement>()
   const canvasRef = ref<HTMLCanvasElement>()
