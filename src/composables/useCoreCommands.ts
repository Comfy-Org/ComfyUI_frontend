import { useFirebaseAuthActions } from '@/composables/auth/useFirebaseAuthActions'
import { useSelectedLiteGraphItems } from '@/composables/canvas/useSelectedLiteGraphItems'
import {
  DEFAULT_DARK_COLOR_PALETTE,
  DEFAULT_LIGHT_COLOR_PALETTE
} from '@/constants/coreColorPalettes'
import { t } from '@/i18n'
import {
  LGraphEventMode,
  LGraphGroup,
  LGraphNode,
  LiteGraph
} from '@/lib/litegraph/src/litegraph'
import { Point } from '@/lib/litegraph/src/litegraph'
import { api } from '@/scripts/api'
import { app } from '@/scripts/app'
import { addFluxKontextGroupNode } from '@/scripts/fluxKontextEditNode'
import { useDialogService } from '@/services/dialogService'
import { useLitegraphService } from '@/services/litegraphService'
import { useWorkflowService } from '@/services/workflowService'
import type { ComfyCommand } from '@/stores/commandStore'
import { useExecutionStore } from '@/stores/executionStore'
import { useCanvasStore, useTitleEditorStore } from '@/stores/graphStore'
import { useHelpCenterStore } from '@/stores/helpCenterStore'
import { useQueueSettingsStore, useQueueStore } from '@/stores/queueStore'
import { useSettingStore } from '@/stores/settingStore'
import { useToastStore } from '@/stores/toastStore'
import { type ComfyWorkflow, useWorkflowStore } from '@/stores/workflowStore'
import { useBottomPanelStore } from '@/stores/workspace/bottomPanelStore'
import { useColorPaletteStore } from '@/stores/workspace/colorPaletteStore'
import { useSearchBoxStore } from '@/stores/workspace/searchBoxStore'
import { useWorkspaceStore } from '@/stores/workspaceStore'
import {
  getAllNonIoNodesInSubgraph,
  getExecutionIdsForSelectedNodes
} from '@/utils/graphTraversalUtil'
import { filterOutputNodes } from '@/utils/nodeFilterUtil'

const moveSelectedNodesVersionAdded = '1.22.2'

export function useCoreCommands(): ComfyCommand[] {
  const workflowService = useWorkflowService()
  const workflowStore = useWorkflowStore()
  const dialogService = useDialogService()
  const colorPaletteStore = useColorPaletteStore()
  const firebaseAuthActions = useFirebaseAuthActions()
  const toastStore = useToastStore()
  const canvasStore = useCanvasStore()
  const executionStore = useExecutionStore()

  const bottomPanelStore = useBottomPanelStore()

  const { getSelectedNodes, toggleSelectedNodesMode } =
    useSelectedLiteGraphItems()
  const getTracker = () => workflowStore.activeWorkflow?.changeTracker

  const moveSelectedNodes = (
    positionUpdater: (pos: Point, gridSize: number) => Point
  ) => {
    const selectedNodes = getSelectedNodes()
    if (selectedNodes.length === 0) return

    const gridSize = useSettingStore().get('Comfy.SnapToGrid.GridSize')
    selectedNodes.forEach((node) => {
      node.pos = positionUpdater(node.pos, gridSize)
    })
    app.canvas.state.selectionChanged = true
    app.canvas.setDirty(true, true)
  }

  const commands = [
    {
      id: 'Comfy.NewBlankWorkflow',
      label: 'New Blank Workflow',
      menubarLabel: 'New',
      category: 'essentials' as const,
      function: () => workflowService.loadBlankWorkflow()
    },
    {
      id: 'Comfy.OpenWorkflow',
      icon: 'pi pi-folder-open',
      label: 'Open Workflow',
      menubarLabel: 'Open',
      category: 'essentials' as const,
      function: () => {
        app.ui.loadFile()
      }
    },
    {
      id: 'Comfy.LoadDefaultWorkflow',
      icon: 'pi pi-code',
      label: 'Load Default Workflow',
      function: () => workflowService.loadDefaultWorkflow()
    },
    {
      id: 'Comfy.SaveWorkflow',
      icon: 'pi pi-save',
      label: 'Save Workflow',
      menubarLabel: 'Save',
      category: 'essentials' as const,
      function: async () => {
        const workflow = useWorkflowStore().activeWorkflow as ComfyWorkflow
        if (!workflow) return

        await workflowService.saveWorkflow(workflow)
      }
    },
    {
      id: 'Comfy.SaveWorkflowAs',
      icon: 'pi pi-save',
      label: 'Save Workflow As',
      menubarLabel: 'Save As',
      category: 'essentials' as const,
      function: async () => {
        const workflow = useWorkflowStore().activeWorkflow as ComfyWorkflow
        if (!workflow) return

        await workflowService.saveWorkflowAs(workflow)
      }
    },
    {
      id: 'Comfy.ExportWorkflow',
      icon: 'pi pi-download',
      label: 'Export Workflow',
      menubarLabel: 'Export',
      category: 'essentials' as const,
      function: async () => {
        await workflowService.exportWorkflow('workflow', 'workflow')
      }
    },
    {
      id: 'Comfy.ExportWorkflowAPI',
      icon: 'pi pi-download',
      label: 'Export Workflow (API Format)',
      menubarLabel: 'Export (API)',
      function: async () => {
        await workflowService.exportWorkflow('workflow_api', 'output')
      }
    },
    {
      id: 'Comfy.Undo',
      icon: 'pi pi-undo',
      label: 'Undo',
      category: 'essentials' as const,
      function: async () => {
        await getTracker()?.undo?.()
      }
    },
    {
      id: 'Comfy.Redo',
      icon: 'pi pi-refresh',
      label: 'Redo',
      category: 'essentials' as const,
      function: async () => {
        await getTracker()?.redo?.()
      }
    },
    {
      id: 'Comfy.ClearWorkflow',
      icon: 'pi pi-trash',
      label: 'Clear Workflow',
      category: 'essentials' as const,
      function: () => {
        const settingStore = useSettingStore()
        if (
          !settingStore.get('Comfy.ConfirmClear') ||
          confirm('Clear workflow?')
        ) {
          app.clean()
          if (app.canvas.subgraph) {
            // `clear` is not implemented on subgraphs and the parent class's
            // (`LGraph`) `clear` breaks the subgraph structure. For subgraphs,
            // just clear the nodes but preserve input/output nodes and structure
            const subgraph = app.canvas.subgraph
            const nonIoNodes = getAllNonIoNodesInSubgraph(subgraph)
            nonIoNodes.forEach((node) => subgraph.remove(node))
          } else {
            app.graph.clear()
          }
          api.dispatchCustomEvent('graphCleared')
        }
      }
    },
    {
      id: 'Comfy.Canvas.ResetView',
      icon: 'pi pi-expand',
      label: 'Reset View',
      function: () => {
        useLitegraphService().resetView()
      }
    },
    {
      id: 'Comfy.OpenClipspace',
      icon: 'pi pi-clipboard',
      label: 'Clipspace',
      function: () => {
        app.openClipspace()
      }
    },
    {
      id: 'Comfy.RefreshNodeDefinitions',
      icon: 'pi pi-refresh',
      label: 'Refresh Node Definitions',
      category: 'essentials' as const,
      function: async () => {
        await app.refreshComboInNodes()
      }
    },
    {
      id: 'Comfy.Interrupt',
      icon: 'pi pi-stop',
      label: 'Interrupt',
      category: 'essentials' as const,
      function: async () => {
        await api.interrupt(executionStore.activePromptId)
        toastStore.add({
          severity: 'info',
          summary: t('g.interrupted'),
          detail: t('toastMessages.interrupted'),
          life: 1000
        })
      }
    },
    {
      id: 'Comfy.ClearPendingTasks',
      icon: 'pi pi-stop',
      label: 'Clear Pending Tasks',
      category: 'essentials' as const,
      function: async () => {
        await useQueueStore().clear(['queue'])
        toastStore.add({
          severity: 'info',
          summary: t('g.confirmed'),
          detail: t('toastMessages.pendingTasksDeleted'),
          life: 3000
        })
      }
    },
    {
      id: 'Comfy.BrowseTemplates',
      icon: 'pi pi-folder-open',
      label: 'Browse Templates',
      function: () => {
        dialogService.showTemplateWorkflowsDialog()
      }
    },
    {
      id: 'Comfy.Canvas.ZoomIn',
      icon: 'pi pi-plus',
      label: 'Zoom In',
      category: 'view-controls' as const,
      function: () => {
        const ds = app.canvas.ds
        ds.changeScale(
          ds.scale * 1.1,
          ds.element ? [ds.element.width / 2, ds.element.height / 2] : undefined
        )
        app.canvas.setDirty(true, true)
      }
    },
    {
      id: 'Comfy.Canvas.ZoomOut',
      icon: 'pi pi-minus',
      label: 'Zoom Out',
      category: 'view-controls' as const,
      function: () => {
        const ds = app.canvas.ds
        ds.changeScale(
          ds.scale / 1.1,
          ds.element ? [ds.element.width / 2, ds.element.height / 2] : undefined
        )
        app.canvas.setDirty(true, true)
      }
    },
    {
      id: 'Comfy.Canvas.FitView',
      icon: 'pi pi-expand',
      label: 'Fit view to selected nodes',
<<<<<<< HEAD
      menubarLabel: 'Zoom to fit',
=======
      category: 'view-controls' as const,
>>>>>>> db452c1e
      function: () => {
        if (app.canvas.empty) {
          toastStore.add({
            severity: 'error',
            summary: t('toastMessages.emptyCanvas'),
            life: 3000
          })
          return
        }
        app.canvas.fitViewToSelectionAnimated()
      }
    },
    {
      id: 'Comfy.Canvas.ToggleLock',
      icon: 'pi pi-lock',
      label: 'Canvas Toggle Lock',
      function: () => {
        app.canvas['read_only'] = !app.canvas['read_only']
      }
    },
    {
      id: 'Comfy.Canvas.ToggleLinkVisibility',
      icon: 'pi pi-eye',
      label: 'Canvas Toggle Link Visibility',
      versionAdded: '1.3.6',

      function: (() => {
        const settingStore = useSettingStore()
        let lastLinksRenderMode = LiteGraph.SPLINE_LINK

        return async () => {
          const currentMode = settingStore.get('Comfy.LinkRenderMode')

          if (currentMode === LiteGraph.HIDDEN_LINK) {
            // If links are hidden, restore the last positive value or default to spline mode
            await settingStore.set('Comfy.LinkRenderMode', lastLinksRenderMode)
          } else {
            // If links are visible, store the current mode and hide links
            lastLinksRenderMode = currentMode
            await settingStore.set(
              'Comfy.LinkRenderMode',
              LiteGraph.HIDDEN_LINK
            )
          }
        }
      })()
    },
    {
      id: 'Comfy.Canvas.ToggleMinimap',
      icon: 'pi pi-map',
      label: 'Canvas Toggle Minimap',
      versionAdded: '1.24.1',
      function: async () => {
        const settingStore = useSettingStore()
        await settingStore.set(
          'Comfy.Minimap.Visible',
          !settingStore.get('Comfy.Minimap.Visible')
        )
      }
    },
    {
      id: 'Comfy.QueuePrompt',
      icon: 'pi pi-play',
      label: 'Queue Prompt',
      versionAdded: '1.3.7',
      category: 'essentials' as const,
      function: async () => {
        const batchCount = useQueueSettingsStore().batchCount
        await app.queuePrompt(0, batchCount)
      }
    },
    {
      id: 'Comfy.QueuePromptFront',
      icon: 'pi pi-play',
      label: 'Queue Prompt (Front)',
      versionAdded: '1.3.7',
      category: 'essentials' as const,
      function: async () => {
        const batchCount = useQueueSettingsStore().batchCount
        await app.queuePrompt(-1, batchCount)
      }
    },
    {
      id: 'Comfy.QueueSelectedOutputNodes',
      icon: 'pi pi-play',
      label: 'Queue Selected Output Nodes',
      versionAdded: '1.19.6',
      function: async () => {
        const batchCount = useQueueSettingsStore().batchCount
        const selectedNodes = getSelectedNodes()
        const selectedOutputNodes = filterOutputNodes(selectedNodes)

        if (selectedOutputNodes.length === 0) {
          toastStore.add({
            severity: 'error',
            summary: t('toastMessages.nothingToQueue'),
            detail: t('toastMessages.pleaseSelectOutputNodes'),
            life: 3000
          })
          return
        }

        // Get execution IDs for all selected output nodes and their descendants
        const executionIds =
          getExecutionIdsForSelectedNodes(selectedOutputNodes)
        await app.queuePrompt(0, batchCount, executionIds)
      }
    },
    {
      id: 'Comfy.ShowSettingsDialog',
      icon: 'pi pi-cog',
      label: 'Show Settings Dialog',
      versionAdded: '1.3.7',
      category: 'view-controls' as const,
      function: () => {
        dialogService.showSettingsDialog()
      }
    },
    {
      id: 'Comfy.Graph.GroupSelectedNodes',
      icon: 'pi pi-sitemap',
      label: 'Group Selected Nodes',
      versionAdded: '1.3.7',
      category: 'essentials' as const,
      function: () => {
        const { canvas } = app
        if (!canvas.selectedItems?.size) {
          toastStore.add({
            severity: 'error',
            summary: t('toastMessages.nothingToGroup'),
            detail: t('toastMessages.pleaseSelectNodesToGroup'),
            life: 3000
          })
          return
        }
        const group = new LGraphGroup()
        const padding = useSettingStore().get(
          'Comfy.GroupSelectedNodes.Padding'
        )
        group.resizeTo(canvas.selectedItems, padding)
        canvas.graph?.add(group)
        useTitleEditorStore().titleEditorTarget = group
      }
    },
    {
      id: 'Workspace.NextOpenedWorkflow',
      icon: 'pi pi-step-forward',
      label: 'Next Opened Workflow',
      versionAdded: '1.3.9',
      function: async () => {
        await workflowService.loadNextOpenedWorkflow()
      }
    },
    {
      id: 'Workspace.PreviousOpenedWorkflow',
      icon: 'pi pi-step-backward',
      label: 'Previous Opened Workflow',
      versionAdded: '1.3.9',
      function: async () => {
        await workflowService.loadPreviousOpenedWorkflow()
      }
    },
    {
      id: 'Comfy.Canvas.ToggleSelectedNodes.Mute',
      icon: 'pi pi-volume-off',
      label: 'Mute/Unmute Selected Nodes',
      versionAdded: '1.3.11',
      category: 'essentials' as const,
      function: () => {
        toggleSelectedNodesMode(LGraphEventMode.NEVER)
        app.canvas.setDirty(true, true)
      }
    },
    {
      id: 'Comfy.Canvas.ToggleSelectedNodes.Bypass',
      icon: 'pi pi-shield',
      label: 'Bypass/Unbypass Selected Nodes',
      versionAdded: '1.3.11',
      category: 'essentials' as const,
      function: () => {
        toggleSelectedNodesMode(LGraphEventMode.BYPASS)
        app.canvas.setDirty(true, true)
      }
    },
    {
      id: 'Comfy.Canvas.ToggleSelectedNodes.Pin',
      icon: 'pi pi-pin',
      label: 'Pin/Unpin Selected Nodes',
      versionAdded: '1.3.11',
      category: 'essentials' as const,
      function: () => {
        getSelectedNodes().forEach((node) => {
          node.pin(!node.pinned)
        })
        app.canvas.setDirty(true, true)
      }
    },
    {
      id: 'Comfy.Canvas.ToggleSelected.Pin',
      icon: 'pi pi-pin',
      label: 'Pin/Unpin Selected Items',
      versionAdded: '1.3.33',
      function: () => {
        for (const item of app.canvas.selectedItems) {
          if (item instanceof LGraphNode || item instanceof LGraphGroup) {
            item.pin(!item.pinned)
          }
        }
        app.canvas.setDirty(true, true)
      }
    },
    {
      id: 'Comfy.Canvas.Resize',
      icon: 'pi pi-minus',
      label: 'Resize Selected Nodes',
      versionAdded: '',
      function: () => {
        getSelectedNodes().forEach((node) => {
          const optimalSize = node.computeSize()
          node.setSize([optimalSize[0], optimalSize[1]])
        })
        app.canvas.setDirty(true, true)
      }
    },
    {
      id: 'Comfy.Canvas.ToggleSelectedNodes.Collapse',
      icon: 'pi pi-minus',
      label: 'Collapse/Expand Selected Nodes',
      versionAdded: '1.3.11',
      function: () => {
        getSelectedNodes().forEach((node) => {
          node.collapse()
        })
        app.canvas.setDirty(true, true)
      }
    },
    {
      id: 'Comfy.ToggleTheme',
      icon: 'pi pi-moon',
      label: 'Toggle Theme (Dark/Light)',
      versionAdded: '1.3.12',
      function: (() => {
        let previousDarkTheme: string = DEFAULT_DARK_COLOR_PALETTE.id
        let previousLightTheme: string = DEFAULT_LIGHT_COLOR_PALETTE.id

        return async () => {
          const settingStore = useSettingStore()
          const theme = colorPaletteStore.completedActivePalette
          if (theme.light_theme) {
            previousLightTheme = theme.id
            await settingStore.set('Comfy.ColorPalette', previousDarkTheme)
          } else {
            previousDarkTheme = theme.id
            await settingStore.set('Comfy.ColorPalette', previousLightTheme)
          }
        }
      })()
    },
    {
      id: 'Workspace.ToggleBottomPanel',
      icon: 'pi pi-list',
      label: 'Toggle Bottom Panel',
      menubarLabel: 'Bottom Panel',
      versionAdded: '1.3.22',
      category: 'view-controls' as const,
      function: () => {
<<<<<<< HEAD
        useBottomPanelStore().toggleBottomPanel()
      },
      active: () => useBottomPanelStore().bottomPanelVisible
=======
        bottomPanelStore.toggleBottomPanel()
      }
>>>>>>> db452c1e
    },
    {
      id: 'Workspace.ToggleFocusMode',
      icon: 'pi pi-eye',
      label: 'Toggle Focus Mode',
      menubarLabel: 'Focus Mode',
      versionAdded: '1.3.27',
      category: 'view-controls' as const,
      function: () => {
        useWorkspaceStore().toggleFocusMode()
      },
      active: () => useWorkspaceStore().focusMode
    },
    {
      id: 'Comfy.Graph.FitGroupToContents',
      icon: 'pi pi-expand',
      label: 'Fit Group To Contents',
      versionAdded: '1.4.9',
      function: () => {
        for (const group of app.canvas.selectedItems) {
          if (group instanceof LGraphGroup) {
            group.recomputeInsideNodes()
            const padding = useSettingStore().get(
              'Comfy.GroupSelectedNodes.Padding'
            )
            group.resizeTo(group.children, padding)
            app.graph.change()
          }
        }
      }
    },
    {
      id: 'Comfy.Help.OpenComfyUIIssues',
      icon: 'pi pi-github',
      label: 'Open ComfyUI Issues',
      menubarLabel: 'ComfyUI Issues',
      versionAdded: '1.5.5',
      function: () => {
        window.open(
          'https://github.com/comfyanonymous/ComfyUI/issues',
          '_blank'
        )
      }
    },
    {
      id: 'Comfy.Help.OpenComfyUIDocs',
      icon: 'pi pi-info-circle',
      label: 'Open ComfyUI Docs',
      menubarLabel: 'ComfyUI Docs',
      versionAdded: '1.5.5',
      function: () => {
        window.open('https://docs.comfy.org/', '_blank')
      }
    },
    {
      id: 'Comfy.Help.OpenComfyOrgDiscord',
      icon: 'pi pi-discord',
      label: 'Open Comfy-Org Discord',
      menubarLabel: 'Comfy-Org Discord',
      versionAdded: '1.5.5',
      function: () => {
        window.open('https://www.comfy.org/discord', '_blank')
      }
    },
    {
      id: 'Workspace.SearchBox.Toggle',
      icon: 'pi pi-search',
      label: 'Toggle Search Box',
      versionAdded: '1.5.7',
      function: () => {
        useSearchBoxStore().toggleVisible()
      }
    },
    {
      id: 'Comfy.Help.AboutComfyUI',
      icon: 'pi pi-info-circle',
      label: 'Open About ComfyUI',
      menubarLabel: 'About ComfyUI',
      versionAdded: '1.6.4',
      function: () => {
        dialogService.showSettingsDialog('about')
      }
    },
    {
      id: 'Comfy.DuplicateWorkflow',
      icon: 'pi pi-clone',
      label: 'Duplicate Current Workflow',
      versionAdded: '1.6.15',
      function: async () => {
        await workflowService.duplicateWorkflow(workflowStore.activeWorkflow!)
      }
    },
    {
      id: 'Workspace.CloseWorkflow',
      icon: 'pi pi-times',
      label: 'Close Current Workflow',
      versionAdded: '1.7.3',
      function: async () => {
        if (workflowStore.activeWorkflow)
          await workflowService.closeWorkflow(workflowStore.activeWorkflow)
      }
    },
    {
      id: 'Comfy.Feedback',
      icon: 'pi pi-megaphone',
      label: 'Give Feedback',
      versionAdded: '1.8.2',
      function: () => {
        dialogService.showIssueReportDialog({
          title: t('g.feedback'),
          subtitle: t('issueReport.feedbackTitle'),
          panelProps: {
            errorType: 'Feedback',
            defaultFields: ['SystemStats', 'Settings']
          }
        })
      }
    },
    {
      id: 'Comfy.ContactSupport',
      icon: 'pi pi-question',
      label: 'Contact Support',
      versionAdded: '1.17.8',
      function: () => {
        dialogService.showIssueReportDialog({
          title: t('issueReport.contactSupportTitle'),
          subtitle: t('issueReport.contactSupportDescription'),
          panelProps: {
            errorType: 'ContactSupport',
            defaultFields: ['Workflow', 'Logs', 'SystemStats', 'Settings']
          }
        })
      }
    },
    {
      id: 'Comfy.Help.OpenComfyUIForum',
      icon: 'pi pi-comments',
      label: 'Open ComfyUI Forum',
      menubarLabel: 'ComfyUI Forum',
      versionAdded: '1.8.2',
      function: () => {
        window.open('https://forum.comfy.org/', '_blank')
      }
    },
    {
      id: 'Comfy.Canvas.DeleteSelectedItems',
      icon: 'pi pi-trash',
      label: 'Delete Selected Items',
      versionAdded: '1.10.5',
      function: () => {
        app.canvas.deleteSelected()
        app.canvas.setDirty(true, true)
      }
    },
    {
      id: 'Comfy.Manager.CustomNodesManager',
      icon: 'pi pi-puzzle',
      label: 'Toggle the Custom Nodes Manager',
      versionAdded: '1.12.10',
      function: () => {
        dialogService.toggleManagerDialog()
      }
    },
    {
      id: 'Comfy.Manager.ToggleManagerProgressDialog',
      icon: 'pi pi-spinner',
      label: 'Toggle the Custom Nodes Manager Progress Bar',
      versionAdded: '1.13.9',
      function: () => {
        dialogService.toggleManagerProgressDialog()
      }
    },
    {
      id: 'Comfy.User.OpenSignInDialog',
      icon: 'pi pi-user',
      label: 'Open Sign In Dialog',
      versionAdded: '1.17.6',
      function: async () => {
        await dialogService.showSignInDialog()
      }
    },
    {
      id: 'Comfy.User.SignOut',
      icon: 'pi pi-sign-out',
      label: 'Sign Out',
      versionAdded: '1.18.1',
      function: async () => {
        await firebaseAuthActions.logout()
      }
    },
    {
      id: 'Comfy.Canvas.MoveSelectedNodes.Up',
      icon: 'pi pi-arrow-up',
      label: 'Move Selected Nodes Up',
      versionAdded: moveSelectedNodesVersionAdded,
      function: () => moveSelectedNodes(([x, y], gridSize) => [x, y - gridSize])
    },
    {
      id: 'Comfy.Canvas.MoveSelectedNodes.Down',
      icon: 'pi pi-arrow-down',
      label: 'Move Selected Nodes Down',
      versionAdded: moveSelectedNodesVersionAdded,
      function: () => moveSelectedNodes(([x, y], gridSize) => [x, y + gridSize])
    },
    {
      id: 'Comfy.Canvas.MoveSelectedNodes.Left',
      icon: 'pi pi-arrow-left',
      label: 'Move Selected Nodes Left',
      versionAdded: moveSelectedNodesVersionAdded,
      function: () => moveSelectedNodes(([x, y], gridSize) => [x - gridSize, y])
    },
    {
      id: 'Comfy.Canvas.MoveSelectedNodes.Right',
      icon: 'pi pi-arrow-right',
      label: 'Move Selected Nodes Right',
      versionAdded: moveSelectedNodesVersionAdded,
      function: () => moveSelectedNodes(([x, y], gridSize) => [x + gridSize, y])
    },
    {
      id: 'Comfy.Canvas.AddEditModelStep',
      icon: 'pi pi-pen-to-square',
      label: 'Add Edit Model Step',
      versionAdded: '1.23.3',
      function: async () => {
        const node = app.canvas.selectedItems.values().next().value
        if (!(node instanceof LGraphNode)) return
        await addFluxKontextGroupNode(node)
      }
    },
    {
      id: 'Comfy.Graph.ConvertToSubgraph',
      icon: 'pi pi-sitemap',
      label: 'Convert Selection to Subgraph',
      versionAdded: '1.20.1',
      category: 'essentials' as const,
      function: () => {
        const canvas = canvasStore.getCanvas()
        const graph = canvas.subgraph ?? canvas.graph
        if (!graph) throw new TypeError('Canvas has no graph or subgraph set.')

        const res = graph.convertToSubgraph(canvas.selectedItems)
        if (!res) {
          toastStore.add({
            severity: 'error',
            summary: t('toastMessages.cannotCreateSubgraph'),
            detail: t('toastMessages.failedToConvertToSubgraph'),
            life: 3000
          })
          return
        }
        const { node } = res
        canvas.select(node)
      }
    },
    {
<<<<<<< HEAD
      id: 'Comfy.OpenManagerDialog',
      icon: 'mdi mdi-puzzle-outline',
      label: 'Manager',
      function: () => {
        dialogService.showManagerDialog()
      }
    },
    {
      id: 'Comfy.ToggleHelpCenter',
      icon: 'pi pi-question-circle',
      label: 'Help Center',
      function: () => {
        useHelpCenterStore().toggle()
      },
      active: () => useHelpCenterStore().isVisible
    },
    {
      id: 'Comfy.ToggleCanvasInfo',
      icon: 'pi pi-info-circle',
      label: 'Canvas Performance',
      function: async () => {
        const settingStore = useSettingStore()
        const currentValue = settingStore.get('Comfy.Graph.CanvasInfo')
        await settingStore.set('Comfy.Graph.CanvasInfo', !currentValue)
      },
      active: () => useSettingStore().get('Comfy.Graph.CanvasInfo')
=======
      id: 'Workspace.ToggleBottomPanel.Shortcuts',
      icon: 'pi pi-key',
      label: 'Show Keybindings Dialog',
      versionAdded: '1.24.1',
      category: 'view-controls' as const,
      function: () => {
        bottomPanelStore.togglePanel('shortcuts')
      }
>>>>>>> db452c1e
    }
  ]

  return commands.map((command) => ({ ...command, source: 'System' }))
}<|MERGE_RESOLUTION|>--- conflicted
+++ resolved
@@ -276,11 +276,8 @@
       id: 'Comfy.Canvas.FitView',
       icon: 'pi pi-expand',
       label: 'Fit view to selected nodes',
-<<<<<<< HEAD
       menubarLabel: 'Zoom to fit',
-=======
       category: 'view-controls' as const,
->>>>>>> db452c1e
       function: () => {
         if (app.canvas.empty) {
           toastStore.add({
@@ -547,14 +544,9 @@
       versionAdded: '1.3.22',
       category: 'view-controls' as const,
       function: () => {
-<<<<<<< HEAD
-        useBottomPanelStore().toggleBottomPanel()
+        bottomPanelStore.toggleBottomPanel()
       },
-      active: () => useBottomPanelStore().bottomPanelVisible
-=======
-        bottomPanelStore.toggleBottomPanel()
-      }
->>>>>>> db452c1e
+      active: () => bottomPanelStore.bottomPanelVisible
     },
     {
       id: 'Workspace.ToggleFocusMode',
@@ -810,7 +802,6 @@
       }
     },
     {
-<<<<<<< HEAD
       id: 'Comfy.OpenManagerDialog',
       icon: 'mdi mdi-puzzle-outline',
       label: 'Manager',
@@ -837,7 +828,8 @@
         await settingStore.set('Comfy.Graph.CanvasInfo', !currentValue)
       },
       active: () => useSettingStore().get('Comfy.Graph.CanvasInfo')
-=======
+    },
+    {
       id: 'Workspace.ToggleBottomPanel.Shortcuts',
       icon: 'pi pi-key',
       label: 'Show Keybindings Dialog',
@@ -846,7 +838,6 @@
       function: () => {
         bottomPanelStore.togglePanel('shortcuts')
       }
->>>>>>> db452c1e
     }
   ]
 
