--- conflicted
+++ resolved
@@ -3,11 +3,7 @@
 
 import { useInstalledPacks } from '@/composables/nodePack/useInstalledPacks'
 import type { components } from '@/types/comfyRegistryTypes'
-<<<<<<< HEAD
-=======
-import { compareVersions, isSemVer } from '@/utils/formatUtil'
 import { useComfyManagerStore } from '@/workbench/extensions/manager/stores/comfyManagerStore'
->>>>>>> 4f5bbe06
 
 /**
  * Composable to find NodePacks that have updates available
