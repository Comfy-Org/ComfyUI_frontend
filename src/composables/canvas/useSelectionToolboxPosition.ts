--- conflicted
+++ resolved
@@ -8,11 +8,7 @@
 import { LGraphNode } from '@/lib/litegraph/src/litegraph'
 import { layoutStore } from '@/renderer/core/layout/store/layoutStore'
 import { useCanvasStore } from '@/stores/graphStore'
-<<<<<<< HEAD
 import { isLGraphGroup, isLGraphNode } from '@/utils/litegraphUtil'
-=======
-import { computeUnionBounds } from '@/utils/mathUtil'
->>>>>>> 3bc25b7a
 
 /**
  * Manages the position of the selection toolbox independently.
