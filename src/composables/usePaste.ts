import { useEventListener } from '@vueuse/core'

import { LiteGraph } from '@/lib/litegraph/src/litegraph'
import type { LGraphNode } from '@/lib/litegraph/src/litegraph'
<<<<<<< HEAD
import { type ComfyWorkflowJSON } from '@/schemas/comfyWorkflowSchema'
=======
import { useCanvasStore } from '@/renderer/core/canvas/canvasStore'
import { ComfyWorkflowJSON } from '@/schemas/comfyWorkflowSchema'
>>>>>>> 6349ceee
import { app } from '@/scripts/app'
import { useWorkspaceStore } from '@/stores/workspaceStore'
import { isAudioNode, isImageNode, isVideoNode } from '@/utils/litegraphUtil'

/**
 * Adds a handler on paste that extracts and loads images or workflows from pasted JSON data
 */
export const usePaste = () => {
  const workspaceStore = useWorkspaceStore()
  const canvasStore = useCanvasStore()

  const pasteItemsOnNode = (
    items: DataTransferItemList,
    node: LGraphNode | null,
    contentType: string
  ) => {
    if (!node) return

    const filteredItems = Array.from(items).filter((item) =>
      item.type.startsWith(contentType)
    )

    const blob = filteredItems[0]?.getAsFile()
    if (!blob) return

    node.pasteFile?.(blob)
    node.pasteFiles?.(
      Array.from(filteredItems)
        .map((i) => i.getAsFile())
        .filter((f) => f !== null)
    )
  }

  useEventListener(document, 'paste', async (e) => {
    const isTargetInGraph =
      e.target instanceof Element &&
      (e.target.classList.contains('litegraph') ||
        e.target.classList.contains('graph-canvas-container') ||
        e.target.id === 'graph-canvas')

    // If the target is not in the graph, we don't want to handle the paste event
    if (!isTargetInGraph) return

    // ctrl+shift+v is used to paste nodes with connections
    // this is handled by litegraph
    if (workspaceStore.shiftDown) return

    const { canvas } = canvasStore
    if (!canvas) return

    const { graph } = canvas
    let data: DataTransfer | string | null = e.clipboardData
    if (!data) throw new Error('No clipboard data on clipboard event')

    const { items } = data

    const currentNode = canvas.current_node as LGraphNode
    const isNodeSelected = currentNode?.is_selected

    const isImageNodeSelected = isNodeSelected && isImageNode(currentNode)
    const isVideoNodeSelected = isNodeSelected && isVideoNode(currentNode)
    const isAudioNodeSelected = isNodeSelected && isAudioNode(currentNode)

    let imageNode: LGraphNode | null = isImageNodeSelected ? currentNode : null
    let audioNode: LGraphNode | null = isAudioNodeSelected ? currentNode : null
    const videoNode: LGraphNode | null = isVideoNodeSelected
      ? currentNode
      : null

    // Look for image paste data
    for (const item of items) {
      if (item.type.startsWith('image/')) {
        if (!imageNode) {
          // No image node selected: add a new one
          const newNode = LiteGraph.createNode('LoadImage')
          if (newNode) {
            newNode.pos = [canvas.graph_mouse[0], canvas.graph_mouse[1]]
            imageNode = graph?.add(newNode) ?? null
          }
          graph?.change()
        }
        pasteItemsOnNode(items, imageNode, 'image')
        return
      } else if (item.type.startsWith('video/')) {
        if (!videoNode) {
          // No video node selected: add a new one
          // TODO: when video node exists
        } else {
          pasteItemsOnNode(items, videoNode, 'video')
          return
        }
      } else if (item.type.startsWith('audio/')) {
        if (!audioNode) {
          // No audio node selected: add a new one
          const newNode = LiteGraph.createNode('LoadAudio')
          if (newNode) {
            newNode.pos = [canvas.graph_mouse[0], canvas.graph_mouse[1]]
            audioNode = graph?.add(newNode) ?? null
          }
          graph?.change()
        }
        pasteItemsOnNode(items, audioNode, 'audio')
        return
      }
    }

    // No image found. Look for node data
    data = data.getData('text/plain')
    let workflow: ComfyWorkflowJSON | null = null
    try {
      data = data.slice(data.indexOf('{'))
      workflow = JSON.parse(data)
    } catch (err) {
      try {
        data = data.slice(data.indexOf('workflow\n'))
        data = data.slice(data.indexOf('{'))
        workflow = JSON.parse(data)
      } catch (error) {
        workflow = null
      }
    }

    if (workflow && workflow.version && workflow.nodes && workflow.extra) {
      await app.loadGraphData(workflow)
    } else {
      if (
        (e.target instanceof HTMLTextAreaElement &&
          e.target.type === 'textarea') ||
        (e.target instanceof HTMLInputElement && e.target.type === 'text')
      ) {
        return
      }

      // Litegraph default paste
      canvas.pasteFromClipboard()
    }
  })
}<|MERGE_RESOLUTION|>--- conflicted
+++ resolved
@@ -2,12 +2,8 @@
 
 import { LiteGraph } from '@/lib/litegraph/src/litegraph'
 import type { LGraphNode } from '@/lib/litegraph/src/litegraph'
-<<<<<<< HEAD
-import { type ComfyWorkflowJSON } from '@/schemas/comfyWorkflowSchema'
-=======
 import { useCanvasStore } from '@/renderer/core/canvas/canvasStore'
-import { ComfyWorkflowJSON } from '@/schemas/comfyWorkflowSchema'
->>>>>>> 6349ceee
+import type { ComfyWorkflowJSON } from '@/schemas/comfyWorkflowSchema'
 import { app } from '@/scripts/app'
 import { useWorkspaceStore } from '@/stores/workspaceStore'
 import { isAudioNode, isImageNode, isVideoNode } from '@/utils/litegraphUtil'
