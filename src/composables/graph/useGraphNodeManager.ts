--- conflicted
+++ resolved
@@ -222,10 +222,8 @@
       mode: node.mode || 0,
       selected: node.selected || false,
       executing: false, // Will be updated separately based on execution state
-<<<<<<< HEAD
       subgraphId,
-=======
->>>>>>> f6a115e1
+
       hasErrors: !!node.has_errors,
       widgets: safeWidgets,
       inputs: node.inputs ? [...node.inputs] : undefined,
