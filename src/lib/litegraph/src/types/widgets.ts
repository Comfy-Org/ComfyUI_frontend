--- conflicted
+++ resolved
@@ -32,10 +32,6 @@
   /** Optional function to format values for display (e.g., hash → human-readable name) */
   getOptionLabel?: (value?: string | null) => string
   callback?: IWidget['callback']
-<<<<<<< HEAD
-
-=======
->>>>>>> a21c813d
   iconClass?: string
 }
 
