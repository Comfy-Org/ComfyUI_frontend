--- conflicted
+++ resolved
@@ -5638,11 +5638,7 @@
           const { link, inputNode, input } = resolved
           if (!inputNode || !input) continue
 
-<<<<<<< HEAD
-          const endPos: Point = LiteGraph.vueNodesMode
-=======
           const endPos = LiteGraph.vueNodesMode
->>>>>>> 89a23155
             ? getSlotPosition(inputNode, link.target_slot, true)
             : inputNode.getInputPos(link.target_slot)
 
@@ -5669,11 +5665,7 @@
         const { link, outputNode, output } = resolved
         if (!outputNode || !output) continue
 
-<<<<<<< HEAD
-        const startPos: Point = LiteGraph.vueNodesMode
-=======
         const startPos = LiteGraph.vueNodesMode
->>>>>>> 89a23155
           ? getSlotPosition(outputNode, link.origin_slot, false)
           : outputNode.getOutputPos(link.origin_slot)
 
