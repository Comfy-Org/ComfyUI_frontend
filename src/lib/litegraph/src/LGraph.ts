--- conflicted
+++ resolved
@@ -1354,15 +1354,9 @@
     this.reroutes.set(rerouteId, reroute)
 
     // Register reroute in Layout Store for spatial tracking
-<<<<<<< HEAD
     layoutMutations.setSource(LayoutSource.Canvas)
     layoutMutations.createReroute(
-      String(rerouteId),
-=======
-    this.layoutMutations.setSource(LayoutSource.Canvas)
-    this.layoutMutations.createReroute(
       rerouteId,
->>>>>>> 8a10387f
       { x: pos[0], y: pos[1] },
       before.parentId,
       Array.from(linkIds)
