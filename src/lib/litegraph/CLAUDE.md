- This codebase has extensive eslint autofix rules and IDEs are configured to use eslint as the format on save tool. Run ESLint instead of manually figuring out whitespace fixes or other trivial style concerns. Review the results and correct any remaining eslint errors.
- Take advantage of `TypedArray` `subarray` when appropriate.
- The `size` and `pos` properties of `Rectangle` share the same array buffer (`subarray`); they may be used to set the rectangles size and position.
- Prefer single line `if` syntax over adding curly braces, when the statement has a very concise expression and concise, single line statement.
- Do not replace `&&=` or `||=` with `=` when there is no reason to do so. If you do find a reason to remove either `&&=` or `||=`, leave a comment explaining why the removal occurred.
- You are allowed to research code on https://developer.mozilla.org/ and https://stackoverflow.com without asking.
- When adding features, always write vitest unit tests using cursor rules in @.cursor
- When writing methods, prefer returning idiomatic JavaScript `undefined` over `null`.

# Bash commands

- `npm run typecheck` Run the typechecker
- `npm run build` Build the project
- `npm run lint:fix` Run ESLint

# Code style

- Always prefer best practices when writing code.
- Write using concise, legible, and easily maintainable code.
- Avoid repetition where possible, but not at the expense of code legibility.
- Type assertions are an absolute last resort. In almost all cases, they are a crutch that leads to brittle code.

# Workflow

- Be sure to typecheck when you’re done making a series of code changes
<<<<<<< HEAD
- Prefer running single tests, and not the whole test suite, for performance
=======
- Prefer running single tests, and not the whole test suite, for performance

# Testing Guidelines

## Avoiding Circular Dependencies in Tests

**CRITICAL**: When writing tests for subgraph-related code, always import from the barrel export to avoid circular dependency issues:

```typescript
// ✅ CORRECT - Use barrel import
import { LGraph, Subgraph, SubgraphNode } from "@/lib/litegraph/src/litegraph"

// ❌ WRONG - Direct imports cause circular dependency
import { LGraph } from "@/lib/litegraph/src/LGraph"
import { Subgraph } from "@/lib/litegraph/src/subgraph/Subgraph" 
import { SubgraphNode } from "@/lib/litegraph/src/subgraph/SubgraphNode"
```

**Root cause**: `LGraph` and `Subgraph` have a circular dependency:
- `LGraph.ts` imports `Subgraph` (creates instances with `new Subgraph()`)
- `Subgraph.ts` extends `LGraph` 

The barrel export (`@/litegraph`) handles this properly, but direct imports cause module loading failures.

## Test Setup for Subgraphs

Use the provided test helpers for consistent setup:

```typescript
import { createTestSubgraph, createTestSubgraphNode } from "./fixtures/subgraphHelpers"

function createTestSetup() {
  const subgraph = createTestSubgraph()
  const subgraphNode = createTestSubgraphNode(subgraph)
  return { subgraph, subgraphNode }
}
```
>>>>>>> ced62caa
<|MERGE_RESOLUTION|>--- conflicted
+++ resolved
@@ -23,9 +23,6 @@
 # Workflow
 
 - Be sure to typecheck when you’re done making a series of code changes
-<<<<<<< HEAD
-- Prefer running single tests, and not the whole test suite, for performance
-=======
 - Prefer running single tests, and not the whole test suite, for performance
 
 # Testing Guidelines
@@ -62,5 +59,4 @@
   const subgraphNode = createTestSubgraphNode(subgraph)
   return { subgraph, subgraphNode }
 }
-```
->>>>>>> ced62caa
+```