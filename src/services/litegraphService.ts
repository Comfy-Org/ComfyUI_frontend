import {
  type IContextMenuValue,
  LGraphBadge,
  LGraphCanvas,
  LGraphEventMode,
  LGraphNode,
  LiteGraph,
  RenderShape,
  type Subgraph,
  SubgraphNode,
  type Vector2,
  createBounds
} from '@comfyorg/litegraph'
import type {
  ExportedSubgraphInstance,
  ISerialisableNodeInput,
  ISerialisableNodeOutput,
  ISerialisedNode
} from '@comfyorg/litegraph/dist/types/serialisation'
import _ from 'lodash'

import { useNodeAnimatedImage } from '@/composables/node/useNodeAnimatedImage'
import { useNodeCanvasImagePreview } from '@/composables/node/useNodeCanvasImagePreview'
import { useNodeImage, useNodeVideo } from '@/composables/node/useNodeImage'
import { st, t } from '@/i18n'
import type { NodeId } from '@/schemas/comfyWorkflowSchema'
import { transformInputSpecV2ToV1 } from '@/schemas/nodeDef/migration'
import type {
  ComfyNodeDef as ComfyNodeDefV2,
  InputSpec,
  OutputSpec
} from '@/schemas/nodeDef/nodeDefSchemaV2'
import type { ComfyNodeDef as ComfyNodeDefV1 } from '@/schemas/nodeDefSchema'
import { ComfyApp, app } from '@/scripts/app'
import { isComponentWidget, isDOMWidget } from '@/scripts/domWidget'
import { $el } from '@/scripts/ui'
<<<<<<< HEAD
import { useExecutionStore } from '@/stores/executionStore'
=======
import { useDomWidgetStore } from '@/stores/domWidgetStore'
>>>>>>> ff68c421
import { useCanvasStore } from '@/stores/graphStore'
import { useNodeOutputStore } from '@/stores/imagePreviewStore'
import { ComfyNodeDefImpl } from '@/stores/nodeDefStore'
import { useSettingStore } from '@/stores/settingStore'
import { useToastStore } from '@/stores/toastStore'
import { useWidgetStore } from '@/stores/widgetStore'
import { useWorkflowStore } from '@/stores/workflowStore'
import { normalizeI18nKey } from '@/utils/formatUtil'
import {
  isImageNode,
  isVideoNode,
  migrateWidgetsValues
} from '@/utils/litegraphUtil'

import { useExtensionService } from './extensionService'

export const CONFIG = Symbol()
export const GET_CONFIG = Symbol()

/**
 * Service that augments litegraph with ComfyUI specific functionality.
 */
export const useLitegraphService = () => {
  const extensionService = useExtensionService()
  const toastStore = useToastStore()
  const widgetStore = useWidgetStore()
  const canvasStore = useCanvasStore()

  // TODO: Dedupe `registerNodeDef`; this should remain synchronous.
  function registerSubgraphNodeDef(
    nodeDefV1: ComfyNodeDefV1,
    subgraph: Subgraph,
    instanceData: ExportedSubgraphInstance
  ) {
    const node = class ComfyNode extends SubgraphNode {
      static comfyClass: string
      static override title: string
      static override category: string
      static nodeData: ComfyNodeDefV1 & ComfyNodeDefV2

      /**
       * @internal The initial minimum size of the node.
       */
      #initialMinSize = { width: 1, height: 1 }
      /**
       * @internal The key for the node definition in the i18n file.
       */
      get #nodeKey(): string {
        return `nodeDefs.${normalizeI18nKey(ComfyNode.nodeData.name)}`
      }

      constructor() {
        super(app.graph, subgraph, instanceData)

        // Set up event listener for promoted widget registration
        subgraph.events.addEventListener('widget-promoted', (event) => {
          const { widget } = event.detail
          // Only handle DOM widgets
          if (!isDOMWidget(widget) && !isComponentWidget(widget)) return

          const domWidgetStore = useDomWidgetStore()
          if (!domWidgetStore.widgetStates.has(widget.id)) {
            domWidgetStore.registerWidget(widget)
            // Set initial visibility based on whether the widget's node is in the current graph
            const widgetState = domWidgetStore.widgetStates.get(widget.id)
            if (widgetState) {
              const currentGraph = canvasStore.getCanvas().graph
              widgetState.visible =
                currentGraph?.nodes.includes(widget.node) ?? false
            }
          }
        })

        // Set up event listener for promoted widget removal
        subgraph.events.addEventListener('widget-demoted', (event) => {
          const { widget } = event.detail
          // Only handle DOM widgets
          if (!isDOMWidget(widget) && !isComponentWidget(widget)) return

          const domWidgetStore = useDomWidgetStore()
          if (domWidgetStore.widgetStates.has(widget.id)) {
            domWidgetStore.unregisterWidget(widget.id)
          }
        })

        this.#setupStrokeStyles()
        this.#addInputs(ComfyNode.nodeData.inputs)
        this.#addOutputs(ComfyNode.nodeData.outputs)
        this.#setInitialSize()
        this.serialize_widgets = true
        void extensionService.invokeExtensionsAsync('nodeCreated', this)
        this.badges.push(
          new LGraphBadge({
            text: '⇌',
            fgColor: '#dad0de',
            bgColor: '#b3b'
          })
        )
      }

      /**
       * @internal Setup stroke styles for the node under various conditions.
       */
      #setupStrokeStyles() {
        this.strokeStyles['running'] = function (this: LGraphNode) {
          const nodeId = String(this.id)
          const nodeLocatorId = useWorkflowStore().nodeIdToNodeLocatorId(nodeId)
          const state =
            useExecutionStore().nodeLocationProgressStates[nodeLocatorId]?.state
          if (state === 'running') {
            return { color: '#0f0' }
          }
        }
        this.strokeStyles['nodeError'] = function (this: LGraphNode) {
          if (app.lastNodeErrors?.[this.id]?.errors) {
            return { color: 'red' }
          }
        }
        this.strokeStyles['dragOver'] = function (this: LGraphNode) {
          if (app.dragOverNode?.id == this.id) {
            return { color: 'dodgerblue' }
          }
        }
        this.strokeStyles['executionError'] = function (this: LGraphNode) {
          if (app.lastExecutionError?.node_id == this.id) {
            return { color: '#f0f', lineWidth: 2 }
          }
        }
      }

      /**
       * @internal Add input sockets to the node. (No widget)
       */
      #addInputSocket(inputSpec: InputSpec) {
        const inputName = inputSpec.name
        const nameKey = `${this.#nodeKey}.inputs.${normalizeI18nKey(inputName)}.name`
        const widgetConstructor = widgetStore.widgets.get(
          inputSpec.widgetType ?? inputSpec.type
        )
        if (widgetConstructor && !inputSpec.forceInput) return

        this.addInput(inputName, inputSpec.type, {
          shape: inputSpec.isOptional ? RenderShape.HollowCircle : undefined,
          localized_name: st(nameKey, inputName)
        })
      }

      /**
       * @internal Add a widget to the node. For both primitive types and custom widgets
       * (unless `socketless`), an input socket is also added.
       */
      #addInputWidget(inputSpec: InputSpec) {
        const widgetInputSpec = { ...inputSpec }
        if (inputSpec.widgetType) {
          widgetInputSpec.type = inputSpec.widgetType
        }
        const inputName = inputSpec.name
        const nameKey = `${this.#nodeKey}.inputs.${normalizeI18nKey(inputName)}.name`
        const widgetConstructor = widgetStore.widgets.get(widgetInputSpec.type)
        if (!widgetConstructor || inputSpec.forceInput) return

        const {
          widget,
          minWidth = 1,
          minHeight = 1
        } = widgetConstructor(
          this,
          inputName,
          transformInputSpecV2ToV1(widgetInputSpec),
          app
        ) ?? {}

        if (widget) {
          widget.label = st(nameKey, widget.label ?? inputName)
          widget.options ??= {}
          Object.assign(widget.options, {
            advanced: inputSpec.advanced,
            hidden: inputSpec.hidden
          })
        }

        if (!widget?.options?.socketless) {
          const inputSpecV1 = transformInputSpecV2ToV1(widgetInputSpec)
          this.addInput(inputName, inputSpec.type, {
            shape: inputSpec.isOptional ? RenderShape.HollowCircle : undefined,
            localized_name: st(nameKey, inputName),
            widget: { name: inputName, [GET_CONFIG]: () => inputSpecV1 }
          })
        }

        this.#initialMinSize.width = Math.max(
          this.#initialMinSize.width,
          minWidth
        )
        this.#initialMinSize.height = Math.max(
          this.#initialMinSize.height,
          minHeight
        )
      }

      /**
       * @internal Add inputs to the node.
       */
      #addInputs(inputs: Record<string, InputSpec>) {
        for (const inputSpec of Object.values(inputs))
          this.#addInputSocket(inputSpec)
        for (const inputSpec of Object.values(inputs))
          this.#addInputWidget(inputSpec)
      }

      /**
       * @internal Add outputs to the node.
       */
      #addOutputs(outputs: OutputSpec[]) {
        for (const output of outputs) {
          const { name, type, is_list } = output
          const shapeOptions = is_list ? { shape: LiteGraph.GRID_SHAPE } : {}
          const nameKey = `${this.#nodeKey}.outputs.${output.index}.name`
          const typeKey = `dataTypes.${normalizeI18nKey(type)}`
          const outputOptions = {
            ...shapeOptions,
            // If the output name is different from the output type, use the output name.
            // e.g.
            // - type ("INT"); name ("Positive") => translate name
            // - type ("FLOAT"); name ("FLOAT") => translate type
            localized_name:
              type !== name ? st(nameKey, name) : st(typeKey, name)
          }
          this.addOutput(name, type, outputOptions)
        }
      }

      /**
       * @internal Set the initial size of the node.
       */
      #setInitialSize() {
        const s = this.computeSize()
        // Expand the width a little to fit widget values on screen.
        const pad =
          this.widgets?.length &&
          !useSettingStore().get('LiteGraph.Node.DefaultPadding')
        s[0] = Math.max(this.#initialMinSize.width, s[0] + (pad ? 60 : 0))
        s[1] = Math.max(this.#initialMinSize.height, s[1])
        this.setSize(s)
      }

      /**
       * Configure the node from a serialised node. Keep 'name', 'type', 'shape',
       * and 'localized_name' information from the original node definition.
       */
      override configure(data: ISerialisedNode): void {
        const RESERVED_KEYS = ['name', 'type', 'shape', 'localized_name']

        // Note: input name is unique in a node definition, so we can lookup
        // input by name.
        const inputByName = new Map<string, ISerialisableNodeInput>(
          data.inputs?.map((input) => [input.name, input]) ?? []
        )
        // Inputs defined by the node definition.
        const definedInputNames = new Set(
          this.inputs.map((input) => input.name)
        )
        const definedInputs = this.inputs.map((input) => {
          const inputData = inputByName.get(input.name)
          return inputData
            ? {
                ...inputData,
                // Whether the input has associated widget follows the
                // original node definition.
                ..._.pick(input, RESERVED_KEYS.concat('widget'))
              }
            : input
        })
        // Extra inputs that potentially dynamically added by custom js logic.
        const extraInputs = data.inputs?.filter(
          (input) => !definedInputNames.has(input.name)
        )
        data.inputs = [...definedInputs, ...(extraInputs ?? [])]

        // Note: output name is not unique, so we cannot lookup output by name.
        // Use index instead.
        data.outputs = _.zip(this.outputs, data.outputs).map(
          ([output, outputData]) => {
            // If there are extra outputs in the serialised node, use them directly.
            // There are currently custom nodes that dynamically add outputs via
            // js logic.
            if (!output) return outputData as ISerialisableNodeOutput

            return outputData
              ? {
                  ...outputData,
                  ..._.pick(output, RESERVED_KEYS)
                }
              : output
          }
        )

        data.widgets_values = migrateWidgetsValues(
          ComfyNode.nodeData.inputs,
          this.widgets ?? [],
          data.widgets_values ?? []
        )

        super.configure(data)
      }
    }

    addNodeContextMenuHandler(node)
    addDrawBackgroundHandler(node)
    addNodeKeyHandler(node)
    // Note: Some extensions expects node.comfyClass to be set in
    // `beforeRegisterNodeDef`.
    node.prototype.comfyClass = nodeDefV1.name
    node.comfyClass = nodeDefV1.name

    const nodeDef = new ComfyNodeDefImpl(nodeDefV1)
    node.nodeData = nodeDef
    LiteGraph.registerNodeType(subgraph.id, node)
    // Note: Do not following assignments before `LiteGraph.registerNodeType`
    // because `registerNodeType` will overwrite the assignments.
    node.category = nodeDef.category
    node.title = nodeDef.display_name || nodeDef.name
  }

  async function registerNodeDef(nodeId: string, nodeDefV1: ComfyNodeDefV1) {
    const node = class ComfyNode extends LGraphNode {
      static comfyClass: string
      static override title: string
      static override category: string
      static nodeData: ComfyNodeDefV1 & ComfyNodeDefV2

      /**
       * @internal The initial minimum size of the node.
       */
      #initialMinSize = { width: 1, height: 1 }
      /**
       * @internal The key for the node definition in the i18n file.
       */
      get #nodeKey(): string {
        return `nodeDefs.${normalizeI18nKey(ComfyNode.nodeData.name)}`
      }

      constructor(title: string) {
        super(title)
        this.#setupStrokeStyles()
        this.#addInputs(ComfyNode.nodeData.inputs)
        this.#addOutputs(ComfyNode.nodeData.outputs)
        this.#setInitialSize()
        this.serialize_widgets = true

        // Mark API Nodes yellow by default to distinguish with other nodes.
        if (ComfyNode.nodeData.api_node) {
          this.color = LGraphCanvas.node_colors.yellow.color
          this.bgcolor = LGraphCanvas.node_colors.yellow.bgcolor
        }

        void extensionService.invokeExtensionsAsync('nodeCreated', this)
      }

      /**
       * @internal Setup stroke styles for the node under various conditions.
       */
      #setupStrokeStyles() {
        this.strokeStyles['running'] = function (this: LGraphNode) {
          const nodeId = String(this.id)
          const nodeLocatorId = useWorkflowStore().nodeIdToNodeLocatorId(nodeId)
          const state =
            useExecutionStore().nodeLocationProgressStates[nodeLocatorId]?.state
          if (state === 'running') {
            return { color: '#0f0' }
          }
        }
        this.strokeStyles['nodeError'] = function (this: LGraphNode) {
          if (app.lastNodeErrors?.[this.id]?.errors) {
            return { color: 'red' }
          }
        }
        this.strokeStyles['dragOver'] = function (this: LGraphNode) {
          if (app.dragOverNode?.id == this.id) {
            return { color: 'dodgerblue' }
          }
        }
        this.strokeStyles['executionError'] = function (this: LGraphNode) {
          if (app.lastExecutionError?.node_id == this.id) {
            return { color: '#f0f', lineWidth: 2 }
          }
        }
      }

      /**
       * @internal Add input sockets to the node. (No widget)
       */
      #addInputSocket(inputSpec: InputSpec) {
        const inputName = inputSpec.name
        const nameKey = `${this.#nodeKey}.inputs.${normalizeI18nKey(inputName)}.name`
        const widgetConstructor = widgetStore.widgets.get(
          inputSpec.widgetType ?? inputSpec.type
        )
        if (widgetConstructor && !inputSpec.forceInput) return

        this.addInput(inputName, inputSpec.type, {
          shape: inputSpec.isOptional ? RenderShape.HollowCircle : undefined,
          localized_name: st(nameKey, inputName)
        })
      }

      /**
       * @internal Add a widget to the node. For both primitive types and custom widgets
       * (unless `socketless`), an input socket is also added.
       */
      #addInputWidget(inputSpec: InputSpec) {
        const widgetInputSpec = { ...inputSpec }
        if (inputSpec.widgetType) {
          widgetInputSpec.type = inputSpec.widgetType
        }
        const inputName = inputSpec.name
        const nameKey = `${this.#nodeKey}.inputs.${normalizeI18nKey(inputName)}.name`
        const widgetConstructor = widgetStore.widgets.get(widgetInputSpec.type)
        if (!widgetConstructor || inputSpec.forceInput) return

        const {
          widget,
          minWidth = 1,
          minHeight = 1
        } = widgetConstructor(
          this,
          inputName,
          transformInputSpecV2ToV1(widgetInputSpec),
          app
        ) ?? {}

        if (widget) {
          widget.label = st(nameKey, widget.label ?? inputName)
          widget.options ??= {}
          Object.assign(widget.options, {
            advanced: inputSpec.advanced,
            hidden: inputSpec.hidden
          })
        }

        if (!widget?.options?.socketless) {
          const inputSpecV1 = transformInputSpecV2ToV1(widgetInputSpec)
          this.addInput(inputName, inputSpec.type, {
            shape: inputSpec.isOptional ? RenderShape.HollowCircle : undefined,
            localized_name: st(nameKey, inputName),
            widget: { name: inputName, [GET_CONFIG]: () => inputSpecV1 }
          })
        }

        this.#initialMinSize.width = Math.max(
          this.#initialMinSize.width,
          minWidth
        )
        this.#initialMinSize.height = Math.max(
          this.#initialMinSize.height,
          minHeight
        )
      }

      /**
       * @internal Add inputs to the node.
       */
      #addInputs(inputs: Record<string, InputSpec>) {
        for (const inputSpec of Object.values(inputs))
          this.#addInputSocket(inputSpec)
        for (const inputSpec of Object.values(inputs))
          this.#addInputWidget(inputSpec)
      }

      /**
       * @internal Add outputs to the node.
       */
      #addOutputs(outputs: OutputSpec[]) {
        for (const output of outputs) {
          const { name, type, is_list } = output
          const shapeOptions = is_list ? { shape: LiteGraph.GRID_SHAPE } : {}
          const nameKey = `${this.#nodeKey}.outputs.${output.index}.name`
          const typeKey = `dataTypes.${normalizeI18nKey(type)}`
          const outputOptions = {
            ...shapeOptions,
            // If the output name is different from the output type, use the output name.
            // e.g.
            // - type ("INT"); name ("Positive") => translate name
            // - type ("FLOAT"); name ("FLOAT") => translate type
            localized_name:
              type !== name ? st(nameKey, name) : st(typeKey, name)
          }
          this.addOutput(name, type, outputOptions)
        }
      }

      /**
       * @internal Set the initial size of the node.
       */
      #setInitialSize() {
        const s = this.computeSize()
        // Expand the width a little to fit widget values on screen.
        const pad =
          this.widgets?.length &&
          !useSettingStore().get('LiteGraph.Node.DefaultPadding')
        s[0] = Math.max(this.#initialMinSize.width, s[0] + (pad ? 60 : 0))
        s[1] = Math.max(this.#initialMinSize.height, s[1])
        this.setSize(s)
      }

      /**
       * Configure the node from a serialised node. Keep 'name', 'type', 'shape',
       * and 'localized_name' information from the original node definition.
       */
      override configure(data: ISerialisedNode): void {
        const RESERVED_KEYS = ['name', 'type', 'shape', 'localized_name']

        // Note: input name is unique in a node definition, so we can lookup
        // input by name.
        const inputByName = new Map<string, ISerialisableNodeInput>(
          data.inputs?.map((input) => [input.name, input]) ?? []
        )
        // Inputs defined by the node definition.
        const definedInputNames = new Set(
          this.inputs.map((input) => input.name)
        )
        const definedInputs = this.inputs.map((input) => {
          const inputData = inputByName.get(input.name)
          return inputData
            ? {
                ...inputData,
                // Whether the input has associated widget follows the
                // original node definition.
                ..._.pick(input, RESERVED_KEYS.concat('widget'))
              }
            : input
        })
        // Extra inputs that potentially dynamically added by custom js logic.
        const extraInputs = data.inputs?.filter(
          (input) => !definedInputNames.has(input.name)
        )
        data.inputs = [...definedInputs, ...(extraInputs ?? [])]

        // Note: output name is not unique, so we cannot lookup output by name.
        // Use index instead.
        data.outputs = _.zip(this.outputs, data.outputs).map(
          ([output, outputData]) => {
            // If there are extra outputs in the serialised node, use them directly.
            // There are currently custom nodes that dynamically add outputs via
            // js logic.
            if (!output) return outputData as ISerialisableNodeOutput

            return outputData
              ? {
                  ...outputData,
                  ..._.pick(output, RESERVED_KEYS)
                }
              : output
          }
        )

        data.widgets_values = migrateWidgetsValues(
          ComfyNode.nodeData.inputs,
          this.widgets ?? [],
          data.widgets_values ?? []
        )

        super.configure(data)
      }
    }

    addNodeContextMenuHandler(node)
    addDrawBackgroundHandler(node)
    addNodeKeyHandler(node)
    // Note: Some extensions expects node.comfyClass to be set in
    // `beforeRegisterNodeDef`.
    node.prototype.comfyClass = nodeDefV1.name
    node.comfyClass = nodeDefV1.name
    await extensionService.invokeExtensionsAsync(
      'beforeRegisterNodeDef',
      node,
      nodeDefV1 // Receives V1 NodeDef, and potentially make modifications to it
    )

    const nodeDef = new ComfyNodeDefImpl(nodeDefV1)
    node.nodeData = nodeDef
    LiteGraph.registerNodeType(nodeId, node)
    // Note: Do not following assignments before `LiteGraph.registerNodeType`
    // because `registerNodeType` will overwrite the assignments.
    node.category = nodeDef.category
    node.title = nodeDef.display_name || nodeDef.name
  }

  /**
   * Adds special context menu handling for nodes
   * e.g. this adds Open Image functionality for nodes that show images
   * @param {*} node The node to add the menu handler
   */
  function addNodeContextMenuHandler(node: typeof LGraphNode) {
    function getCopyImageOption(img: HTMLImageElement): IContextMenuValue[] {
      if (typeof window.ClipboardItem === 'undefined') return []
      return [
        {
          content: 'Copy Image',
          // @ts-expect-error: async callback is not accepted by litegraph
          callback: async () => {
            const url = new URL(img.src)
            url.searchParams.delete('preview')

            // @ts-expect-error fixme ts strict error
            const writeImage = async (blob) => {
              await navigator.clipboard.write([
                new ClipboardItem({
                  [blob.type]: blob
                })
              ])
            }

            try {
              const data = await fetch(url)
              const blob = await data.blob()
              try {
                await writeImage(blob)
              } catch (error) {
                // Chrome seems to only support PNG on write, convert and try again
                if (blob.type !== 'image/png') {
                  const canvas = $el('canvas', {
                    width: img.naturalWidth,
                    height: img.naturalHeight
                  }) as HTMLCanvasElement
                  const ctx = canvas.getContext('2d')
                  // @ts-expect-error fixme ts strict error
                  let image
                  if (typeof window.createImageBitmap === 'undefined') {
                    image = new Image()
                    const p = new Promise((resolve, reject) => {
                      // @ts-expect-error fixme ts strict error
                      image.onload = resolve
                      // @ts-expect-error fixme ts strict error
                      image.onerror = reject
                    }).finally(() => {
                      // @ts-expect-error fixme ts strict error
                      URL.revokeObjectURL(image.src)
                    })
                    image.src = URL.createObjectURL(blob)
                    await p
                  } else {
                    image = await createImageBitmap(blob)
                  }
                  try {
                    // @ts-expect-error fixme ts strict error
                    ctx.drawImage(image, 0, 0)
                    canvas.toBlob(writeImage, 'image/png')
                  } finally {
                    // @ts-expect-error fixme ts strict error
                    if (typeof image.close === 'function') {
                      // @ts-expect-error fixme ts strict error
                      image.close()
                    }
                  }

                  return
                }
                throw error
              }
            } catch (error) {
              toastStore.addAlert(
                t('toastMessages.errorCopyImage', {
                  // @ts-expect-error fixme ts strict error
                  error: error.message ?? error
                })
              )
            }
          }
        }
      ]
    }

    node.prototype.getExtraMenuOptions = function (_, options) {
      if (this.imgs) {
        // If this node has images then we add an open in new tab item
        let img
        if (this.imageIndex != null) {
          // An image is selected so select that
          img = this.imgs[this.imageIndex]
        } else if (this.overIndex != null) {
          // No image is selected but one is hovered
          img = this.imgs[this.overIndex]
        }
        if (img) {
          options.unshift(
            {
              content: 'Open Image',
              callback: () => {
                const url = new URL(img.src)
                url.searchParams.delete('preview')
                window.open(url, '_blank')
              }
            },
            ...getCopyImageOption(img),
            {
              content: 'Save Image',
              callback: () => {
                const a = document.createElement('a')
                const url = new URL(img.src)
                url.searchParams.delete('preview')
                a.href = url.toString()
                a.setAttribute(
                  'download',
                  // @ts-expect-error fixme ts strict error
                  new URLSearchParams(url.search).get('filename')
                )
                document.body.append(a)
                a.click()
                requestAnimationFrame(() => a.remove())
              }
            }
          )
        }
      }

      options.push({
        content: 'Bypass',
        callback: () => {
          const mode =
            this.mode === LGraphEventMode.BYPASS
              ? LGraphEventMode.ALWAYS
              : LGraphEventMode.BYPASS
          for (const item of app.canvas.selectedItems) {
            if (item instanceof LGraphNode) item.mode = mode
          }
          // @ts-expect-error fixme ts strict error
          this.graph.change()
        }
      })

      // prevent conflict of clipspace content
      if (!ComfyApp.clipspace_return_node) {
        options.push({
          content: 'Copy (Clipspace)',
          callback: () => {
            ComfyApp.copyToClipspace(this)
          }
        })

        if (ComfyApp.clipspace != null) {
          options.push({
            content: 'Paste (Clipspace)',
            callback: () => {
              ComfyApp.pasteFromClipspace(this)
            }
          })
        }

        if (isImageNode(this)) {
          options.push({
            content: 'Open in MaskEditor',
            callback: () => {
              ComfyApp.copyToClipspace(this)
              // @ts-expect-error fixme ts strict error
              ComfyApp.clipspace_return_node = this
              // @ts-expect-error fixme ts strict error
              ComfyApp.open_maskeditor()
            }
          })
        }
      }

      return []
    }
  }

  /**
   * Adds Custom drawing logic for nodes
   * e.g. Draws images and handles thumbnail navigation on nodes that output images
   * @param {*} node The node to add the draw handler
   */
  function addDrawBackgroundHandler(node: typeof LGraphNode) {
    /**
     * @deprecated No longer needed as we use {@link useImagePreviewWidget}
     */
    node.prototype.setSizeForImage = function (this: LGraphNode) {
      console.warn(
        'node.setSizeForImage is deprecated. Now it has no effect. Please remove the call to it.'
      )
    }

    function unsafeDrawBackground(this: LGraphNode) {
      if (this.flags.collapsed) return

      const nodeOutputStore = useNodeOutputStore()
      const { showAnimatedPreview, removeAnimatedPreview } =
        useNodeAnimatedImage()
      const { showCanvasImagePreview, removeCanvasImagePreview } =
        useNodeCanvasImagePreview()

      const output = nodeOutputStore.getNodeOutputs(this)
      const preview = nodeOutputStore.getNodePreviews(this)

      const isNewOutput = output && this.images !== output.images
      const isNewPreview = preview && this.preview !== preview

      if (isNewPreview) this.preview = preview
      if (isNewOutput) this.images = output.images

      if (isNewOutput || isNewPreview) {
        this.animatedImages = output?.animated?.find(Boolean)

        const isAnimatedWebp =
          this.animatedImages &&
          // @ts-expect-error fixme ts strict error
          output.images.some((img) => img.filename?.includes('webp'))
        const isVideo =
          (this.animatedImages && !isAnimatedWebp) || isVideoNode(this)
        if (isVideo) {
          useNodeVideo(this).showPreview()
        } else {
          useNodeImage(this).showPreview()
        }
      }

      // Nothing to do
      if (!this.imgs?.length) return

      if (this.animatedImages) {
        removeCanvasImagePreview(this)
        showAnimatedPreview(this)
      } else {
        removeAnimatedPreview(this)
        showCanvasImagePreview(this)
      }
    }

    node.prototype.onDrawBackground = function () {
      try {
        unsafeDrawBackground.call(this)
      } catch (error) {
        console.error('Error drawing node background', error)
      }
    }
  }

  function addNodeKeyHandler(node: typeof LGraphNode) {
    const origNodeOnKeyDown = node.prototype.onKeyDown

    node.prototype.onKeyDown = function (e) {
      // @ts-expect-error fixme ts strict error
      if (origNodeOnKeyDown && origNodeOnKeyDown.apply(this, e) === false) {
        return false
      }

      if (this.flags.collapsed || !this.imgs || this.imageIndex === null) {
        return
      }

      let handled = false

      if (e.key === 'ArrowLeft' || e.key === 'ArrowRight') {
        if (e.key === 'ArrowLeft') {
          // @ts-expect-error fixme ts strict error
          this.imageIndex -= 1
        } else if (e.key === 'ArrowRight') {
          // @ts-expect-error fixme ts strict error
          this.imageIndex += 1
        }
        // @ts-expect-error fixme ts strict error
        this.imageIndex %= this.imgs.length

        // @ts-expect-error fixme ts strict error
        if (this.imageIndex < 0) {
          // @ts-expect-error fixme ts strict error
          this.imageIndex = this.imgs.length + this.imageIndex
        }
        handled = true
      } else if (e.key === 'Escape') {
        this.imageIndex = null
        handled = true
      }

      if (handled === true) {
        e.preventDefault()
        e.stopImmediatePropagation()
        return false
      }
    }
  }

  function addNodeOnGraph(
    nodeDef: ComfyNodeDefV1 | ComfyNodeDefV2,
    options: Record<string, any> = {}
  ): LGraphNode {
    options.pos ??= getCanvasCenter()

    const node = LiteGraph.createNode(
      nodeDef.name,
      nodeDef.display_name,
      options
    )

    const graph = useWorkflowStore().activeSubgraph ?? app.graph

    // @ts-expect-error fixme ts strict error
    graph.add(node)
    // @ts-expect-error fixme ts strict error
    return node
  }

  function getCanvasCenter(): Vector2 {
    const dpi = Math.max(window.devicePixelRatio ?? 1, 1)
    const [x, y, w, h] = app.canvas.ds.visible_area
    return [x + w / dpi / 2, y + h / dpi / 2]
  }

  function goToNode(nodeId: NodeId) {
    const graphNode = app.graph.getNodeById(nodeId)
    if (!graphNode) return
    app.canvas.animateToBounds(graphNode.boundingRect)
  }

  /**
   * Resets the canvas view to the default
   */
  function resetView() {
    const canvas = canvasStore.canvas
    if (!canvas) return

    canvas.ds.scale = 1
    canvas.ds.offset = [0, 0]
    canvas.setDirty(true, true)
  }

  function fitView() {
    const canvas = canvasStore.canvas
    if (!canvas) return

    const bounds = createBounds(app.graph.nodes)
    if (!bounds) return

    canvas.ds.fitToBounds(bounds)
    canvas.setDirty(true, true)
  }

  return {
    registerNodeDef,
    registerSubgraphNodeDef,
    addNodeOnGraph,
    getCanvasCenter,
    goToNode,
    resetView,
    fitView
  }
}<|MERGE_RESOLUTION|>--- conflicted
+++ resolved
@@ -34,11 +34,8 @@
 import { ComfyApp, app } from '@/scripts/app'
 import { isComponentWidget, isDOMWidget } from '@/scripts/domWidget'
 import { $el } from '@/scripts/ui'
-<<<<<<< HEAD
 import { useExecutionStore } from '@/stores/executionStore'
-=======
 import { useDomWidgetStore } from '@/stores/domWidgetStore'
->>>>>>> ff68c421
 import { useCanvasStore } from '@/stores/graphStore'
 import { useNodeOutputStore } from '@/stores/imagePreviewStore'
 import { ComfyNodeDefImpl } from '@/stores/nodeDefStore'
