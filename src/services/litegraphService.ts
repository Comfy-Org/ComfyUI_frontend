import _ from 'es-toolkit/compat'

import { downloadFile } from '@/base/common/downloadUtil'
import { useSelectedLiteGraphItems } from '@/composables/canvas/useSelectedLiteGraphItems'
import { useNodeAnimatedImage } from '@/composables/node/useNodeAnimatedImage'
import { useNodeCanvasImagePreview } from '@/composables/node/useNodeCanvasImagePreview'
import { useNodeImage, useNodeVideo } from '@/composables/node/useNodeImage'
import { addWidgetPromotionOptions } from '@/core/graph/subgraph/proxyWidgetUtils'
import { showSubgraphNodeDialog } from '@/core/graph/subgraph/useSubgraphNodeDialog'
import { st, t } from '@/i18n'
import {
  LGraphCanvas,
  LGraphEventMode,
  LGraphNode,
  LiteGraph,
  RenderShape,
  SubgraphNode,
  createBounds
} from '@/lib/litegraph/src/litegraph'
import type {
  IContextMenuValue,
  Point,
  Subgraph
} from '@/lib/litegraph/src/litegraph'
import type {
  ExportedSubgraphInstance,
  ISerialisableNodeInput,
  ISerialisableNodeOutput,
  ISerialisedNode
} from '@/lib/litegraph/src/types/serialisation'
import { useSettingStore } from '@/platform/settings/settingStore'
import { useToastStore } from '@/platform/updates/common/toastStore'
import { useWorkflowStore } from '@/platform/workflow/management/stores/workflowStore'
import type { NodeId } from '@/platform/workflow/validation/schemas/workflowSchema'
import { useCanvasStore } from '@/renderer/core/canvas/canvasStore'
import { useDialogService } from '@/services/dialogService'
import { transformInputSpecV2ToV1 } from '@/schemas/nodeDef/migration'
import type {
  ComfyNodeDef as ComfyNodeDefV2,
  InputSpec,
  OutputSpec
} from '@/schemas/nodeDef/nodeDefSchemaV2'
import type { ComfyNodeDef as ComfyNodeDefV1 } from '@/schemas/nodeDefSchema'
import { ComfyApp, app } from '@/scripts/app'
import { isComponentWidget, isDOMWidget } from '@/scripts/domWidget'
import { $el } from '@/scripts/ui'
import { useDomWidgetStore } from '@/stores/domWidgetStore'
import { useExecutionStore } from '@/stores/executionStore'
import { useNodeOutputStore } from '@/stores/imagePreviewStore'
import { ComfyNodeDefImpl } from '@/stores/nodeDefStore'
import { useSubgraphStore } from '@/stores/subgraphStore'
import { useWidgetStore } from '@/stores/widgetStore'
import { normalizeI18nKey } from '@/utils/formatUtil'
import {
  isImageNode,
  isVideoNode,
  migrateWidgetsValues
} from '@/utils/litegraphUtil'
import { getOrderedInputSpecs } from '@/workbench/utils/nodeDefOrderingUtil'

import { useExtensionService } from './extensionService'
import { useMaskEditor } from '@/composables/maskeditor/useMaskEditor'

export interface HasInitialMinSize {
  _initialMinSize: { width: number; height: number }
}

export const CONFIG = Symbol()
export const GET_CONFIG = Symbol()

/**
 * Service that augments litegraph with ComfyUI specific functionality.
 */
export const useLitegraphService = () => {
  const extensionService = useExtensionService()
  const toastStore = useToastStore()
  const widgetStore = useWidgetStore()
  const canvasStore = useCanvasStore()
  const { toggleSelectedNodesMode } = useSelectedLiteGraphItems()

  /**
   * @internal The key for the node definition in the i18n file.
   */
  function nodeKey(node: LGraphNode): string {
    return `nodeDefs.${normalizeI18nKey(node.constructor.nodeData!.name)}`
  }
  /**
   * @internal Add input sockets to the node. (No widget)
   */
  function addInputSocket(node: LGraphNode, inputSpec: InputSpec) {
    const inputName = inputSpec.name
    const nameKey = `${nodeKey(node)}.inputs.${normalizeI18nKey(inputName)}.name`
    const widgetConstructor = widgetStore.widgets.get(
      inputSpec.widgetType ?? inputSpec.type
    )
    if (widgetConstructor && !inputSpec.forceInput) return

    const input = node.addInput(inputName, inputSpec.type, {
      shape: inputSpec.isOptional ? RenderShape.HollowCircle : undefined,
      localized_name: st(nameKey, inputName)
    })
    input.label ??= inputSpec.display_name
  }
  /**
   * @internal Setup stroke styles for the node under various conditions.
   */
  function setupStrokeStyles(node: LGraphNode) {
    node.strokeStyles['running'] = function (this: LGraphNode) {
      const nodeId = String(this.id)
      const nodeLocatorId = useWorkflowStore().nodeIdToNodeLocatorId(nodeId)
      const state =
        useExecutionStore().nodeLocationProgressStates[nodeLocatorId]?.state
      if (state === 'running') {
        return { color: '#0f0' }
      }
    }
    node.strokeStyles['nodeError'] = function (this: LGraphNode) {
      if (app.lastNodeErrors?.[this.id]?.errors) {
        return { color: 'red' }
      }
    }
    node.strokeStyles['dragOver'] = function (this: LGraphNode) {
      if (app.dragOverNode?.id == this.id) {
        return { color: 'dodgerblue' }
      }
    }
    node.strokeStyles['executionError'] = function (this: LGraphNode) {
      if (app.lastExecutionError?.node_id == this.id) {
        return { color: '#f0f', lineWidth: 2 }
      }
    }
  }

  /**
   * Utility function. Implemented for use with dynamic widgets
   */
  function addNodeInput(node: LGraphNode, inputSpec: InputSpec) {
    addInputSocket(node, inputSpec)
    addInputWidget(node, inputSpec)
  }

  /**
   * @internal Add a widget to the node. For both primitive types and custom widgets
   * (unless `socketless`), an input socket is also added.
   */
  function addInputWidget(node: LGraphNode, inputSpec: InputSpec) {
    const widgetInputSpec = { ...inputSpec }
    if (inputSpec.widgetType) {
      widgetInputSpec.type = inputSpec.widgetType
    }
    const inputName = inputSpec.name
    const nameKey = `${nodeKey(node)}.inputs.${normalizeI18nKey(inputName)}.name`
    const widgetConstructor = widgetStore.widgets.get(widgetInputSpec.type)
    if (!widgetConstructor || inputSpec.forceInput) return

    const {
      widget,
      minWidth = 1,
      minHeight = 1
    } = widgetConstructor(
      node,
      inputName,
      transformInputSpecV2ToV1(widgetInputSpec),
      app
    ) ?? {}

    if (widget) {
      widget.label = st(
        nameKey,
        widget.label ?? widgetInputSpec.display_name ?? inputName
      )
      widget.options ??= {}
      Object.assign(widget.options, {
        advanced: inputSpec.advanced,
        hidden: inputSpec.hidden
      })
    }

    if (!widget?.options?.socketless) {
      const inputSpecV1 = transformInputSpecV2ToV1(widgetInputSpec)
      node.addInput(inputName, inputSpec.type, {
        shape: inputSpec.isOptional ? RenderShape.HollowCircle : undefined,
        localized_name: st(nameKey, inputName),
        widget: { name: inputName, [GET_CONFIG]: () => inputSpecV1 }
      })
    }
    const castedNode = node as LGraphNode & HasInitialMinSize
    castedNode._initialMinSize.width = Math.max(
      castedNode._initialMinSize.width,
      minWidth
    )
    castedNode._initialMinSize.height = Math.max(
      castedNode._initialMinSize.height,
      minHeight
    )
  }

  /**
   * @internal Add inputs to the node.
   */
  function addInputs(node: LGraphNode, inputs: Record<string, InputSpec>) {
    // Use input_order if available to ensure consistent widget ordering
    //@ts-expect-error was ComfyNode.nodeData as ComfyNodeDefImpl
    const nodeDefImpl = node.constructor.nodeData as ComfyNodeDefImpl
    const orderedInputSpecs = getOrderedInputSpecs(nodeDefImpl, inputs)

    // Create sockets and widgets in the determined order
    for (const inputSpec of orderedInputSpecs) addInputSocket(node, inputSpec)
    for (const inputSpec of orderedInputSpecs) addInputWidget(node, inputSpec)
  }

  /**
   * @internal Add outputs to the node.
   */
  function addOutputs(node: LGraphNode, outputs: OutputSpec[]) {
    for (const output of outputs) {
      const { name, type, is_list } = output
      const shapeOptions = is_list ? { shape: LiteGraph.GRID_SHAPE } : {}
      const nameKey = `${nodeKey(node)}.outputs.${output.index}.name`
      const typeKey = `dataTypes.${normalizeI18nKey(type)}`
      const outputOptions = {
        ...shapeOptions,
        // If the output name is different from the output type, use the output name.
        // e.g.
        // - type ("INT"); name ("Positive") => translate name
        // - type ("FLOAT"); name ("FLOAT") => translate type
        localized_name: type !== name ? st(nameKey, name) : st(typeKey, name)
      }
      node.addOutput(name, type, outputOptions)
    }
  }

  /**
   * @internal Set the initial size of the node.
   */
  function setInitialSize(node: LGraphNode) {
    const s = node.computeSize()
    // Expand the width a little to fit widget values on screen.
    const pad =
      node.widgets?.length &&
      !useSettingStore().get('LiteGraph.Node.DefaultPadding')
    const castedNode = node as LGraphNode & HasInitialMinSize
    s[0] = Math.max(castedNode._initialMinSize.width, s[0] + (pad ? 60 : 0))
    s[1] = Math.max(castedNode._initialMinSize.height, s[1])
    node.setSize(s)
  }

  function registerSubgraphNodeDef(
    nodeDefV1: ComfyNodeDefV1,
    subgraph: Subgraph,
    instanceData: ExportedSubgraphInstance
  ) {
    const node = class ComfyNode
      extends SubgraphNode
      implements HasInitialMinSize
    {
      static comfyClass: string
      static override title: string
      static override category: string
      static nodeData: ComfyNodeDefV1 & ComfyNodeDefV2

      _initialMinSize = { width: 1, height: 1 }

      constructor() {
        super(app.graph, subgraph, instanceData)

        // Set up event listener for promoted widget registration
        subgraph.events.addEventListener('widget-promoted', (event) => {
          const { widget } = event.detail
          // Only handle DOM widgets
          if (!isDOMWidget(widget) && !isComponentWidget(widget)) return

          const domWidgetStore = useDomWidgetStore()
          if (!domWidgetStore.widgetStates.has(widget.id)) {
            domWidgetStore.registerWidget(widget)
            // Set initial visibility based on whether the widget's node is in the current graph
            const widgetState = domWidgetStore.widgetStates.get(widget.id)
            if (widgetState) {
              const currentGraph = canvasStore.getCanvas().graph
              widgetState.visible =
                currentGraph?.nodes.includes(widget.node) ?? false
            }
          }
        })

        // Set up event listener for promoted widget removal
        subgraph.events.addEventListener('widget-demoted', (event) => {
          const { widget } = event.detail
          // Only handle DOM widgets
          if (!isDOMWidget(widget) && !isComponentWidget(widget)) return

          const domWidgetStore = useDomWidgetStore()
          if (domWidgetStore.widgetStates.has(widget.id)) {
            domWidgetStore.unregisterWidget(widget.id)
          }
        })

        setupStrokeStyles(this)
        addInputs(this, ComfyNode.nodeData.inputs)
        addOutputs(this, ComfyNode.nodeData.outputs)
        setInitialSize(this)
        this.serialize_widgets = true
        void extensionService.invokeExtensionsAsync('nodeCreated', this)
      }

      /**
<<<<<<< HEAD
       * @internal Setup stroke styles for the node under various conditions.
       */
      #setupStrokeStyles() {
        this.strokeStyles['running'] = function (this: LGraphNode) {
          const nodeId = String(this.id)
          const nodeLocatorId = useWorkflowStore().nodeIdToNodeLocatorId(nodeId)
          const state =
            useExecutionStore().nodeLocationProgressStates[nodeLocatorId]?.state
          if (state === 'running') {
            return { color: '#0f0' }
          }
        }
        this.strokeStyles['dragOver'] = function (this: LGraphNode) {
          if (app.dragOverNode?.id == this.id) {
            return { color: 'dodgerblue' }
          }
        }
        this.strokeStyles['executionError'] = function (this: LGraphNode) {
          if (app.lastExecutionError?.node_id == this.id) {
            return { color: '#f0f', lineWidth: 2 }
          }
        }
      }

      /**
       * @internal Add input sockets to the node. (No widget)
       */
      #addInputSocket(inputSpec: InputSpec) {
        const inputName = inputSpec.name
        const nameKey = `${this.#nodeKey}.inputs.${normalizeI18nKey(inputName)}.name`
        const widgetConstructor = widgetStore.widgets.get(
          inputSpec.widgetType ?? inputSpec.type
        )
        if (widgetConstructor && !inputSpec.forceInput) return

        this.addInput(inputName, inputSpec.type, {
          shape: inputSpec.isOptional ? RenderShape.HollowCircle : undefined,
          localized_name: st(nameKey, inputName)
        })
      }

      /**
       * @internal Add a widget to the node. For both primitive types and custom widgets
       * (unless `socketless`), an input socket is also added.
       */
      #addInputWidget(inputSpec: InputSpec) {
        const widgetInputSpec = { ...inputSpec }
        if (inputSpec.widgetType) {
          widgetInputSpec.type = inputSpec.widgetType
        }
        const inputName = inputSpec.name
        const nameKey = `${this.#nodeKey}.inputs.${normalizeI18nKey(inputName)}.name`
        const widgetConstructor = widgetStore.widgets.get(widgetInputSpec.type)
        if (!widgetConstructor || inputSpec.forceInput) return

        const {
          widget,
          minWidth = 1,
          minHeight = 1
        } = widgetConstructor(
          this,
          inputName,
          transformInputSpecV2ToV1(widgetInputSpec),
          app
        ) ?? {}

        if (widget) {
          widget.label = st(nameKey, widget.label ?? inputName)
          widget.options ??= {}
          Object.assign(widget.options, {
            advanced: inputSpec.advanced,
            hidden: inputSpec.hidden
          })
        }

        if (!widget?.options?.socketless) {
          const inputSpecV1 = transformInputSpecV2ToV1(widgetInputSpec)
          this.addInput(inputName, inputSpec.type, {
            shape: inputSpec.isOptional ? RenderShape.HollowCircle : undefined,
            localized_name: st(nameKey, inputName),
            widget: { name: inputName, [GET_CONFIG]: () => inputSpecV1 }
          })
        }

        this.#initialMinSize.width = Math.max(
          this.#initialMinSize.width,
          minWidth
        )
        this.#initialMinSize.height = Math.max(
          this.#initialMinSize.height,
          minHeight
        )
      }

      /**
       * @internal Add inputs to the node.
       */
      #addInputs(inputs: Record<string, InputSpec>) {
        // Use input_order if available to ensure consistent widget ordering
        const nodeDefImpl = ComfyNode.nodeData as ComfyNodeDefImpl
        const orderedInputSpecs = getOrderedInputSpecs(nodeDefImpl, inputs)

        // Create sockets and widgets in the determined order
        for (const inputSpec of orderedInputSpecs)
          this.#addInputSocket(inputSpec)
        for (const inputSpec of orderedInputSpecs)
          this.#addInputWidget(inputSpec)
      }

      /**
       * @internal Add outputs to the node.
       */
      #addOutputs(outputs: OutputSpec[]) {
        for (const output of outputs) {
          const { name, type, is_list } = output
          const shapeOptions = is_list ? { shape: LiteGraph.GRID_SHAPE } : {}
          const nameKey = `${this.#nodeKey}.outputs.${output.index}.name`
          const typeKey = `dataTypes.${normalizeI18nKey(type)}`
          const outputOptions = {
            ...shapeOptions,
            // If the output name is different from the output type, use the output name.
            // e.g.
            // - type ("INT"); name ("Positive") => translate name
            // - type ("FLOAT"); name ("FLOAT") => translate type
            localized_name:
              type !== name ? st(nameKey, name) : st(typeKey, name)
          }
          this.addOutput(name, type, outputOptions)
        }
      }

      /**
       * @internal Set the initial size of the node.
       */
      #setInitialSize() {
        const s = this.computeSize()
        // Expand the width a little to fit widget values on screen.
        const pad =
          this.widgets?.length &&
          !useSettingStore().get('LiteGraph.Node.DefaultPadding')
        s[0] = Math.max(this.#initialMinSize.width, s[0] + (pad ? 60 : 0))
        s[1] = Math.max(this.#initialMinSize.height, s[1])
        this.setSize(s)
      }

      /**
=======
>>>>>>> b97b21ad
       * Configure the node from a serialised node. Keep 'name', 'type', 'shape',
       * and 'localized_name' information from the original node definition.
       */
      override configure(data: ISerialisedNode): void {
        const RESERVED_KEYS = ['name', 'type', 'shape', 'localized_name']

        // Note: input name is unique in a node definition, so we can lookup
        // input by name.
        const inputByName = new Map<string, ISerialisableNodeInput>(
          data.inputs?.map((input) => [input.name, input]) ?? []
        )
        // Inputs defined by the node definition.
        const definedInputNames = new Set(
          this.inputs.map((input) => input.name)
        )
        const definedInputs = this.inputs.map((input) => {
          const inputData = inputByName.get(input.name)
          return inputData
            ? {
                ...inputData,
                // Whether the input has associated widget follows the
                // original node definition.
                ..._.pick(input, RESERVED_KEYS.concat('widget'))
              }
            : input
        })
        // Extra inputs that potentially dynamically added by custom js logic.
        const extraInputs = data.inputs?.filter(
          (input) => !definedInputNames.has(input.name)
        )
        data.inputs = [...definedInputs, ...(extraInputs ?? [])]

        // Note: output name is not unique, so we cannot lookup output by name.
        // Use index instead.
        data.outputs = _.zip(this.outputs, data.outputs).map(
          ([output, outputData]) => {
            // If there are extra outputs in the serialised node, use them directly.
            // There are currently custom nodes that dynamically add outputs via
            // js logic.
            if (!output) return outputData as ISerialisableNodeOutput

            return outputData
              ? {
                  ...outputData,
                  ..._.pick(output, RESERVED_KEYS)
                }
              : output
          }
        )

        data.widgets_values = migrateWidgetsValues(
          ComfyNode.nodeData.inputs,
          this.widgets ?? [],
          data.widgets_values ?? []
        )

        super.configure(data)
      }
    }

    addNodeContextMenuHandler(node)
    addDrawBackgroundHandler(node)
    addNodeKeyHandler(node)
    // Note: Some extensions expects node.comfyClass to be set in
    // `beforeRegisterNodeDef`.
    node.prototype.comfyClass = nodeDefV1.name
    node.comfyClass = nodeDefV1.name

    const nodeDef = new ComfyNodeDefImpl(nodeDefV1)
    node.nodeData = nodeDef
    LiteGraph.registerNodeType(subgraph.id, node)
    // Note: Do not following assignments before `LiteGraph.registerNodeType`
    // because `registerNodeType` will overwrite the assignments.
    node.category = nodeDef.category
    node.skip_list = true
    node.title = nodeDef.display_name || nodeDef.name
  }

  async function registerNodeDef(nodeId: string, nodeDefV1: ComfyNodeDefV1) {
    const node = class ComfyNode
      extends LGraphNode
      implements HasInitialMinSize
    {
      static comfyClass: string
      static override title: string
      static override category: string
      static nodeData: ComfyNodeDefV1 & ComfyNodeDefV2

      _initialMinSize = { width: 1, height: 1 }

      constructor(title: string) {
        super(title)
        setupStrokeStyles(this)
        addInputs(this, ComfyNode.nodeData.inputs)
        addOutputs(this, ComfyNode.nodeData.outputs)
        setInitialSize(this)
        this.serialize_widgets = true

        // Mark API Nodes yellow by default to distinguish with other nodes.
        if (ComfyNode.nodeData.api_node) {
          this.color = LGraphCanvas.node_colors.yellow.color
          this.bgcolor = LGraphCanvas.node_colors.yellow.bgcolor
        }

        void extensionService.invokeExtensionsAsync('nodeCreated', this)
      }

      /**
<<<<<<< HEAD
       * @internal Setup stroke styles for the node under various conditions.
       */
      #setupStrokeStyles() {
        this.strokeStyles['running'] = function (this: LGraphNode) {
          const nodeId = String(this.id)
          const nodeLocatorId = useWorkflowStore().nodeIdToNodeLocatorId(nodeId)
          const state =
            useExecutionStore().nodeLocationProgressStates[nodeLocatorId]?.state
          if (state === 'running') {
            return { color: '#0f0' }
          }
        }
        this.strokeStyles['dragOver'] = function (this: LGraphNode) {
          if (app.dragOverNode?.id == this.id) {
            return { color: 'dodgerblue' }
          }
        }
        this.strokeStyles['executionError'] = function (this: LGraphNode) {
          if (app.lastExecutionError?.node_id == this.id) {
            return { color: '#f0f', lineWidth: 2 }
          }
        }
      }

      /**
       * @internal Add input sockets to the node. (No widget)
       */
      #addInputSocket(inputSpec: InputSpec) {
        const inputName = inputSpec.name
        const nameKey = `${this.#nodeKey}.inputs.${normalizeI18nKey(inputName)}.name`
        const widgetConstructor = widgetStore.widgets.get(
          inputSpec.widgetType ?? inputSpec.type
        )
        if (widgetConstructor && !inputSpec.forceInput) return

        this.addInput(inputName, inputSpec.type, {
          shape: inputSpec.isOptional ? RenderShape.HollowCircle : undefined,
          localized_name: st(nameKey, inputName)
        })
      }

      /**
       * @internal Add a widget to the node. For both primitive types and custom widgets
       * (unless `socketless`), an input socket is also added.
       */
      #addInputWidget(inputSpec: InputSpec) {
        const widgetInputSpec = { ...inputSpec }
        if (inputSpec.widgetType) {
          widgetInputSpec.type = inputSpec.widgetType
        }
        const inputName = inputSpec.name
        const nameKey = `${this.#nodeKey}.inputs.${normalizeI18nKey(inputName)}.name`
        const widgetConstructor = widgetStore.widgets.get(widgetInputSpec.type)
        if (!widgetConstructor || inputSpec.forceInput) return

        const {
          widget,
          minWidth = 1,
          minHeight = 1
        } = widgetConstructor(
          this,
          inputName,
          transformInputSpecV2ToV1(widgetInputSpec),
          app
        ) ?? {}

        if (widget) {
          // Check if this is an Asset Browser button widget
          const isAssetBrowserButton =
            widget.type === 'button' && widget.value === 'Select model'

          if (isAssetBrowserButton) {
            // Preserve Asset Browser button label (don't translate)
            widget.label = String(widget.value)
          } else {
            // Apply normal translation for other widgets
            widget.label = st(nameKey, widget.label ?? inputName)
          }

          widget.options ??= {}
          Object.assign(widget.options, {
            advanced: inputSpec.advanced,
            hidden: inputSpec.hidden
          })
        }

        if (!widget?.options?.socketless) {
          const inputSpecV1 = transformInputSpecV2ToV1(widgetInputSpec)
          this.addInput(inputName, inputSpec.type, {
            shape: inputSpec.isOptional ? RenderShape.HollowCircle : undefined,
            localized_name: st(nameKey, inputName),
            widget: { name: inputName, [GET_CONFIG]: () => inputSpecV1 }
          })
        }

        this.#initialMinSize.width = Math.max(
          this.#initialMinSize.width,
          minWidth
        )
        this.#initialMinSize.height = Math.max(
          this.#initialMinSize.height,
          minHeight
        )
      }

      /**
       * @internal Add inputs to the node.
       */
      #addInputs(inputs: Record<string, InputSpec>) {
        // Use input_order if available to ensure consistent widget ordering
        const nodeDefImpl = ComfyNode.nodeData as ComfyNodeDefImpl
        const orderedInputSpecs = getOrderedInputSpecs(nodeDefImpl, inputs)

        // Create sockets and widgets in the determined order
        for (const inputSpec of orderedInputSpecs)
          this.#addInputSocket(inputSpec)
        for (const inputSpec of orderedInputSpecs)
          this.#addInputWidget(inputSpec)
      }

      /**
       * @internal Add outputs to the node.
       */
      #addOutputs(outputs: OutputSpec[]) {
        for (const output of outputs) {
          const { name, type, is_list } = output
          const shapeOptions = is_list ? { shape: LiteGraph.GRID_SHAPE } : {}
          const nameKey = `${this.#nodeKey}.outputs.${output.index}.name`
          const typeKey = `dataTypes.${normalizeI18nKey(type)}`
          const outputOptions = {
            ...shapeOptions,
            // If the output name is different from the output type, use the output name.
            // e.g.
            // - type ("INT"); name ("Positive") => translate name
            // - type ("FLOAT"); name ("FLOAT") => translate type
            localized_name:
              type !== name ? st(nameKey, name) : st(typeKey, name)
          }
          this.addOutput(name, type, outputOptions)
        }
      }

      /**
       * @internal Set the initial size of the node.
       */
      #setInitialSize() {
        const s = this.computeSize()
        // Expand the width a little to fit widget values on screen.
        const pad =
          this.widgets?.length &&
          !useSettingStore().get('LiteGraph.Node.DefaultPadding')
        s[0] = Math.max(this.#initialMinSize.width, s[0] + (pad ? 60 : 0))
        s[1] = Math.max(this.#initialMinSize.height, s[1])
        this.setSize(s)
      }

      /**
=======
>>>>>>> b97b21ad
       * Configure the node from a serialised node. Keep 'name', 'type', 'shape',
       * and 'localized_name' information from the original node definition.
       */
      override configure(data: ISerialisedNode): void {
        const RESERVED_KEYS = ['name', 'type', 'shape', 'localized_name']

        // Note: input name is unique in a node definition, so we can lookup
        // input by name.
        const inputByName = new Map<string, ISerialisableNodeInput>(
          data.inputs?.map((input) => [input.name, input]) ?? []
        )
        // Inputs defined by the node definition.
        const definedInputNames = new Set(
          this.inputs.map((input) => input.name)
        )
        const definedInputs = this.inputs.map((input) => {
          const inputData = inputByName.get(input.name)
          return inputData
            ? {
                ...inputData,
                // Whether the input has associated widget follows the
                // original node definition.
                ..._.pick(input, RESERVED_KEYS.concat('widget'))
              }
            : input
        })
        // Extra inputs that potentially dynamically added by custom js logic.
        const extraInputs = data.inputs?.filter(
          (input) => !definedInputNames.has(input.name)
        )
        data.inputs = [...definedInputs, ...(extraInputs ?? [])]

        // Note: output name is not unique, so we cannot lookup output by name.
        // Use index instead.
        data.outputs = _.zip(this.outputs, data.outputs).map(
          ([output, outputData]) => {
            // If there are extra outputs in the serialised node, use them directly.
            // There are currently custom nodes that dynamically add outputs via
            // js logic.
            if (!output) return outputData as ISerialisableNodeOutput

            return outputData
              ? {
                  ...outputData,
                  ..._.pick(output, RESERVED_KEYS)
                }
              : output
          }
        )

        data.widgets_values = migrateWidgetsValues(
          ComfyNode.nodeData.inputs,
          this.widgets ?? [],
          data.widgets_values ?? []
        )

        super.configure(data)
      }
    }

    addNodeContextMenuHandler(node)
    addDrawBackgroundHandler(node)
    addNodeKeyHandler(node)
    // Note: Some extensions expects node.comfyClass to be set in
    // `beforeRegisterNodeDef`.
    node.prototype.comfyClass = nodeDefV1.name
    node.comfyClass = nodeDefV1.name
    await extensionService.invokeExtensionsAsync(
      'beforeRegisterNodeDef',
      node,
      nodeDefV1 // Receives V1 NodeDef, and potentially make modifications to it
    )

    const nodeDef = new ComfyNodeDefImpl(nodeDefV1)
    node.nodeData = nodeDef
    LiteGraph.registerNodeType(nodeId, node)
    // Note: Do not following assignments before `LiteGraph.registerNodeType`
    // because `registerNodeType` will overwrite the assignments.
    node.category = nodeDef.category
    node.title = nodeDef.display_name || nodeDef.name
  }

  /**
   * Adds special context menu handling for nodes
   * e.g. this adds Open Image functionality for nodes that show images
   * @param {*} node The node to add the menu handler
   */
  function addNodeContextMenuHandler(node: typeof LGraphNode) {
    function getCopyImageOption(img: HTMLImageElement): IContextMenuValue[] {
      if (typeof window.ClipboardItem === 'undefined') return []
      return [
        {
          content: 'Copy Image',
          callback: async () => {
            const url = new URL(img.src)
            url.searchParams.delete('preview')

            // @ts-expect-error fixme ts strict error
            const writeImage = async (blob) => {
              await navigator.clipboard.write([
                new ClipboardItem({
                  [blob.type]: blob
                })
              ])
            }

            try {
              const data = await fetch(url)
              const blob = await data.blob()
              try {
                await writeImage(blob)
              } catch (error) {
                // Chrome seems to only support PNG on write, convert and try again
                if (blob.type !== 'image/png') {
                  const canvas = $el('canvas', {
                    width: img.naturalWidth,
                    height: img.naturalHeight
                  }) as HTMLCanvasElement
                  const ctx = canvas.getContext('2d')
                  // @ts-expect-error fixme ts strict error
                  let image
                  if (typeof window.createImageBitmap === 'undefined') {
                    image = new Image()
                    const p = new Promise((resolve, reject) => {
                      // @ts-expect-error fixme ts strict error
                      image.onload = resolve
                      // @ts-expect-error fixme ts strict error
                      image.onerror = reject
                    }).finally(() => {
                      // @ts-expect-error fixme ts strict error
                      URL.revokeObjectURL(image.src)
                    })
                    image.src = URL.createObjectURL(blob)
                    await p
                  } else {
                    image = await createImageBitmap(blob)
                  }
                  try {
                    // @ts-expect-error fixme ts strict error
                    ctx.drawImage(image, 0, 0)
                    canvas.toBlob(writeImage, 'image/png')
                  } finally {
                    // @ts-expect-error fixme ts strict error
                    if (typeof image.close === 'function') {
                      // @ts-expect-error fixme ts strict error
                      image.close()
                    }
                  }

                  return
                }
                throw error
              }
            } catch (error) {
              toastStore.addAlert(
                t('toastMessages.errorCopyImage', {
                  // @ts-expect-error fixme ts strict error
                  error: error.message ?? error
                })
              )
            }
          }
        }
      ]
    }

    node.prototype.getExtraMenuOptions = function (canvas, options) {
      if (this.imgs) {
        // If this node has images then we add an open in new tab item
        let img
        if (this.imageIndex != null) {
          // An image is selected so select that
          img = this.imgs[this.imageIndex]
        } else if (this.overIndex != null) {
          // No image is selected but one is hovered
          img = this.imgs[this.overIndex]
        }
        if (img) {
          options.unshift(
            {
              content: 'Open Image',
              callback: () => {
                const url = new URL(img.src)
                url.searchParams.delete('preview')
                window.open(url, '_blank')
              }
            },
            ...getCopyImageOption(img),
            {
              content: 'Save Image',
              callback: () => {
                const url = new URL(img.src)
                url.searchParams.delete('preview')
                const filename = new URLSearchParams(url.search).get('filename')
                downloadFile(url.toString(), filename ?? undefined)
              }
            }
          )
        }
      }

      options.push({
        content: 'Bypass',
        callback: () => {
          toggleSelectedNodesMode(LGraphEventMode.BYPASS)
          canvas.setDirty(true, true)
        }
      })

      // prevent conflict of clipspace content
      if (!ComfyApp.clipspace_return_node) {
        options.push({
          content: 'Copy (Clipspace)',
          callback: () => {
            ComfyApp.copyToClipspace(this)
          }
        })

        if (ComfyApp.clipspace != null) {
          options.push({
            content: 'Paste (Clipspace)',
            callback: () => {
              ComfyApp.pasteFromClipspace(this)
            }
          })
        }

        if (isImageNode(this)) {
          options.push({
            content: 'Open in MaskEditor | Image Canvas',
            callback: () => {
              useMaskEditor().openMaskEditor(this)
            }
          })
        }
      }
      if (this instanceof SubgraphNode) {
        options.unshift(
          {
            content: 'Edit Subgraph Widgets',
            callback: () => {
              showSubgraphNodeDialog()
            }
          },
          {
            content: 'Unpack Subgraph',
            callback: () => {
              useNodeOutputStore().revokeSubgraphPreviews(this)
              this.graph.unpackSubgraph(this)
            }
          }
        )
      }
      const [x, y] = canvas.graph_mouse
      const overWidget = this.getWidgetOnPos(x, y, true)
      if (overWidget) {
        const input = this.inputs.find(
          (inp) => inp.widget?.name === overWidget.name
        )
        if (input)
          options.unshift({
            content: `${t('contextMenu.RenameWidget')}: ${overWidget.label ?? overWidget.name}`,
            callback: async () => {
              const newLabel = await useDialogService().prompt({
                title: t('g.rename'),
                message: t('g.enterNewName') + ':',
                defaultValue: overWidget.label,
                placeholder: overWidget.name
              })
              if (newLabel === null) return
              overWidget.label = newLabel || undefined
              input.label = newLabel || undefined
              useCanvasStore().canvas?.setDirty(true)
            }
          })
        if (this.graph && !this.graph.isRootGraph) {
          addWidgetPromotionOptions(options, overWidget, this)
        }
      }
      return []
    }
  }
  function updatePreviews(node: LGraphNode, callback?: () => void) {
    try {
      unsafeUpdatePreviews.call(node, callback)
    } catch (error) {
      console.error('Error drawing node background', error)
    }
  }
  function unsafeUpdatePreviews(this: LGraphNode, callback?: () => void) {
    if (this.flags.collapsed) return

    const nodeOutputStore = useNodeOutputStore()
    const { showAnimatedPreview, removeAnimatedPreview } =
      useNodeAnimatedImage()
    const { showCanvasImagePreview, removeCanvasImagePreview } =
      useNodeCanvasImagePreview()

    const output = nodeOutputStore.getNodeOutputs(this)
    const preview = nodeOutputStore.getNodePreviews(this)

    const isNewOutput = output && this.images !== output.images
    const isNewPreview = preview && this.preview !== preview

    if (isNewPreview) this.preview = preview
    if (isNewOutput) this.images = output.images

    if (isNewOutput || isNewPreview) {
      this.animatedImages = output?.animated?.find(Boolean)

      const isAnimatedWebp =
        this.animatedImages &&
        output?.images?.some((img) => img.filename?.includes('webp'))
      const isAnimatedPng =
        this.animatedImages &&
        output?.images?.some((img) => img.filename?.includes('png'))
      const isVideo =
        (this.animatedImages && !isAnimatedWebp && !isAnimatedPng) ||
        isVideoNode(this)
      if (isVideo) {
        useNodeVideo(this, callback).showPreview()
      } else {
        useNodeImage(this, callback).showPreview()
      }
    }

    // Nothing to do
    if (!this.imgs?.length) return

    if (this.animatedImages) {
      removeCanvasImagePreview(this)
      showAnimatedPreview(this)
    } else {
      removeAnimatedPreview(this)
      showCanvasImagePreview(this)
    }
  }

  /**
   * Adds Custom drawing logic for nodes
   * e.g. Draws images and handles thumbnail navigation on nodes that output images
   * @param {*} node The node to add the draw handler
   */
  function addDrawBackgroundHandler(node: typeof LGraphNode) {
    /**
     * @deprecated No longer needed as we use {@link useImagePreviewWidget}
     */
    node.prototype.setSizeForImage = function (this: LGraphNode) {
      console.warn(
        'node.setSizeForImage is deprecated. Now it has no effect. Please remove the call to it.'
      )
    }
    node.prototype.onDrawBackground = function () {
      updatePreviews(this)
    }
  }

  function addNodeKeyHandler(node: typeof LGraphNode) {
    const origNodeOnKeyDown = node.prototype.onKeyDown

    node.prototype.onKeyDown = function (e) {
      // @ts-expect-error fixme ts strict error
      if (origNodeOnKeyDown && origNodeOnKeyDown.apply(this, e) === false) {
        return false
      }

      if (this.flags.collapsed || !this.imgs || this.imageIndex === null) {
        return
      }

      let handled = false

      if (e.key === 'ArrowLeft' || e.key === 'ArrowRight') {
        if (e.key === 'ArrowLeft') {
          // @ts-expect-error fixme ts strict error
          this.imageIndex -= 1
        } else if (e.key === 'ArrowRight') {
          // @ts-expect-error fixme ts strict error
          this.imageIndex += 1
        }
        // @ts-expect-error fixme ts strict error
        this.imageIndex %= this.imgs.length

        // @ts-expect-error fixme ts strict error
        if (this.imageIndex < 0) {
          // @ts-expect-error fixme ts strict error
          this.imageIndex = this.imgs.length + this.imageIndex
        }
        handled = true
      } else if (e.key === 'Escape') {
        this.imageIndex = null
        handled = true
      }

      if (handled === true) {
        e.preventDefault()
        e.stopImmediatePropagation()
        return false
      }
    }
  }

  function addNodeOnGraph(
    nodeDef: ComfyNodeDefV1 | ComfyNodeDefV2,
    options: Record<string, any> = {}
  ): LGraphNode {
    options.pos ??= getCanvasCenter()

    if (nodeDef.name.startsWith(useSubgraphStore().typePrefix)) {
      const canvas = canvasStore.getCanvas()
      const bp = useSubgraphStore().getBlueprint(nodeDef.name)
      const items: object = {
        nodes: bp.nodes,
        subgraphs: bp.definitions?.subgraphs
      }
      const results = canvas._deserializeItems(items, {
        position: options.pos
      })
      if (!results) throw new Error('Failed to add subgraph blueprint')
      const node = results.nodes.values().next().value
      if (!node)
        throw new Error(
          'Subgraph blueprint was added, but failed to resolve a subgraph Node'
        )
      return node
    }

    const node = LiteGraph.createNode(
      nodeDef.name,
      nodeDef.display_name,
      options
    )

    const graph = useWorkflowStore().activeSubgraph ?? app.graph

    // @ts-expect-error fixme ts strict error
    graph.add(node)
    // @ts-expect-error fixme ts strict error
    return node
  }

  function getCanvasCenter(): Point {
    const dpi = Math.max(window.devicePixelRatio ?? 1, 1)
    const [x, y, w, h] = app.canvas.ds.visible_area
    return [x + w / dpi / 2, y + h / dpi / 2]
  }

  function goToNode(nodeId: NodeId) {
    const graphNode = app.graph.getNodeById(nodeId)
    if (!graphNode) return
    app.canvas.animateToBounds(graphNode.boundingRect)
  }

  /**
   * Resets the canvas view to the default
   */
  function resetView() {
    const canvas = canvasStore.canvas
    if (!canvas) return

    canvas.ds.scale = 1
    canvas.ds.offset = [0, 0]
    canvas.setDirty(true, true)
  }

  function fitView() {
    const canvas = canvasStore.canvas
    if (!canvas) return

    const bounds = createBounds(app.graph.nodes)
    if (!bounds) return

    canvas.ds.fitToBounds(bounds)
    canvas.setDirty(true, true)
  }

  return {
    registerNodeDef,
    registerSubgraphNodeDef,
    addNodeOnGraph,
    addNodeInput,
    getCanvasCenter,
    goToNode,
    resetView,
    fitView,
    updatePreviews
  }
}<|MERGE_RESOLUTION|>--- conflicted
+++ resolved
@@ -114,11 +114,6 @@
         return { color: '#0f0' }
       }
     }
-    node.strokeStyles['nodeError'] = function (this: LGraphNode) {
-      if (app.lastNodeErrors?.[this.id]?.errors) {
-        return { color: 'red' }
-      }
-    }
     node.strokeStyles['dragOver'] = function (this: LGraphNode) {
       if (app.dragOverNode?.id == this.id) {
         return { color: 'dodgerblue' }
@@ -304,155 +299,6 @@
       }
 
       /**
-<<<<<<< HEAD
-       * @internal Setup stroke styles for the node under various conditions.
-       */
-      #setupStrokeStyles() {
-        this.strokeStyles['running'] = function (this: LGraphNode) {
-          const nodeId = String(this.id)
-          const nodeLocatorId = useWorkflowStore().nodeIdToNodeLocatorId(nodeId)
-          const state =
-            useExecutionStore().nodeLocationProgressStates[nodeLocatorId]?.state
-          if (state === 'running') {
-            return { color: '#0f0' }
-          }
-        }
-        this.strokeStyles['dragOver'] = function (this: LGraphNode) {
-          if (app.dragOverNode?.id == this.id) {
-            return { color: 'dodgerblue' }
-          }
-        }
-        this.strokeStyles['executionError'] = function (this: LGraphNode) {
-          if (app.lastExecutionError?.node_id == this.id) {
-            return { color: '#f0f', lineWidth: 2 }
-          }
-        }
-      }
-
-      /**
-       * @internal Add input sockets to the node. (No widget)
-       */
-      #addInputSocket(inputSpec: InputSpec) {
-        const inputName = inputSpec.name
-        const nameKey = `${this.#nodeKey}.inputs.${normalizeI18nKey(inputName)}.name`
-        const widgetConstructor = widgetStore.widgets.get(
-          inputSpec.widgetType ?? inputSpec.type
-        )
-        if (widgetConstructor && !inputSpec.forceInput) return
-
-        this.addInput(inputName, inputSpec.type, {
-          shape: inputSpec.isOptional ? RenderShape.HollowCircle : undefined,
-          localized_name: st(nameKey, inputName)
-        })
-      }
-
-      /**
-       * @internal Add a widget to the node. For both primitive types and custom widgets
-       * (unless `socketless`), an input socket is also added.
-       */
-      #addInputWidget(inputSpec: InputSpec) {
-        const widgetInputSpec = { ...inputSpec }
-        if (inputSpec.widgetType) {
-          widgetInputSpec.type = inputSpec.widgetType
-        }
-        const inputName = inputSpec.name
-        const nameKey = `${this.#nodeKey}.inputs.${normalizeI18nKey(inputName)}.name`
-        const widgetConstructor = widgetStore.widgets.get(widgetInputSpec.type)
-        if (!widgetConstructor || inputSpec.forceInput) return
-
-        const {
-          widget,
-          minWidth = 1,
-          minHeight = 1
-        } = widgetConstructor(
-          this,
-          inputName,
-          transformInputSpecV2ToV1(widgetInputSpec),
-          app
-        ) ?? {}
-
-        if (widget) {
-          widget.label = st(nameKey, widget.label ?? inputName)
-          widget.options ??= {}
-          Object.assign(widget.options, {
-            advanced: inputSpec.advanced,
-            hidden: inputSpec.hidden
-          })
-        }
-
-        if (!widget?.options?.socketless) {
-          const inputSpecV1 = transformInputSpecV2ToV1(widgetInputSpec)
-          this.addInput(inputName, inputSpec.type, {
-            shape: inputSpec.isOptional ? RenderShape.HollowCircle : undefined,
-            localized_name: st(nameKey, inputName),
-            widget: { name: inputName, [GET_CONFIG]: () => inputSpecV1 }
-          })
-        }
-
-        this.#initialMinSize.width = Math.max(
-          this.#initialMinSize.width,
-          minWidth
-        )
-        this.#initialMinSize.height = Math.max(
-          this.#initialMinSize.height,
-          minHeight
-        )
-      }
-
-      /**
-       * @internal Add inputs to the node.
-       */
-      #addInputs(inputs: Record<string, InputSpec>) {
-        // Use input_order if available to ensure consistent widget ordering
-        const nodeDefImpl = ComfyNode.nodeData as ComfyNodeDefImpl
-        const orderedInputSpecs = getOrderedInputSpecs(nodeDefImpl, inputs)
-
-        // Create sockets and widgets in the determined order
-        for (const inputSpec of orderedInputSpecs)
-          this.#addInputSocket(inputSpec)
-        for (const inputSpec of orderedInputSpecs)
-          this.#addInputWidget(inputSpec)
-      }
-
-      /**
-       * @internal Add outputs to the node.
-       */
-      #addOutputs(outputs: OutputSpec[]) {
-        for (const output of outputs) {
-          const { name, type, is_list } = output
-          const shapeOptions = is_list ? { shape: LiteGraph.GRID_SHAPE } : {}
-          const nameKey = `${this.#nodeKey}.outputs.${output.index}.name`
-          const typeKey = `dataTypes.${normalizeI18nKey(type)}`
-          const outputOptions = {
-            ...shapeOptions,
-            // If the output name is different from the output type, use the output name.
-            // e.g.
-            // - type ("INT"); name ("Positive") => translate name
-            // - type ("FLOAT"); name ("FLOAT") => translate type
-            localized_name:
-              type !== name ? st(nameKey, name) : st(typeKey, name)
-          }
-          this.addOutput(name, type, outputOptions)
-        }
-      }
-
-      /**
-       * @internal Set the initial size of the node.
-       */
-      #setInitialSize() {
-        const s = this.computeSize()
-        // Expand the width a little to fit widget values on screen.
-        const pad =
-          this.widgets?.length &&
-          !useSettingStore().get('LiteGraph.Node.DefaultPadding')
-        s[0] = Math.max(this.#initialMinSize.width, s[0] + (pad ? 60 : 0))
-        s[1] = Math.max(this.#initialMinSize.height, s[1])
-        this.setSize(s)
-      }
-
-      /**
-=======
->>>>>>> b97b21ad
        * Configure the node from a serialised node. Keep 'name', 'type', 'shape',
        * and 'localized_name' information from the original node definition.
        */
@@ -561,166 +407,6 @@
       }
 
       /**
-<<<<<<< HEAD
-       * @internal Setup stroke styles for the node under various conditions.
-       */
-      #setupStrokeStyles() {
-        this.strokeStyles['running'] = function (this: LGraphNode) {
-          const nodeId = String(this.id)
-          const nodeLocatorId = useWorkflowStore().nodeIdToNodeLocatorId(nodeId)
-          const state =
-            useExecutionStore().nodeLocationProgressStates[nodeLocatorId]?.state
-          if (state === 'running') {
-            return { color: '#0f0' }
-          }
-        }
-        this.strokeStyles['dragOver'] = function (this: LGraphNode) {
-          if (app.dragOverNode?.id == this.id) {
-            return { color: 'dodgerblue' }
-          }
-        }
-        this.strokeStyles['executionError'] = function (this: LGraphNode) {
-          if (app.lastExecutionError?.node_id == this.id) {
-            return { color: '#f0f', lineWidth: 2 }
-          }
-        }
-      }
-
-      /**
-       * @internal Add input sockets to the node. (No widget)
-       */
-      #addInputSocket(inputSpec: InputSpec) {
-        const inputName = inputSpec.name
-        const nameKey = `${this.#nodeKey}.inputs.${normalizeI18nKey(inputName)}.name`
-        const widgetConstructor = widgetStore.widgets.get(
-          inputSpec.widgetType ?? inputSpec.type
-        )
-        if (widgetConstructor && !inputSpec.forceInput) return
-
-        this.addInput(inputName, inputSpec.type, {
-          shape: inputSpec.isOptional ? RenderShape.HollowCircle : undefined,
-          localized_name: st(nameKey, inputName)
-        })
-      }
-
-      /**
-       * @internal Add a widget to the node. For both primitive types and custom widgets
-       * (unless `socketless`), an input socket is also added.
-       */
-      #addInputWidget(inputSpec: InputSpec) {
-        const widgetInputSpec = { ...inputSpec }
-        if (inputSpec.widgetType) {
-          widgetInputSpec.type = inputSpec.widgetType
-        }
-        const inputName = inputSpec.name
-        const nameKey = `${this.#nodeKey}.inputs.${normalizeI18nKey(inputName)}.name`
-        const widgetConstructor = widgetStore.widgets.get(widgetInputSpec.type)
-        if (!widgetConstructor || inputSpec.forceInput) return
-
-        const {
-          widget,
-          minWidth = 1,
-          minHeight = 1
-        } = widgetConstructor(
-          this,
-          inputName,
-          transformInputSpecV2ToV1(widgetInputSpec),
-          app
-        ) ?? {}
-
-        if (widget) {
-          // Check if this is an Asset Browser button widget
-          const isAssetBrowserButton =
-            widget.type === 'button' && widget.value === 'Select model'
-
-          if (isAssetBrowserButton) {
-            // Preserve Asset Browser button label (don't translate)
-            widget.label = String(widget.value)
-          } else {
-            // Apply normal translation for other widgets
-            widget.label = st(nameKey, widget.label ?? inputName)
-          }
-
-          widget.options ??= {}
-          Object.assign(widget.options, {
-            advanced: inputSpec.advanced,
-            hidden: inputSpec.hidden
-          })
-        }
-
-        if (!widget?.options?.socketless) {
-          const inputSpecV1 = transformInputSpecV2ToV1(widgetInputSpec)
-          this.addInput(inputName, inputSpec.type, {
-            shape: inputSpec.isOptional ? RenderShape.HollowCircle : undefined,
-            localized_name: st(nameKey, inputName),
-            widget: { name: inputName, [GET_CONFIG]: () => inputSpecV1 }
-          })
-        }
-
-        this.#initialMinSize.width = Math.max(
-          this.#initialMinSize.width,
-          minWidth
-        )
-        this.#initialMinSize.height = Math.max(
-          this.#initialMinSize.height,
-          minHeight
-        )
-      }
-
-      /**
-       * @internal Add inputs to the node.
-       */
-      #addInputs(inputs: Record<string, InputSpec>) {
-        // Use input_order if available to ensure consistent widget ordering
-        const nodeDefImpl = ComfyNode.nodeData as ComfyNodeDefImpl
-        const orderedInputSpecs = getOrderedInputSpecs(nodeDefImpl, inputs)
-
-        // Create sockets and widgets in the determined order
-        for (const inputSpec of orderedInputSpecs)
-          this.#addInputSocket(inputSpec)
-        for (const inputSpec of orderedInputSpecs)
-          this.#addInputWidget(inputSpec)
-      }
-
-      /**
-       * @internal Add outputs to the node.
-       */
-      #addOutputs(outputs: OutputSpec[]) {
-        for (const output of outputs) {
-          const { name, type, is_list } = output
-          const shapeOptions = is_list ? { shape: LiteGraph.GRID_SHAPE } : {}
-          const nameKey = `${this.#nodeKey}.outputs.${output.index}.name`
-          const typeKey = `dataTypes.${normalizeI18nKey(type)}`
-          const outputOptions = {
-            ...shapeOptions,
-            // If the output name is different from the output type, use the output name.
-            // e.g.
-            // - type ("INT"); name ("Positive") => translate name
-            // - type ("FLOAT"); name ("FLOAT") => translate type
-            localized_name:
-              type !== name ? st(nameKey, name) : st(typeKey, name)
-          }
-          this.addOutput(name, type, outputOptions)
-        }
-      }
-
-      /**
-       * @internal Set the initial size of the node.
-       */
-      #setInitialSize() {
-        const s = this.computeSize()
-        // Expand the width a little to fit widget values on screen.
-        const pad =
-          this.widgets?.length &&
-          !useSettingStore().get('LiteGraph.Node.DefaultPadding')
-        s[0] = Math.max(this.#initialMinSize.width, s[0] + (pad ? 60 : 0))
-        s[1] = Math.max(this.#initialMinSize.height, s[1])
-        this.setSize(s)
-      }
-
-      /**
-=======
->>>>>>> b97b21ad
        * Configure the node from a serialised node. Keep 'name', 'type', 'shape',
        * and 'localized_name' information from the original node definition.
        */
