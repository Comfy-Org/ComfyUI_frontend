import { LGraph, LGraphCanvas } from '@comfyorg/litegraph'
import type { SerialisableGraph, Vector2 } from '@comfyorg/litegraph'
import { toRaw } from 'vue'

import { useWorkflowThumbnail } from '@/composables/useWorkflowThumbnail'
import { t } from '@/i18n'
import { ComfyWorkflowJSON } from '@/schemas/comfyWorkflowSchema'
import { app } from '@/scripts/app'
import { blankGraph, defaultGraph } from '@/scripts/defaultGraph'
import { downloadBlob } from '@/scripts/utils'
import { useDomWidgetStore } from '@/stores/domWidgetStore'
import { useSettingStore } from '@/stores/settingStore'
import { useToastStore } from '@/stores/toastStore'
import { ComfyWorkflow, useWorkflowStore } from '@/stores/workflowStore'
import { useWorkspaceStore } from '@/stores/workspaceStore'
import { appendJsonExt, generateUUID } from '@/utils/formatUtil'

import { useDialogService } from './dialogService'

export const useWorkflowService = () => {
  const settingStore = useSettingStore()
  const workflowStore = useWorkflowStore()
  const toastStore = useToastStore()
  const dialogService = useDialogService()
<<<<<<< HEAD
  const workflowThumbnail = useWorkflowThumbnail()
=======
  const domWidgetStore = useDomWidgetStore()
>>>>>>> dc395f5d

  async function getFilename(defaultName: string): Promise<string | null> {
    if (settingStore.get('Comfy.PromptFilename')) {
      let filename = await dialogService.prompt({
        title: t('workflowService.exportWorkflow'),
        message: t('workflowService.enterFilename') + ':',
        defaultValue: defaultName
      })
      if (!filename) return null
      if (!filename.toLowerCase().endsWith('.json')) {
        filename += '.json'
      }
      return filename
    }
    return defaultName
  }

  /**
   * Adds scale and offset from litegraph canvas to the workflow JSON.
   * @param workflow The workflow to add the view restore data to
   */
  function addViewRestore(workflow: ComfyWorkflowJSON) {
    if (!settingStore.get('Comfy.EnableWorkflowViewRestore')) return

    const { offset, scale } = app.canvas.ds
    const [x, y] = offset

    workflow.extra ??= {}
    workflow.extra.ds = { scale, offset: [x, y] }
  }

  /**
   * Export the current workflow as a JSON file
   * @param filename The filename to save the workflow as
   * @param promptProperty The property of the prompt to export
   */
  const exportWorkflow = async (
    filename: string,
    promptProperty: 'workflow' | 'output'
  ): Promise<void> => {
    const workflow = workflowStore.activeWorkflow
    if (workflow?.path) {
      filename = workflow.filename
    }
    const p = await app.graphToPrompt()

    addViewRestore(p.workflow)
    const json = JSON.stringify(p[promptProperty], null, 2)
    const blob = new Blob([json], { type: 'application/json' })
    const file = await getFilename(filename)
    if (!file) return
    downloadBlob(file, blob)
  }
  /**
   * Save a workflow as a new file
   * @param workflow The workflow to save
   */
  const saveWorkflowAs = async (workflow: ComfyWorkflow) => {
    const newFilename = await dialogService.prompt({
      title: t('workflowService.saveWorkflow'),
      message: t('workflowService.enterFilename') + ':',
      defaultValue: workflow.filename
    })
    if (!newFilename) return

    const newPath = workflow.directory + '/' + appendJsonExt(newFilename)
    const newKey = newPath.substring(ComfyWorkflow.basePath.length)
    const existingWorkflow = workflowStore.getWorkflowByPath(newPath)

    if (existingWorkflow && !existingWorkflow.isTemporary) {
      const res = await dialogService.confirm({
        title: t('sideToolbar.workflowTab.confirmOverwriteTitle'),
        type: 'overwrite',
        message: t('sideToolbar.workflowTab.confirmOverwrite'),
        itemList: [newPath]
      })

      if (res !== true) return

      if (existingWorkflow.path === workflow.path) {
        await saveWorkflow(workflow)
        return
      }
      const deleted = await deleteWorkflow(existingWorkflow, true)
      if (!deleted) return
    }

    if (workflow.isTemporary) {
      await renameWorkflow(workflow, newPath)
      await workflowStore.saveWorkflow(workflow)
    } else {
      // Generate new id when saving existing workflow as a new file
      const id = generateUUID()
      const state = JSON.parse(
        JSON.stringify(workflow.activeState)
      ) as ComfyWorkflowJSON
      state.id = id

      const tempWorkflow = workflowStore.createTemporary(newKey, state)
      await openWorkflow(tempWorkflow)
      await workflowStore.saveWorkflow(tempWorkflow)
    }
  }

  /**
   * Save a workflow
   * @param workflow The workflow to save
   */
  const saveWorkflow = async (workflow: ComfyWorkflow) => {
    if (workflow.isTemporary) {
      await saveWorkflowAs(workflow)
    } else {
      await workflowStore.saveWorkflow(workflow)
    }
  }

  /**
   * Load the default workflow
   */
  const loadDefaultWorkflow = async () => {
    await app.loadGraphData(defaultGraph)
  }

  /**
   * Load a blank workflow
   */
  const loadBlankWorkflow = async () => {
    await app.loadGraphData(blankGraph)
  }

  /**
   * Reload the current workflow
   * This is used to refresh the node definitions update, e.g. when the locale changes.
   */
  const reloadCurrentWorkflow = async () => {
    const workflow = workflowStore.activeWorkflow
    if (workflow) {
      await openWorkflow(workflow, { force: true })
    }
  }

  /**
   * Open a workflow in the current workspace
   * @param workflow The workflow to open
   * @param options The options for opening the workflow
   */
  const openWorkflow = async (
    workflow: ComfyWorkflow,
    options: { force: boolean } = { force: false }
  ) => {
    if (workflowStore.isActive(workflow) && !options.force) return

    const loadFromRemote = !workflow.isLoaded
    if (loadFromRemote) {
      await workflow.load()
    }

    await app.loadGraphData(
      toRaw(workflow.activeState) as ComfyWorkflowJSON,
      /* clean=*/ true,
      /* restore_view=*/ true,
      workflow,
      {
        showMissingModelsDialog: loadFromRemote,
        showMissingNodesDialog: loadFromRemote,
        checkForRerouteMigration: false
      }
    )
  }

  /**
   * Close a workflow with confirmation if there are unsaved changes
   * @param workflow The workflow to close
   * @returns true if the workflow was closed, false if the user cancelled
   */
  const closeWorkflow = async (
    workflow: ComfyWorkflow,
    options: { warnIfUnsaved: boolean; hint?: string } = {
      warnIfUnsaved: true
    }
  ): Promise<boolean> => {
    if (workflow.isModified && options.warnIfUnsaved) {
      const confirmed = await dialogService.confirm({
        title: t('sideToolbar.workflowTab.dirtyCloseTitle'),
        type: 'dirtyClose',
        message: t('sideToolbar.workflowTab.dirtyClose'),
        itemList: [workflow.path],
        hint: options.hint
      })
      // Cancel
      if (confirmed === null) return false

      if (confirmed === true) {
        await saveWorkflow(workflow)
      }
    }

    // If this is the last workflow, create a new default temporary workflow
    if (workflowStore.openWorkflows.length === 1) {
      await loadDefaultWorkflow()
    }
    // If this is the active workflow, load the next workflow
    if (workflowStore.isActive(workflow)) {
      await loadNextOpenedWorkflow()
    }

    await workflowStore.closeWorkflow(workflow)
    workflowThumbnail.clearThumbnail(workflow.key)
    return true
  }

  const renameWorkflow = async (workflow: ComfyWorkflow, newPath: string) => {
    await workflowStore.renameWorkflow(workflow, newPath)
  }

  /**
   * Delete a workflow
   * @param workflow The workflow to delete
   * @returns `true` if the workflow was deleted, `false` if the user cancelled
   */
  const deleteWorkflow = async (
    workflow: ComfyWorkflow,
    silent = false
  ): Promise<boolean> => {
    const bypassConfirm = !settingStore.get('Comfy.Workflow.ConfirmDelete')
    let confirmed: boolean | null = bypassConfirm || silent

    if (!confirmed) {
      confirmed = await dialogService.confirm({
        title: t('sideToolbar.workflowTab.confirmDeleteTitle'),
        type: 'delete',
        message: t('sideToolbar.workflowTab.confirmDelete'),
        itemList: [workflow.path]
      })
      if (!confirmed) return false
    }

    if (workflowStore.isOpen(workflow)) {
      const closed = await closeWorkflow(workflow, {
        warnIfUnsaved: !confirmed
      })
      if (!closed) return false
    }
    await workflowStore.deleteWorkflow(workflow)
    if (!silent) {
      toastStore.add({
        severity: 'info',
        summary: t('sideToolbar.workflowTab.deleted'),
        life: 1000
      })
    }
    return true
  }

  /**
   * This method is called before loading a new graph.
   * There are 3 major functions that loads a new graph to the graph editor:
   * 1. loadGraphData
   * 2. loadApiJson
   * 3. importA1111
   *
   * This function is used to save the current workflow states before loading
   * a new graph.
   */
  const beforeLoadNewGraph = () => {
    // Use workspaceStore here as it is patched in unit tests.
<<<<<<< HEAD
    const workflowStore = useWorkspaceStore().workflow
    const activeWorkflow = workflowStore.activeWorkflow
    if (activeWorkflow) {
      activeWorkflow.changeTracker.store()
      // Capture thumbnail before loading new graph
      void workflowThumbnail.storeThumbnail(activeWorkflow)
    }
=======
    useWorkspaceStore().workflow.activeWorkflow?.changeTracker?.store()
    domWidgetStore.clear()
>>>>>>> dc395f5d
  }

  /**
   * Set the active workflow after the new graph is loaded.
   *
   * The call relationship is
   * useWorkflowService().openWorkflow -> app.loadGraphData -> useWorkflowService().afterLoadNewGraph
   * app.loadApiJson -> useWorkflowService().afterLoadNewGraph
   * app.importA1111 -> useWorkflowService().afterLoadNewGraph
   *
   * @param value The value to set as the active workflow.
   * @param workflowData The initial workflow data loaded to the graph editor.
   */
  const afterLoadNewGraph = async (
    value: string | ComfyWorkflow | null,
    workflowData: ComfyWorkflowJSON
  ) => {
    // Use workspaceStore here as it is patched in unit tests.
    const workflowStore = useWorkspaceStore().workflow
    if (typeof value === 'string') {
      const workflow = workflowStore.getWorkflowByPath(
        ComfyWorkflow.basePath + appendJsonExt(value)
      )
      if (workflow?.isPersisted) {
        const loadedWorkflow = await workflowStore.openWorkflow(workflow)
        loadedWorkflow.changeTracker.restore()
        loadedWorkflow.changeTracker.reset(workflowData)
        return
      }
    }

    if (value === null || typeof value === 'string') {
      const path = value as string | null
      const tempWorkflow = workflowStore.createTemporary(
        path ? appendJsonExt(path) : undefined,
        workflowData
      )
      await workflowStore.openWorkflow(tempWorkflow)
      return
    }

    // value is a ComfyWorkflow.
    const loadedWorkflow = await workflowStore.openWorkflow(value)
    loadedWorkflow.changeTracker.reset(workflowData)
    loadedWorkflow.changeTracker.restore()
  }

  /**
   * Insert the given workflow into the current graph editor.
   */
  const insertWorkflow = async (
    workflow: ComfyWorkflow,
    options: { position?: Vector2 } = {}
  ) => {
    const loadedWorkflow = await workflow.load()
    const workflowJSON = toRaw(loadedWorkflow.initialState)
    const old = localStorage.getItem('litegrapheditor_clipboard')
    // unknown conversion: ComfyWorkflowJSON is stricter than LiteGraph's
    // serialisation schema.
    const graph = new LGraph(workflowJSON as unknown as SerialisableGraph)
    const canvasElement = document.createElement('canvas')
    const canvas = new LGraphCanvas(canvasElement, graph, {
      skip_events: true,
      skip_render: true
    })
    canvas.selectItems()
    canvas.copyToClipboard()
    app.canvas.pasteFromClipboard(options)
    if (old !== null) {
      localStorage.setItem('litegrapheditor_clipboard', old)
    }
  }

  const loadNextOpenedWorkflow = async () => {
    const nextWorkflow = workflowStore.openedWorkflowIndexShift(1)
    if (nextWorkflow) {
      await openWorkflow(nextWorkflow)
    }
  }

  const loadPreviousOpenedWorkflow = async () => {
    const previousWorkflow = workflowStore.openedWorkflowIndexShift(-1)
    if (previousWorkflow) {
      await openWorkflow(previousWorkflow)
    }
  }

  /**
   * Takes an existing workflow and duplicates it with a new name
   */
  const duplicateWorkflow = async (workflow: ComfyWorkflow) => {
    const state = JSON.parse(JSON.stringify(workflow.activeState))
    const suffix = workflow.isPersisted ? ' (Copy)' : ''
    // Remove the suffix `(2)` or similar
    const filename = workflow.filename.replace(/\s*\(\d+\)$/, '') + suffix

    await app.loadGraphData(state, true, true, filename)
  }

  return {
    exportWorkflow,
    saveWorkflowAs,
    saveWorkflow,
    loadDefaultWorkflow,
    loadBlankWorkflow,
    reloadCurrentWorkflow,
    openWorkflow,
    closeWorkflow,
    renameWorkflow,
    deleteWorkflow,
    insertWorkflow,
    loadNextOpenedWorkflow,
    loadPreviousOpenedWorkflow,
    duplicateWorkflow,
    afterLoadNewGraph,
    beforeLoadNewGraph
  }
}<|MERGE_RESOLUTION|>--- conflicted
+++ resolved
@@ -22,11 +22,8 @@
   const workflowStore = useWorkflowStore()
   const toastStore = useToastStore()
   const dialogService = useDialogService()
-<<<<<<< HEAD
   const workflowThumbnail = useWorkflowThumbnail()
-=======
   const domWidgetStore = useDomWidgetStore()
->>>>>>> dc395f5d
 
   async function getFilename(defaultName: string): Promise<string | null> {
     if (settingStore.get('Comfy.PromptFilename')) {
@@ -293,18 +290,14 @@
    */
   const beforeLoadNewGraph = () => {
     // Use workspaceStore here as it is patched in unit tests.
-<<<<<<< HEAD
     const workflowStore = useWorkspaceStore().workflow
     const activeWorkflow = workflowStore.activeWorkflow
     if (activeWorkflow) {
       activeWorkflow.changeTracker.store()
       // Capture thumbnail before loading new graph
       void workflowThumbnail.storeThumbnail(activeWorkflow)
-    }
-=======
-    useWorkspaceStore().workflow.activeWorkflow?.changeTracker?.store()
-    domWidgetStore.clear()
->>>>>>> dc395f5d
+      domWidgetStore.clear()
+    }
   }
 
   /**
