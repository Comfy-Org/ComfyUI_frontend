--- conflicted
+++ resolved
@@ -121,19 +121,14 @@
       headerComponent: TemplateWorkflowsDialogHeader,
       dialogComponentProps: {
         pt: {
-<<<<<<< HEAD
           root: { style: 'width: 90vw; height: 85vh; max-width: 1600px;' },
           content: { class: '!px-0 overflow-x-hidden overflow-y-hidden' }
-=======
-          content: { class: 'px-0! overflow-y-hidden' }
->>>>>>> 1ae67dd9
         }
       },
       props
     })
   }
 
-<<<<<<< HEAD
   function showWorkflowTemplateSelectorDialog() {
     const layoutDefaultProps: DialogComponentProps = {
       headless: true,
@@ -160,18 +155,6 @@
     })
   }
 
-  function showIssueReportDialog(
-    props: InstanceType<typeof IssueReportDialogContent>['$props']
-  ) {
-    dialogStore.showDialog({
-      key: 'global-issue-report',
-      component: IssueReportDialogContent,
-      props
-    })
-  }
-
-=======
->>>>>>> 1ae67dd9
   function showManagerDialog(
     props: InstanceType<typeof ManagerDialogContent>['$props'] = {}
   ) {
@@ -220,62 +203,6 @@
           footer: { class: 'p-0! border-none' }
         }
       }
-    })
-  }
-
-  function parseError(error: Error) {
-    const filename =
-      'fileName' in error
-        ? (error.fileName as string)
-        : error.stack?.match(/(\/extensions\/.*\.js)/)?.[1]
-
-    const extensionFile = filename
-      ? filename.substring(filename.indexOf('/extensions/'))
-      : undefined
-
-    return {
-      errorMessage: error.toString(),
-      stackTrace: error.stack,
-      extensionFile
-    }
-  }
-
-  /**
-   * Show a error dialog to the user when an error occurs.
-   * @param error The error to show
-   * @param options The options for the dialog
-   */
-  function showErrorDialog(
-    error: unknown,
-    options: {
-      title?: string
-      reportType?: string
-    } = {}
-  ) {
-    const errorProps: {
-      errorMessage: string
-      stackTrace?: string
-      extensionFile?: string
-    } =
-      error instanceof Error
-        ? parseError(error)
-        : {
-            errorMessage: String(error)
-          }
-
-    const props: InstanceType<typeof ErrorDialogContent>['$props'] = {
-      error: {
-        exceptionType: options.title ?? 'Unknown Error',
-        exceptionMessage: errorProps.errorMessage,
-        traceback: errorProps.stackTrace ?? t('errorDialog.noStackTrace'),
-        reportType: options.reportType
-      }
-    }
-
-    dialogStore.showDialog({
-      key: 'global-error',
-      component: ErrorDialogContent,
-      props
     })
   }
 
@@ -556,14 +483,9 @@
     showAboutDialog,
     showExecutionErrorDialog,
     showTemplateWorkflowsDialog,
-<<<<<<< HEAD
     showWorkflowTemplateSelectorDialog,
-    showIssueReportDialog,
-=======
->>>>>>> 1ae67dd9
     showManagerDialog,
     showManagerProgressDialog,
-    showErrorDialog,
     showApiNodesSignInDialog,
     showSignInDialog,
     showTopUpCreditsDialog,
