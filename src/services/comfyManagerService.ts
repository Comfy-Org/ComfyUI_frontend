import axios, { AxiosError, AxiosResponse } from 'axios'
import { v4 as uuidv4 } from 'uuid'
import { ref } from 'vue'

import { api } from '@/scripts/api'
<<<<<<< HEAD
import { components } from '@/types/generatedManagerTypes'
=======
import {
  type ImportFailInfoBulkRequest,
  type ImportFailInfoBulkResponse,
  type InstallPackParams,
  type InstalledPacksResponse,
  type ManagerPackInfo,
  type ManagerQueueStatus,
  SelectedVersion,
  type UpdateAllPacksParams
} from '@/types/comfyManagerTypes'
>>>>>>> 91e462da
import { isAbortError } from '@/utils/typeGuardUtil'

type ManagerQueueStatus = components['schemas']['QueueStatus']
type InstallPackParams = components['schemas']['InstallPackParams']
type InstalledPacksResponse = components['schemas']['InstalledPacksResponse']
type UpdateAllPacksParams = components['schemas']['UpdateAllPacksParams']
type ManagerTaskHistory = components['schemas']['HistoryResponse']
type QueueTaskItem = components['schemas']['QueueTaskItem']

const GENERIC_SECURITY_ERR_MSG =
  'Forbidden: A security error has occurred. Please check the terminal logs'

/**
 * API routes for ComfyUI Manager
 */
enum ManagerRoute {
<<<<<<< HEAD
  START_QUEUE = 'v2/manager/queue/start',
  RESET_QUEUE = 'v2/manager/queue/reset',
  QUEUE_STATUS = 'v2/manager/queue/status',
  UPDATE_ALL = 'v2/manager/queue/update_all',
  LIST_INSTALLED = 'v2/customnode/installed',
  GET_NODES = 'v2/customnode/getmappings',
  IMPORT_FAIL_INFO = 'v2/customnode/import_fail_info',
  REBOOT = 'v2/manager/reboot',
  IS_LEGACY_MANAGER_UI = 'v2/manager/is_legacy_manager_ui',
  TASK_HISTORY = 'v2/manager/queue/history',
  QUEUE_TASK = 'v2/manager/queue/task'
=======
  START_QUEUE = 'manager/queue/start',
  RESET_QUEUE = 'manager/queue/reset',
  QUEUE_STATUS = 'manager/queue/status',
  INSTALL = 'manager/queue/install',
  UPDATE = 'manager/queue/update',
  UPDATE_ALL = 'manager/queue/update_all',
  UNINSTALL = 'manager/queue/uninstall',
  DISABLE = 'manager/queue/disable',
  // FIX_NODE is currently unused but kept for potential future implementation
  FIX_NODE = 'manager/queue/fix',
  LIST_INSTALLED = 'customnode/installed',
  IMPORT_FAIL_INFO = 'customnode/import_fail_info',
  IMPORT_FAIL_INFO_BULK = 'customnode/import_fail_info_bulk',
  REBOOT = 'manager/reboot',
  IS_LEGACY_MANAGER_UI = 'manager/is_legacy_manager_ui'
>>>>>>> 91e462da
}

const managerApiClient = axios.create({
  baseURL: api.apiURL('/v2/'),
  headers: {
    'Content-Type': 'application/json'
  }
})

/**
 * Service for interacting with the ComfyUI Manager API
 * Provides methods for managing packs, ComfyUI-Manager queue operations, and system functions
 */
export const useComfyManagerService = () => {
  const isLoading = ref(false)
  const error = ref<string | null>(null)

  const handleRequestError = (
    err: unknown,
    context: string,
    routeSpecificErrors?: Record<number, string>
  ) => {
    // Don't treat cancellation as an error
    if (isAbortError(err)) return

    let message: string
    if (!axios.isAxiosError(err)) {
      message = `${context} failed: ${err instanceof Error ? err.message : String(err)}`
    } else {
      const axiosError = err as AxiosError<{ message: string }>
      const status = axiosError.response?.status
      if (status && routeSpecificErrors?.[status]) {
        message = routeSpecificErrors[status]
      } else if (status === 404) {
        message = 'Could not connect to ComfyUI-Manager'
      } else {
        message =
          axiosError.response?.data?.message ??
          `${context} failed with status ${status}`
      }
    }

    error.value = message
  }

  const executeRequest = async <T>(
    requestCall: () => Promise<AxiosResponse<T>>,
    options: {
      errorContext: string
      routeSpecificErrors?: Record<number, string>
      isQueueOperation?: boolean
    }
  ): Promise<T | null> => {
    const { errorContext, routeSpecificErrors, isQueueOperation } = options

    isLoading.value = true
    error.value = null

    try {
      const response = await requestCall()
      if (isQueueOperation) await startQueue()
      return response.data
    } catch (err) {
      handleRequestError(err, errorContext, routeSpecificErrors)
      return null
    } finally {
      isLoading.value = false
    }
  }

  const startQueue = async (signal?: AbortSignal) => {
    const errorContext = 'Starting ComfyUI-Manager job queue'
    const routeSpecificErrors = {
      201: 'Created: ComfyUI-Manager job queue is already running'
    }

    return executeRequest<null>(
      () => managerApiClient.get(ManagerRoute.START_QUEUE, { signal }),
      { errorContext, routeSpecificErrors }
    )
  }

  const getQueueStatus = async (client_id?: string, signal?: AbortSignal) => {
    const errorContext = 'Getting ComfyUI-Manager queue status'

    return executeRequest<ManagerQueueStatus>(
      () =>
        managerApiClient.get(ManagerRoute.QUEUE_STATUS, {
          params: client_id ? { client_id } : undefined,
          signal
        }),
      { errorContext }
    )
  }

  const listInstalledPacks = async (signal?: AbortSignal) => {
    const errorContext = 'Fetching installed packs'

    return executeRequest<InstalledPacksResponse>(
      () => managerApiClient.get(ManagerRoute.LIST_INSTALLED, { signal }),
      { errorContext }
    )
  }

  const getImportFailInfo = async (signal?: AbortSignal) => {
    const errorContext = 'Fetching import failure information'

    return executeRequest<any>(
      () => managerApiClient.get(ManagerRoute.IMPORT_FAIL_INFO, { signal }),
      { errorContext }
    )
  }

<<<<<<< HEAD
  const queueTask = async (
    kind: QueueTaskItem['kind'],
    params: QueueTaskItem['params'],
    ui_id?: string,
=======
  const getImportFailInfoBulk = async (
    params: ImportFailInfoBulkRequest = {},
    signal?: AbortSignal
  ) => {
    const errorContext = 'Fetching bulk import failure information'

    return executeRequest<ImportFailInfoBulkResponse>(
      () =>
        managerApiClient.post(ManagerRoute.IMPORT_FAIL_INFO_BULK, params, {
          signal
        }),
      { errorContext }
    )
  }

  const installPack = async (
    params: InstallPackParams,
>>>>>>> 91e462da
    signal?: AbortSignal
  ) => {
    const task: QueueTaskItem = {
      kind,
      params,
      ui_id: ui_id || uuidv4(),
      client_id: api.clientId ?? api.initialClientId ?? 'unknown'
    }

    const errorContext = `Queueing ${task.kind} task`
    const routeSpecificErrors = {
      403: GENERIC_SECURITY_ERR_MSG,
      404: `Not Found: Task could not be queued`
    }

    return executeRequest<null>(
      () => managerApiClient.post(ManagerRoute.QUEUE_TASK, task, { signal }),
      { errorContext, routeSpecificErrors, isQueueOperation: true }
    )
  }

  const installPack = async (
    params: InstallPackParams,
    ui_id?: string,
    signal?: AbortSignal
  ) => {
    return queueTask('install', params, ui_id, signal)
  }

  const uninstallPack = async (
    params: components['schemas']['UninstallPackParams'],
    ui_id?: string,
    signal?: AbortSignal
  ) => {
    return queueTask('uninstall', params, ui_id, signal)
  }

  const disablePack = async (
    params: components['schemas']['DisablePackParams'],
    ui_id?: string,
    signal?: AbortSignal
  ): Promise<null> => {
    return queueTask('disable', params, ui_id, signal)
  }

  const updatePack = async (
    params: components['schemas']['UpdatePackParams'],
    ui_id?: string,
    signal?: AbortSignal
  ): Promise<null> => {
    return queueTask('update', params, ui_id, signal)
  }

  const updateAllPacks = async (
    params: UpdateAllPacksParams = {},
    ui_id?: string,
    signal?: AbortSignal
  ) => {
    const errorContext = 'Updating all packs'
    const routeSpecificErrors = {
      403: 'Forbidden: To use this action, a security_level of `middle or below` is required',
      401: 'Unauthorized: ComfyUI-Manager job queue is busy'
    }

    const queryParams = {
      mode: params.mode,
      client_id: api.clientId ?? api.initialClientId ?? 'unknown',
      ui_id: ui_id || uuidv4()
    }

    return executeRequest<null>(
      () =>
        managerApiClient.get(ManagerRoute.UPDATE_ALL, {
          params: queryParams,
          signal
        }),
      { errorContext, routeSpecificErrors, isQueueOperation: true }
    )
  }

  const rebootComfyUI = async (signal?: AbortSignal) => {
    const errorContext = 'Rebooting ComfyUI'
    const routeSpecificErrors = {
      403: 'Forbidden: Rebooting ComfyUI requires security_level of middle or below'
    }

    return executeRequest<null>(
      () => managerApiClient.get(ManagerRoute.REBOOT, { signal }),
      { errorContext, routeSpecificErrors }
    )
  }

  const isLegacyManagerUI = async (signal?: AbortSignal) => {
    const errorContext = 'Checking if user set Manager to use the legacy UI'

    return executeRequest<{ is_legacy_manager_ui: boolean }>(
      () => managerApiClient.get(ManagerRoute.IS_LEGACY_MANAGER_UI, { signal }),
      { errorContext }
    )
  }

<<<<<<< HEAD
  const getTaskHistory = async (
    options: {
      ui_id?: string
      max_items?: number
      client_id?: string
      offset?: number
    } = {},
    signal?: AbortSignal
  ) => {
    const errorContext = 'Getting ComfyUI-Manager task history'

    return executeRequest<ManagerTaskHistory>(
      () =>
        managerApiClient.get(ManagerRoute.TASK_HISTORY, {
          params: options,
          signal
        }),
      { errorContext }
    )
  }

=======
>>>>>>> 91e462da
  return {
    // State
    isLoading,
    error,

    // Queue operations
    startQueue,
    getQueueStatus,
    getTaskHistory,

    // Pack management
    listInstalledPacks,
    getImportFailInfo,
    getImportFailInfoBulk,
    installPack,
    uninstallPack,
    enablePack: installPack, // enable is done via install
    disablePack,
    updatePack,
    updateAllPacks,

    // System operations
    rebootComfyUI,
    isLegacyManagerUI
  }
}<|MERGE_RESOLUTION|>--- conflicted
+++ resolved
@@ -3,20 +3,7 @@
 import { ref } from 'vue'
 
 import { api } from '@/scripts/api'
-<<<<<<< HEAD
 import { components } from '@/types/generatedManagerTypes'
-=======
-import {
-  type ImportFailInfoBulkRequest,
-  type ImportFailInfoBulkResponse,
-  type InstallPackParams,
-  type InstalledPacksResponse,
-  type ManagerPackInfo,
-  type ManagerQueueStatus,
-  SelectedVersion,
-  type UpdateAllPacksParams
-} from '@/types/comfyManagerTypes'
->>>>>>> 91e462da
 import { isAbortError } from '@/utils/typeGuardUtil'
 
 type ManagerQueueStatus = components['schemas']['QueueStatus']
@@ -33,7 +20,6 @@
  * API routes for ComfyUI Manager
  */
 enum ManagerRoute {
-<<<<<<< HEAD
   START_QUEUE = 'v2/manager/queue/start',
   RESET_QUEUE = 'v2/manager/queue/reset',
   QUEUE_STATUS = 'v2/manager/queue/status',
@@ -41,27 +27,11 @@
   LIST_INSTALLED = 'v2/customnode/installed',
   GET_NODES = 'v2/customnode/getmappings',
   IMPORT_FAIL_INFO = 'v2/customnode/import_fail_info',
+  IMPORT_FAIL_INFO_BULK = 'v2/customnode/import_fail_info_bulk',
   REBOOT = 'v2/manager/reboot',
   IS_LEGACY_MANAGER_UI = 'v2/manager/is_legacy_manager_ui',
   TASK_HISTORY = 'v2/manager/queue/history',
   QUEUE_TASK = 'v2/manager/queue/task'
-=======
-  START_QUEUE = 'manager/queue/start',
-  RESET_QUEUE = 'manager/queue/reset',
-  QUEUE_STATUS = 'manager/queue/status',
-  INSTALL = 'manager/queue/install',
-  UPDATE = 'manager/queue/update',
-  UPDATE_ALL = 'manager/queue/update_all',
-  UNINSTALL = 'manager/queue/uninstall',
-  DISABLE = 'manager/queue/disable',
-  // FIX_NODE is currently unused but kept for potential future implementation
-  FIX_NODE = 'manager/queue/fix',
-  LIST_INSTALLED = 'customnode/installed',
-  IMPORT_FAIL_INFO = 'customnode/import_fail_info',
-  IMPORT_FAIL_INFO_BULK = 'customnode/import_fail_info_bulk',
-  REBOOT = 'manager/reboot',
-  IS_LEGACY_MANAGER_UI = 'manager/is_legacy_manager_ui'
->>>>>>> 91e462da
 }
 
 const managerApiClient = axios.create({
@@ -175,19 +145,13 @@
     )
   }
 
-<<<<<<< HEAD
-  const queueTask = async (
-    kind: QueueTaskItem['kind'],
-    params: QueueTaskItem['params'],
-    ui_id?: string,
-=======
   const getImportFailInfoBulk = async (
-    params: ImportFailInfoBulkRequest = {},
+    params: components['schemas']['ImportFailInfoBulkRequest'] = {},
     signal?: AbortSignal
   ) => {
     const errorContext = 'Fetching bulk import failure information'
 
-    return executeRequest<ImportFailInfoBulkResponse>(
+    return executeRequest<components['schemas']['ImportFailInfoBulkResponse']>(
       () =>
         managerApiClient.post(ManagerRoute.IMPORT_FAIL_INFO_BULK, params, {
           signal
@@ -196,9 +160,10 @@
     )
   }
 
-  const installPack = async (
-    params: InstallPackParams,
->>>>>>> 91e462da
+  const queueTask = async (
+    kind: QueueTaskItem['kind'],
+    params: QueueTaskItem['params'],
+    ui_id?: string,
     signal?: AbortSignal
   ) => {
     const task: QueueTaskItem = {
@@ -300,7 +265,6 @@
     )
   }
 
-<<<<<<< HEAD
   const getTaskHistory = async (
     options: {
       ui_id?: string
@@ -322,8 +286,6 @@
     )
   }
 
-=======
->>>>>>> 91e462da
   return {
     // State
     isLoading,
