--- conflicted
+++ resolved
@@ -30,7 +30,6 @@
             }}</span>
           </div>
           <div>
-<<<<<<< HEAD
             <Button variant="textonly" class="bg-transparent text-muted">
               <i
                 :class="
@@ -40,17 +39,6 @@
                 "
               />
             </Button>
-=======
-            <Button
-              :icon="
-                importFailedExpanded
-                  ? 'pi pi-chevron-down text-xs'
-                  : 'pi pi-chevron-right text-xs'
-              "
-              text
-              class="bg-transparent text-muted"
-            />
->>>>>>> 33d8cb70
           </div>
         </div>
         <!-- Import failed list -->
@@ -90,7 +78,6 @@
             }}</span>
           </div>
           <div>
-<<<<<<< HEAD
             <Button variant="textonly" class="bg-transparent text-muted">
               <i
                 :class="
@@ -100,17 +87,6 @@
                 "
               />
             </Button>
-=======
-            <Button
-              :icon="
-                conflictsExpanded
-                  ? 'pi pi-chevron-down text-xs'
-                  : 'pi pi-chevron-right text-xs'
-              "
-              text
-              class="bg-transparent text-muted"
-            />
->>>>>>> 33d8cb70
           </div>
         </div>
         <!-- Conflicts list -->
@@ -150,7 +126,6 @@
             }}</span>
           </div>
           <div>
-<<<<<<< HEAD
             <Button variant="textonly" class="bg-transparent text-muted">
               <i
                 :class="
@@ -160,17 +135,6 @@
                 "
               />
             </Button>
-=======
-            <Button
-              :icon="
-                extensionsExpanded
-                  ? 'pi pi-chevron-down text-xs'
-                  : 'pi pi-chevron-right text-xs'
-              "
-              text
-              class="bg-transparent text-muted"
-            />
->>>>>>> 33d8cb70
           </div>
         </div>
         <!-- Extension list -->
