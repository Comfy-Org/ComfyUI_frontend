<template>
  <div
    ref="rowRef"
    class="relative"
    @mouseenter="handleMouseEnter"
    @mouseleave="handleMouseLeave"
    @contextmenu.stop.prevent="onContextMenu"
  >
    <Teleport to="body">
      <div
        v-if="!isPreviewVisible && showDetails && popoverPosition"
        class="fixed z-50"
        :style="{
          top: `${popoverPosition.top}px`,
          right: `${popoverPosition.right}px`
        }"
        @mouseenter="onPopoverEnter"
        @mouseleave="onPopoverLeave"
      >
        <JobDetailsPopover
          :job-id="props.jobId"
          :workflow-id="props.workflowId"
        />
      </div>
    </Teleport>
    <Teleport to="body">
      <div
        v-if="isPreviewVisible && canShowPreview && popoverPosition"
        class="fixed z-50"
        :style="{
          top: `${popoverPosition.top}px`,
          right: `${popoverPosition.right}px`
        }"
        @mouseenter="onPreviewEnter"
        @mouseleave="onPreviewLeave"
      >
        <QueueAssetPreview
          :image-url="iconImageUrl!"
          :name="props.title"
          :time-label="rightText || undefined"
          @image-click="emit('view')"
        />
      </div>
    </Teleport>

    <div class="flex items-center gap-1">
      <div
        class="relative flex min-w-0 flex-1 items-center gap-2 overflow-hidden rounded-lg border border-secondary-background bg-secondary-background p-1 text-[12px] text-text-primary transition-colors duration-150 ease-in-out hover:border-secondary-background-hover hover:bg-secondary-background-hover"
      >
        <div
          v-if="
            props.state === 'running' &&
            (props.progressTotalPercent !== undefined ||
              props.progressCurrentPercent !== undefined)
          "
          class="absolute inset-0"
        >
          <div
            v-if="props.progressTotalPercent !== undefined"
            class="pointer-events-none absolute inset-y-0 left-0 h-full bg-interface-panel-job-progress-primary transition-[width]"
            :style="{ width: `${props.progressTotalPercent}%` }"
          />
          <div
            v-if="props.progressCurrentPercent !== undefined"
            class="pointer-events-none absolute inset-y-0 left-0 h-full bg-interface-panel-job-progress-secondary transition-[width]"
            :style="{ width: `${props.progressCurrentPercent}%` }"
          />
        </div>

        <div class="relative z-[1] flex items-center gap-1">
          <div class="relative inline-flex items-center justify-center">
            <div
              class="absolute left-1/2 top-1/2 size-10 -translate-x-1/2 -translate-y-1/2"
              @mouseenter.stop="onIconEnter"
              @mouseleave.stop="onIconLeave"
            />
            <div
              class="inline-flex h-6 w-6 items-center justify-center overflow-hidden rounded-[6px]"
            >
              <img
                v-if="iconImageUrl"
                :src="iconImageUrl"
                class="h-full w-full object-cover"
              />
              <i
                v-else
                :class="cn(iconClass, 'size-4', shouldSpin && 'animate-spin')"
              />
            </div>
          </div>
        </div>

        <div class="relative z-[1] min-w-0 flex-1">
          <div class="truncate opacity-90" :title="props.title">
            <slot name="primary">{{ props.title }}</slot>
          </div>
        </div>

        <div class="relative z-[1] shrink-0 pr-2 text-text-secondary">
          <slot name="secondary">{{ props.rightText }}</slot>
        </div>
      </div>

      <div
        v-if="hoverActions.length || alwaysActions.length"
        class="relative z-[1] flex items-center gap-1 text-text-secondary"
      >
        <div
          v-if="isHovered && hoverActions.length"
          class="flex items-center gap-1"
        >
          <template v-for="action in hoverActions" :key="action.key">
            <IconButton
<<<<<<< HEAD
              v-if="action.type === 'icon'"
              v-tooltip.top="action.tooltip"
              :type="action.buttonType"
              size="sm"
              :class="getActionButtonClass()"
              :aria-label="action.ariaLabel"
              @click.stop="action.onClick?.($event)"
=======
              v-if="props.state === 'failed' && computedShowClear"
              v-tooltip.top="deleteTooltipConfig"
              type="transparent"
              size="sm"
              class="size-6 transform gap-1 rounded bg-destructive-background text-text-primary transition duration-150 ease-in-out hover:-translate-y-px hover:bg-destructive-background-hover hover:opacity-95"
              :aria-label="t('g.delete')"
              @click.stop="onDeleteClick"
            >
              <i class="icon-[lucide--trash-2] size-4" />
            </IconButton>
            <IconButton
              v-else-if="
                props.state !== 'completed' &&
                props.state !== 'running' &&
                computedShowClear
              "
              v-tooltip.top="cancelTooltipConfig"
              type="transparent"
              size="sm"
              class="size-6 transform gap-1 rounded bg-destructive-background text-text-primary transition duration-150 ease-in-out hover:-translate-y-px hover:bg-destructive-background-hover hover:opacity-95"
              :aria-label="t('g.cancel')"
              @click.stop="onCancelClick"
>>>>>>> f385ee8c
            >
              <i :class="cn(action.iconClass, 'size-4')" />
            </IconButton>
            <TextButton
              v-else
              class="h-8 gap-1 rounded-lg bg-modal-card-button-surface px-3 py-0 text-text-primary transition duration-150 ease-in-out hover:opacity-95"
              type="transparent"
              :label="action.label"
              :aria-label="action.ariaLabel"
              @click.stop="action.onClick?.($event)"
            />
          </template>
        </div>

        <div v-if="alwaysActions.length" class="flex items-center gap-1">
          <template v-for="action in alwaysActions" :key="action.key">
            <IconButton
              v-if="action.type === 'icon'"
              v-tooltip.top="action.tooltip"
              :type="action.buttonType"
              size="sm"
              :class="getActionButtonClass()"
              :aria-label="action.ariaLabel"
              @click.stop="action.onClick?.($event)"
            >
              <i :class="cn(action.iconClass, 'size-4')" />
            </IconButton>
<<<<<<< HEAD
            <TextButton
              v-else
              class="h-8 gap-1 rounded-lg bg-modal-card-button-surface px-3 py-0 text-text-primary transition duration-150 ease-in-out hover:opacity-95"
              type="transparent"
              :label="action.label"
              :aria-label="action.ariaLabel"
              @click.stop="action.onClick?.($event)"
            />
          </template>
        </div>
=======
          </div>
          <div
            v-else-if="props.state !== 'running'"
            key="secondary"
            class="pr-2"
          >
            <slot name="secondary">{{ props.rightText }}</slot>
          </div>
        </Transition>
        <!-- Running job cancel button - always visible -->
        <IconButton
          v-if="props.state === 'running' && computedShowClear"
          v-tooltip.top="cancelTooltipConfig"
          type="transparent"
          size="sm"
          class="size-6 transform gap-1 rounded bg-destructive-background text-text-primary transition duration-150 ease-in-out hover:-translate-y-px hover:bg-destructive-background-hover hover:opacity-95"
          :aria-label="t('g.cancel')"
          @click.stop="onCancelClick"
        >
          <i class="icon-[lucide--x] size-4" />
        </IconButton>
>>>>>>> f385ee8c
      </div>
    </div>
  </div>
</template>

<script setup lang="ts">
import { computed, nextTick, ref, watch } from 'vue'
import { useI18n } from 'vue-i18n'

import IconButton from '@/components/button/IconButton.vue'
import TextButton from '@/components/button/TextButton.vue'
import JobDetailsPopover from '@/components/queue/job/JobDetailsPopover.vue'
import QueueAssetPreview from '@/components/queue/job/QueueAssetPreview.vue'
import { buildTooltipConfig } from '@/composables/useTooltipConfig'
import type { JobState } from '@/types/queue'
import { iconForJobState } from '@/utils/queueDisplay'
import { cn } from '@/utils/tailwindUtil'

const props = withDefaults(
  defineProps<{
    jobId: string
    workflowId?: string
    state: JobState
    title: string
    rightText?: string
    iconName?: string
    iconImageUrl?: string
    showClear?: boolean
    showMenu?: boolean
    progressTotalPercent?: number
    progressCurrentPercent?: number
    runningNodeName?: string
    activeDetailsId?: string | null
  }>(),
  {
    workflowId: undefined,
    rightText: '',
    iconName: undefined,
    iconImageUrl: undefined,
    showClear: undefined,
    showMenu: undefined,
    progressTotalPercent: undefined,
    progressCurrentPercent: undefined,
    runningNodeName: undefined,
    activeDetailsId: null
  }
)

const emit = defineEmits<{
  (e: 'cancel'): void
  (e: 'delete'): void
  (e: 'menu', event: MouseEvent): void
  (e: 'view'): void
  (e: 'details-enter', jobId: string): void
  (e: 'details-leave', jobId: string): void
}>()

const { t } = useI18n()

const cancelTooltipConfig = computed(() => buildTooltipConfig(t('g.cancel')))
const deleteTooltipConfig = computed(() => buildTooltipConfig(t('g.delete')))
const moreTooltipConfig = computed(() => buildTooltipConfig(t('g.more')))
const viewTooltipConfig = computed(() =>
  buildTooltipConfig(t('menuLabels.View'))
)

const rowRef = ref<HTMLDivElement | null>(null)
const showDetails = computed(() => props.activeDetailsId === props.jobId)

const onRowEnter = () => {
  if (!isPreviewVisible.value) emit('details-enter', props.jobId)
}
const onRowLeave = () => emit('details-leave', props.jobId)
const onPopoverEnter = () => emit('details-enter', props.jobId)
const onPopoverLeave = () => emit('details-leave', props.jobId)

const isPreviewVisible = ref(false)
const previewHideTimer = ref<number | null>(null)
const previewShowTimer = ref<number | null>(null)
const clearPreviewHideTimer = () => {
  if (previewHideTimer.value !== null) {
    clearTimeout(previewHideTimer.value)
    previewHideTimer.value = null
  }
}
const clearPreviewShowTimer = () => {
  if (previewShowTimer.value !== null) {
    clearTimeout(previewShowTimer.value)
    previewShowTimer.value = null
  }
}
const canShowPreview = computed(
  () => props.state === 'completed' && !!props.iconImageUrl
)
const scheduleShowPreview = () => {
  if (!canShowPreview.value) return
  clearPreviewHideTimer()
  clearPreviewShowTimer()
  previewShowTimer.value = window.setTimeout(() => {
    isPreviewVisible.value = true
    previewShowTimer.value = null
  }, 200)
}
const scheduleHidePreview = () => {
  clearPreviewHideTimer()
  clearPreviewShowTimer()
  previewHideTimer.value = window.setTimeout(() => {
    isPreviewVisible.value = false
    previewHideTimer.value = null
  }, 150)
}
const onIconEnter = () => scheduleShowPreview()
const onIconLeave = () => scheduleHidePreview()
const onPreviewEnter = () => scheduleShowPreview()
const onPreviewLeave = () => scheduleHidePreview()

const popoverPosition = ref<{ top: number; right: number } | null>(null)

const updatePopoverPosition = () => {
  const el = rowRef.value
  if (!el) return
  const rect = el.getBoundingClientRect()
  const gap = 8
  popoverPosition.value = {
    top: rect.top,
    right: window.innerWidth - rect.left + gap
  }
}

const isAnyPopoverVisible = computed(
  () => showDetails.value || (isPreviewVisible.value && canShowPreview.value)
)

type ActionVariant = 'neutral' | 'destructive'
type ActionMode = 'hover' | 'always'

type BaseActionConfig = {
  key: string
  variant: ActionVariant
  mode: ActionMode
  ariaLabel: string
  tooltip?: ReturnType<typeof buildTooltipConfig>
  isVisible: () => boolean
  onClick?: (event?: MouseEvent) => void
}

type IconActionConfig = BaseActionConfig & {
  type: 'icon'
  iconClass: string
  buttonType: 'secondary' | 'destructive'
}

type TextActionConfig = BaseActionConfig & {
  type: 'text'
  label: string
}

type ActionConfig = IconActionConfig | TextActionConfig

watch(
  isAnyPopoverVisible,
  (visible) => {
    if (visible) {
      nextTick(updatePopoverPosition)
    } else {
      popoverPosition.value = null
    }
  },
  { immediate: false }
)

const isHovered = ref(false)

const computedShowClear = computed(() => {
  if (props.showClear !== undefined) return props.showClear
  return props.state !== 'completed'
})

const baseActions = computed<ActionConfig[]>(() => {
  const showMenu = props.showMenu !== undefined ? props.showMenu : true

  return [
    {
      key: 'menu',
      type: 'icon',
      variant: 'neutral',
      buttonType: 'secondary',
      mode: 'hover',
      iconClass: 'icon-[lucide--more-horizontal]',
      ariaLabel: t('g.more'),
      tooltip: moreTooltipConfig.value,
      isVisible: () => showMenu,
      onClick: (event?: MouseEvent) => {
        if (event) emit('menu', event)
      }
    },
    {
      key: 'delete',
      type: 'icon',
      variant: 'destructive',
      buttonType: 'destructive',
      mode: 'hover',
      iconClass: 'icon-[lucide--trash-2]',
      ariaLabel: t('g.delete'),
      tooltip: deleteTooltipConfig.value,
      isVisible: () => props.state === 'failed' && computedShowClear.value,
      onClick: () => emit('delete')
    },
    {
      key: 'cancel-hover',
      type: 'icon',
      variant: 'destructive',
      buttonType: 'destructive',
      mode: 'hover',
      iconClass: 'icon-[lucide--x]',
      ariaLabel: t('g.cancel'),
      tooltip: cancelTooltipConfig.value,
      isVisible: () =>
        props.state !== 'completed' &&
        props.state !== 'running' &&
        props.state !== 'failed' &&
        computedShowClear.value,
      onClick: () => emit('cancel')
    },
    {
      key: 'view',
      type: 'icon',
      variant: 'neutral',
      buttonType: 'secondary',
      mode: 'hover',
      iconClass: 'icon-[lucide--zoom-in]',
      ariaLabel: t('menuLabels.View'),
      tooltip: viewTooltipConfig.value,
      isVisible: () => props.state === 'completed',
      onClick: () => emit('view')
    },
    {
      key: 'cancel-running',
      type: 'icon',
      variant: 'destructive',
      buttonType: 'destructive',
      mode: 'always',
      iconClass: 'icon-[lucide--x]',
      ariaLabel: t('g.cancel'),
      tooltip: cancelTooltipConfig.value,
      isVisible: () => props.state === 'running' && computedShowClear.value,
      onClick: () => emit('cancel')
    }
  ]
})

const hoverActions = computed(() =>
  baseActions.value.filter(
    (action) => action.mode === 'hover' && action.isVisible()
  )
)

const alwaysActions = computed(() =>
  baseActions.value.filter(
    (action) => action.mode === 'always' && action.isVisible()
  )
)

const handleMouseEnter = () => {
  isHovered.value = true
  onRowEnter()
}

const handleMouseLeave = () => {
  isHovered.value = false
  onRowLeave()
}

const getActionButtonClass = () =>
  'h-8 min-w-8 gap-1 rounded-lg text-text-primary transition duration-150 ease-in-out hover:opacity-95'

const iconClass = computed(() => {
  if (props.iconName) return props.iconName
  return iconForJobState(props.state)
})

const shouldSpin = computed(
  () =>
    props.state === 'pending' &&
    iconClass.value === iconForJobState('pending') &&
    !props.iconImageUrl
)

<<<<<<< HEAD
=======
const computedShowClear = computed(() => {
  if (props.showClear !== undefined) return props.showClear
  return props.state !== 'completed'
})

const emitDetailsLeave = () => emit('details-leave', props.jobId)

const onCancelClick = () => {
  emitDetailsLeave()
  emit('cancel')
}

const onDeleteClick = () => {
  emitDetailsLeave()
  emit('delete')
}

>>>>>>> f385ee8c
const onContextMenu = (event: MouseEvent) => {
  const shouldShowMenu = props.showMenu !== undefined ? props.showMenu : true
  if (shouldShowMenu) emit('menu', event)
}
</script><|MERGE_RESOLUTION|>--- conflicted
+++ resolved
@@ -111,7 +111,6 @@
         >
           <template v-for="action in hoverActions" :key="action.key">
             <IconButton
-<<<<<<< HEAD
               v-if="action.type === 'icon'"
               v-tooltip.top="action.tooltip"
               :type="action.buttonType"
@@ -119,30 +118,6 @@
               :class="getActionButtonClass()"
               :aria-label="action.ariaLabel"
               @click.stop="action.onClick?.($event)"
-=======
-              v-if="props.state === 'failed' && computedShowClear"
-              v-tooltip.top="deleteTooltipConfig"
-              type="transparent"
-              size="sm"
-              class="size-6 transform gap-1 rounded bg-destructive-background text-text-primary transition duration-150 ease-in-out hover:-translate-y-px hover:bg-destructive-background-hover hover:opacity-95"
-              :aria-label="t('g.delete')"
-              @click.stop="onDeleteClick"
-            >
-              <i class="icon-[lucide--trash-2] size-4" />
-            </IconButton>
-            <IconButton
-              v-else-if="
-                props.state !== 'completed' &&
-                props.state !== 'running' &&
-                computedShowClear
-              "
-              v-tooltip.top="cancelTooltipConfig"
-              type="transparent"
-              size="sm"
-              class="size-6 transform gap-1 rounded bg-destructive-background text-text-primary transition duration-150 ease-in-out hover:-translate-y-px hover:bg-destructive-background-hover hover:opacity-95"
-              :aria-label="t('g.cancel')"
-              @click.stop="onCancelClick"
->>>>>>> f385ee8c
             >
               <i :class="cn(action.iconClass, 'size-4')" />
             </IconButton>
@@ -170,7 +145,6 @@
             >
               <i :class="cn(action.iconClass, 'size-4')" />
             </IconButton>
-<<<<<<< HEAD
             <TextButton
               v-else
               class="h-8 gap-1 rounded-lg bg-modal-card-button-surface px-3 py-0 text-text-primary transition duration-150 ease-in-out hover:opacity-95"
@@ -181,29 +155,6 @@
             />
           </template>
         </div>
-=======
-          </div>
-          <div
-            v-else-if="props.state !== 'running'"
-            key="secondary"
-            class="pr-2"
-          >
-            <slot name="secondary">{{ props.rightText }}</slot>
-          </div>
-        </Transition>
-        <!-- Running job cancel button - always visible -->
-        <IconButton
-          v-if="props.state === 'running' && computedShowClear"
-          v-tooltip.top="cancelTooltipConfig"
-          type="transparent"
-          size="sm"
-          class="size-6 transform gap-1 rounded bg-destructive-background text-text-primary transition duration-150 ease-in-out hover:-translate-y-px hover:bg-destructive-background-hover hover:opacity-95"
-          :aria-label="t('g.cancel')"
-          @click.stop="onCancelClick"
-        >
-          <i class="icon-[lucide--x] size-4" />
-        </IconButton>
->>>>>>> f385ee8c
       </div>
     </div>
   </div>
@@ -410,7 +361,10 @@
       ariaLabel: t('g.delete'),
       tooltip: deleteTooltipConfig.value,
       isVisible: () => props.state === 'failed' && computedShowClear.value,
-      onClick: () => emit('delete')
+      onClick: () => {
+        onRowLeave()
+        emit('delete')
+      }
     },
     {
       key: 'cancel-hover',
@@ -426,7 +380,10 @@
         props.state !== 'running' &&
         props.state !== 'failed' &&
         computedShowClear.value,
-      onClick: () => emit('cancel')
+      onClick: () => {
+        onRowLeave()
+        emit('cancel')
+      }
     },
     {
       key: 'view',
@@ -450,7 +407,10 @@
       ariaLabel: t('g.cancel'),
       tooltip: cancelTooltipConfig.value,
       isVisible: () => props.state === 'running' && computedShowClear.value,
-      onClick: () => emit('cancel')
+      onClick: () => {
+        onRowLeave()
+        emit('cancel')
+      }
     }
   ]
 })
@@ -492,26 +452,6 @@
     !props.iconImageUrl
 )
 
-<<<<<<< HEAD
-=======
-const computedShowClear = computed(() => {
-  if (props.showClear !== undefined) return props.showClear
-  return props.state !== 'completed'
-})
-
-const emitDetailsLeave = () => emit('details-leave', props.jobId)
-
-const onCancelClick = () => {
-  emitDetailsLeave()
-  emit('cancel')
-}
-
-const onDeleteClick = () => {
-  emitDetailsLeave()
-  emit('delete')
-}
-
->>>>>>> f385ee8c
 const onContextMenu = (event: MouseEvent) => {
   const shouldShowMenu = props.showMenu !== undefined ? props.showMenu : true
   if (shouldShowMenu) emit('menu', event)
