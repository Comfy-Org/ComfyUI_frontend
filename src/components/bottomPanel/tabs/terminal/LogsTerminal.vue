--- conflicted
+++ resolved
@@ -1,9 +1,5 @@
 <template>
-<<<<<<< HEAD
   <div class="bg-transparent h-full w-full">
-=======
-  <div class="h-full w-full bg-black">
->>>>>>> 8b7bc5eb
     <p v-if="errorMessage" class="p-4 text-center">
       {{ errorMessage }}
     </p>
