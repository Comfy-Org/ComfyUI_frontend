<template>
  <div class="flex h-full flex-col overflow-auto">
    <div
      class="flex items-center border-b border-(--p-divider-color) px-3 py-2"
    >
      <Button
        v-tooltip.bottom="$t('g.back')"
        icon="pi pi-arrow-left"
        text
        severity="secondary"
        @click="$emit('close')"
      />
      <span class="ml-2 font-semibold">{{ node.display_name }}</span>
    </div>
    <div class="grow p-4">
      <NodeHelpContent :node="node" />
    </div>
  </div>
</template>

<script setup lang="ts">
<<<<<<< HEAD
import { whenever } from '@vueuse/core'
import { storeToRefs } from 'pinia'
=======
>>>>>>> 77e453db
import Button from 'primevue/button'

<<<<<<< HEAD
import { useSelectionState } from '@/composables/graph/useSelectionState'
=======
import NodeHelpContent from '@/components/node/NodeHelpContent.vue'
>>>>>>> 77e453db
import type { ComfyNodeDefImpl } from '@/stores/nodeDefStore'

const { node } = defineProps<{ node: ComfyNodeDefImpl }>()

<<<<<<< HEAD
const nodeHelpStore = useNodeHelpStore()
const { renderedHelpHtml, isLoading, error } = storeToRefs(nodeHelpStore)
const { nodeDef } = useSelectionState()

defineEmits<{
  (e: 'close'): void
}>()

const inputList = computed(() =>
  Object.values(node.inputs).map((spec) => ({
    name: spec.name,
    type: spec.type,
    tooltip: spec.tooltip || ''
  }))
)

const outputList = computed(() =>
  node.outputs.map((spec) => ({
    name: spec.name,
    type: spec.type,
    tooltip: spec.tooltip || ''
  }))
)

// Keep the open help page synced with the current selection.
whenever(
  () => (nodeHelpStore.isHelpOpen ? nodeDef.value : null),
  (def) => {
    if (!def) return
    const currentHelpNode = nodeHelpStore.currentHelpNode
    if (currentHelpNode?.nodePath === def.nodePath) return
    nodeHelpStore.openHelp(def)
  }
)
</script>

<style scoped>
@reference './../../../../assets/css/style.css';

.node-help-content :deep(:is(img, video)) {
  @apply max-w-full h-auto block mb-4;
}

.markdown-content,
.fallback-content {
  @apply text-sm;
}

.markdown-content :deep(h1),
.fallback-content h1 {
  @apply text-[22px] font-bold mt-8 mb-4 first:mt-0;
}

.markdown-content :deep(h2),
.fallback-content h2 {
  @apply text-[18px] font-bold mt-8 mb-4 first:mt-0;
}

.markdown-content :deep(h3),
.fallback-content h3 {
  @apply text-[16px] font-bold mt-8 mb-4 first:mt-0;
}

.markdown-content :deep(h4),
.markdown-content :deep(h5),
.markdown-content :deep(h6),
.fallback-content h4,
.fallback-content h5,
.fallback-content h6 {
  @apply mt-8 mb-4 first:mt-0;
}

.markdown-content :deep(td),
.fallback-content td {
  color: var(--drag-text);
}

.markdown-content :deep(a),
.fallback-content a {
  color: var(--drag-text);
  text-decoration: underline;
}

.markdown-content :deep(th),
.fallback-content th {
  color: var(--fg-color);
}

.markdown-content :deep(ul),
.markdown-content :deep(ol),
.fallback-content ul,
.fallback-content ol {
  @apply pl-8 my-2;
}

.markdown-content :deep(ul ul),
.markdown-content :deep(ol ol),
.markdown-content :deep(ul ol),
.markdown-content :deep(ol ul),
.fallback-content ul ul,
.fallback-content ol ol,
.fallback-content ul ol,
.fallback-content ol ul {
  @apply pl-6 my-2;
}

.markdown-content :deep(li),
.fallback-content li {
  @apply my-2;
}

.markdown-content :deep(*:first-child),
.fallback-content > *:first-child {
  @apply mt-0;
}

.markdown-content :deep(code),
.fallback-content code {
  color: var(--code-text-color);
  background-color: var(--code-bg-color);
  @apply rounded px-1.5 py-0.5;
}

.markdown-content :deep(table),
.fallback-content table {
  @apply w-full border-collapse;
}

.markdown-content :deep(th),
.markdown-content :deep(td),
.fallback-content th,
.fallback-content td {
  @apply px-2 py-2;
}

.markdown-content :deep(tr),
.fallback-content tr {
  border-bottom: 1px solid var(--content-bg);
}

.markdown-content :deep(tr:last-child),
.fallback-content tr:last-child {
  border-bottom: none;
}

.markdown-content :deep(thead),
.fallback-content thead {
  border-bottom: 1px solid var(--p-text-color);
}

.markdown-content :deep(pre),
.fallback-content pre {
  @apply rounded p-4 my-4 overflow-x-auto;
  background-color: var(--code-block-bg-color);

  code {
    @apply bg-transparent p-0;
    color: var(--p-text-color);
  }
}
</style>
=======
defineEmits<{
  (e: 'close'): void
}>()
</script>
>>>>>>> 77e453db
<|MERGE_RESOLUTION|>--- conflicted
+++ resolved
@@ -19,48 +19,24 @@
 </template>
 
 <script setup lang="ts">
-<<<<<<< HEAD
 import { whenever } from '@vueuse/core'
-import { storeToRefs } from 'pinia'
-=======
->>>>>>> 77e453db
 import Button from 'primevue/button'
 
-<<<<<<< HEAD
+import NodeHelpContent from '@/components/node/NodeHelpContent.vue'
 import { useSelectionState } from '@/composables/graph/useSelectionState'
-=======
-import NodeHelpContent from '@/components/node/NodeHelpContent.vue'
->>>>>>> 77e453db
 import type { ComfyNodeDefImpl } from '@/stores/nodeDefStore'
+import { useNodeHelpStore } from '@/stores/workspace/nodeHelpStore'
 
 const { node } = defineProps<{ node: ComfyNodeDefImpl }>()
-
-<<<<<<< HEAD
-const nodeHelpStore = useNodeHelpStore()
-const { renderedHelpHtml, isLoading, error } = storeToRefs(nodeHelpStore)
-const { nodeDef } = useSelectionState()
 
 defineEmits<{
   (e: 'close'): void
 }>()
 
-const inputList = computed(() =>
-  Object.values(node.inputs).map((spec) => ({
-    name: spec.name,
-    type: spec.type,
-    tooltip: spec.tooltip || ''
-  }))
-)
+const nodeHelpStore = useNodeHelpStore()
+const { nodeDef } = useSelectionState()
 
-const outputList = computed(() =>
-  node.outputs.map((spec) => ({
-    name: spec.name,
-    type: spec.type,
-    tooltip: spec.tooltip || ''
-  }))
-)
-
-// Keep the open help page synced with the current selection.
+// Keep the open help page synced with the current selection while help is open.
 whenever(
   () => (nodeHelpStore.isHelpOpen ? nodeDef.value : null),
   (def) => {
@@ -70,136 +46,4 @@
     nodeHelpStore.openHelp(def)
   }
 )
-</script>
-
-<style scoped>
-@reference './../../../../assets/css/style.css';
-
-.node-help-content :deep(:is(img, video)) {
-  @apply max-w-full h-auto block mb-4;
-}
-
-.markdown-content,
-.fallback-content {
-  @apply text-sm;
-}
-
-.markdown-content :deep(h1),
-.fallback-content h1 {
-  @apply text-[22px] font-bold mt-8 mb-4 first:mt-0;
-}
-
-.markdown-content :deep(h2),
-.fallback-content h2 {
-  @apply text-[18px] font-bold mt-8 mb-4 first:mt-0;
-}
-
-.markdown-content :deep(h3),
-.fallback-content h3 {
-  @apply text-[16px] font-bold mt-8 mb-4 first:mt-0;
-}
-
-.markdown-content :deep(h4),
-.markdown-content :deep(h5),
-.markdown-content :deep(h6),
-.fallback-content h4,
-.fallback-content h5,
-.fallback-content h6 {
-  @apply mt-8 mb-4 first:mt-0;
-}
-
-.markdown-content :deep(td),
-.fallback-content td {
-  color: var(--drag-text);
-}
-
-.markdown-content :deep(a),
-.fallback-content a {
-  color: var(--drag-text);
-  text-decoration: underline;
-}
-
-.markdown-content :deep(th),
-.fallback-content th {
-  color: var(--fg-color);
-}
-
-.markdown-content :deep(ul),
-.markdown-content :deep(ol),
-.fallback-content ul,
-.fallback-content ol {
-  @apply pl-8 my-2;
-}
-
-.markdown-content :deep(ul ul),
-.markdown-content :deep(ol ol),
-.markdown-content :deep(ul ol),
-.markdown-content :deep(ol ul),
-.fallback-content ul ul,
-.fallback-content ol ol,
-.fallback-content ul ol,
-.fallback-content ol ul {
-  @apply pl-6 my-2;
-}
-
-.markdown-content :deep(li),
-.fallback-content li {
-  @apply my-2;
-}
-
-.markdown-content :deep(*:first-child),
-.fallback-content > *:first-child {
-  @apply mt-0;
-}
-
-.markdown-content :deep(code),
-.fallback-content code {
-  color: var(--code-text-color);
-  background-color: var(--code-bg-color);
-  @apply rounded px-1.5 py-0.5;
-}
-
-.markdown-content :deep(table),
-.fallback-content table {
-  @apply w-full border-collapse;
-}
-
-.markdown-content :deep(th),
-.markdown-content :deep(td),
-.fallback-content th,
-.fallback-content td {
-  @apply px-2 py-2;
-}
-
-.markdown-content :deep(tr),
-.fallback-content tr {
-  border-bottom: 1px solid var(--content-bg);
-}
-
-.markdown-content :deep(tr:last-child),
-.fallback-content tr:last-child {
-  border-bottom: none;
-}
-
-.markdown-content :deep(thead),
-.fallback-content thead {
-  border-bottom: 1px solid var(--p-text-color);
-}
-
-.markdown-content :deep(pre),
-.fallback-content pre {
-  @apply rounded p-4 my-4 overflow-x-auto;
-  background-color: var(--code-block-bg-color);
-
-  code {
-    @apply bg-transparent p-0;
-    color: var(--p-text-color);
-  }
-}
-</style>
-=======
-defineEmits<{
-  (e: 'close'): void
-}>()
-</script>
->>>>>>> 77e453db
+</script>