<template>
  <div class="flex h-full flex-col overflow-auto">
    <div
      class="flex items-center border-b border-(--p-divider-color) px-3 py-2"
    >
      <Button
        v-tooltip.bottom="$t('g.back')"
        variant="muted-textonly"
        size="icon"
        :aria-label="$t('g.back')"
        @click="$emit('close')"
      >
        <i class="icon-[lucide--arrow-left] size-4" />
      </Button>
      <span class="ml-2 font-semibold">{{ node.display_name }}</span>
    </div>
    <div class="grow p-4">
      <NodeHelpContent :node="node" />
    </div>
  </div>
</template>

<script setup lang="ts">
import { whenever } from '@vueuse/core'
<<<<<<< HEAD
=======
import Button from 'primevue/button'
import { computed } from 'vue'
>>>>>>> 47884c62

import NodeHelpContent from '@/components/node/NodeHelpContent.vue'
import Button from '@/components/ui/button/Button.vue'
import { useSelectionState } from '@/composables/graph/useSelectionState'
import type { ComfyNodeDefImpl } from '@/stores/nodeDefStore'
import { useNodeHelpStore } from '@/stores/workspace/nodeHelpStore'

const { node } = defineProps<{ node: ComfyNodeDefImpl }>()

defineEmits<{
  (e: 'close'): void
}>()

const nodeHelpStore = useNodeHelpStore()
const { nodeDef } = useSelectionState()

const activeHelpDef = computed(() =>
  nodeHelpStore.isHelpOpen ? nodeDef.value : null
)

// Keep the open help page synced with the current selection while help is open.
whenever(activeHelpDef, (def) => {
  const currentHelpNode = nodeHelpStore.currentHelpNode
  if (currentHelpNode?.nodePath === def.nodePath) return
  nodeHelpStore.openHelp(def)
})
</script><|MERGE_RESOLUTION|>--- conflicted
+++ resolved
@@ -22,11 +22,8 @@
 
 <script setup lang="ts">
 import { whenever } from '@vueuse/core'
-<<<<<<< HEAD
-=======
 import Button from 'primevue/button'
 import { computed } from 'vue'
->>>>>>> 47884c62
 
 import NodeHelpContent from '@/components/node/NodeHelpContent.vue'
 import Button from '@/components/ui/button/Button.vue'
