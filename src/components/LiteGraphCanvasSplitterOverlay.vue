--- conflicted
+++ resolved
@@ -114,17 +114,11 @@
 )
 
 const sidebarStateKey = computed(() => {
-<<<<<<< HEAD
-  return unifiedWidth.value
-    ? 'unified-sidebar'
-    : (activeSidebarTabId.value ?? '')
-=======
   if (unifiedWidth.value) {
     return 'unified-sidebar'
   }
   // When no tab is active, use a default key to maintain state
   return activeSidebarTabId.value ?? 'default-sidebar'
->>>>>>> 8396c9ae
 })
 </script>
 
