--- conflicted
+++ resolved
@@ -8,10 +8,6 @@
     :disabled="isLoading || isInstalling"
     @click="installAllPacks"
   >
-<<<<<<< HEAD
-    <template v-if="isLoading || isInstalling" #icon>
-      <DotSpinner duration="1s" :size="size === 'sm' ? 12 : 16" />
-=======
     <template #icon>
       <i
         v-if="hasConflict && !isInstalling && !isLoading"
@@ -22,7 +18,6 @@
         duration="1s"
         :size="size === 'sm' ? 12 : 16"
       />
->>>>>>> 91e462da
     </template>
   </IconTextButton>
 </template>
@@ -32,46 +27,23 @@
 
 import IconTextButton from '@/components/button/IconTextButton.vue'
 import DotSpinner from '@/components/common/DotSpinner.vue'
-<<<<<<< HEAD
-import { t } from '@/i18n'
-import { useComfyManagerStore } from '@/stores/comfyManagerStore'
-import { ButtonSize } from '@/types/buttonTypes'
-import type { components } from '@/types/comfyRegistryTypes'
-import { components as ManagerComponents } from '@/types/generatedManagerTypes'
-=======
 import { useConflictDetection } from '@/composables/useConflictDetection'
 import { t } from '@/i18n'
 import { useDialogService } from '@/services/dialogService'
 import { useComfyManagerStore } from '@/stores/comfyManagerStore'
 import { ButtonSize } from '@/types/buttonTypes'
-import {
-  ManagerChannel,
-  ManagerDatabaseSource,
-  SelectedVersion
-} from '@/types/comfyManagerTypes'
 import type { components } from '@/types/comfyRegistryTypes'
+import { components as ManagerComponents } from '@/types/generatedManagerTypes'
 import {
   type ConflictDetail,
   ConflictDetectionResult
 } from '@/types/conflictDetectionTypes'
->>>>>>> 91e462da
 
 type NodePack = components['schemas']['Node']
 
 const {
   nodePacks,
   isLoading = false,
-<<<<<<< HEAD
-  isInstalling = false,
-  label = 'Install',
-  size = 'sm'
-} = defineProps<{
-  nodePacks: NodePack[]
-  isLoading?: boolean
-  isInstalling?: boolean
-  label?: string
-  size?: ButtonSize
-=======
   label = 'Install',
   size = 'sm',
   hasConflict,
@@ -83,7 +55,6 @@
   size?: ButtonSize
   hasConflict?: boolean
   conflictInfo?: ConflictDetail[]
->>>>>>> 91e462da
 }>()
 
 const managerStore = useComfyManagerStore()
@@ -122,12 +93,6 @@
 const installAllPacks = async () => {
   if (!nodePacks?.length) return
 
-<<<<<<< HEAD
-  const uninstalledPacks = nodePacks.filter(
-    (pack) => !managerStore.isPackInstalled(pack.id)
-  )
-  if (!uninstalledPacks.length) return
-=======
   if (hasConflict && conflictInfo) {
     // Check each package individually for conflicts
     const { checkNodeCompatibility } = useConflictDetection()
@@ -148,16 +113,24 @@
       conflictedPackages,
       buttonText: t('manager.conflicts.installAnyway'),
       onButtonClick: async () => {
-        // Proceed with installation
-        await performInstallation(nodePacks)
+        // Proceed with installation of uninstalled packages
+        const uninstalledPacks = nodePacks.filter(
+          (pack) => !managerStore.isPackInstalled(pack.id)
+        )
+        if (!uninstalledPacks.length) return
+        await performInstallation(uninstalledPacks)
       }
     })
     return
   }
+  
   // No conflicts or conflicts acknowledged - proceed with installation
-  await performInstallation(nodePacks)
+  const uninstalledPacks = nodePacks.filter(
+    (pack) => !managerStore.isPackInstalled(pack.id)
+  )
+  if (!uninstalledPacks.length) return
+  await performInstallation(uninstalledPacks)
 }
->>>>>>> 91e462da
 
 const performInstallation = async (packs: NodePack[]) => {
   await Promise.all(packs.map(installPack))
@@ -165,11 +138,7 @@
 }
 
 const computedLabel = computed(() =>
-<<<<<<< HEAD
-  isInstalling
-=======
   isInstalling.value
->>>>>>> 91e462da
     ? t('g.installing')
     : label ??
       (nodePacks.length > 1 ? t('manager.installSelected') : t('g.install'))
