<template>
  <div v-if="nodePacks?.length" class="flex flex-col items-center">
    <slot name="thumbnail">
      <PackIcon :node-pack="nodePacks[0]" width="204" height="106" />
    </slot>
    <h2
      class="text-2xl font-bold text-center mt-4 mb-2"
      style="word-break: break-all"
    >
      <slot name="title">
        <span class="inline-block text-base">{{ nodePacks[0].name }}</span>
      </slot>
    </h2>
    <div
      v-if="!importFailed"
      class="mt-2 mb-4 w-full max-w-xs flex justify-center"
    >
      <slot name="install-button">
        <PackUninstallButton
          v-if="isAllInstalled"
          v-bind="$attrs"
          size="md"
<<<<<<< HEAD
          :node-packs="nodePacks"
        />
        <PackInstallButton
          v-else
          v-bind="$attrs"
          size="md"
          :is-installing="isInstalling"
          :node-packs="nodePacks"
        />
=======
          :node-packs="nodePacks"
        />
        <PackInstallButton
          v-else
          v-bind="$attrs"
          size="md"
          :node-packs="nodePacks"
          :has-conflict="hasConflict"
        />
>>>>>>> 91e462da
      </slot>
    </div>
  </div>
  <div v-else class="flex flex-col items-center">
    <NoResultsPlaceholder
      :message="$t('manager.status.unknown')"
      :title="$t('manager.tryAgainLater')"
    />
  </div>
</template>

<script setup lang="ts">
<<<<<<< HEAD
import { computed, ref, watch } from 'vue'
=======
import { inject, ref, watch } from 'vue'
>>>>>>> 91e462da

import NoResultsPlaceholder from '@/components/common/NoResultsPlaceholder.vue'
import PackInstallButton from '@/components/dialog/content/manager/button/PackInstallButton.vue'
import PackUninstallButton from '@/components/dialog/content/manager/button/PackUninstallButton.vue'
import PackIcon from '@/components/dialog/content/manager/packIcon/PackIcon.vue'
import { useComfyManagerStore } from '@/stores/comfyManagerStore'
import { components } from '@/types/comfyRegistryTypes'
import { ImportFailedKey } from '@/types/importFailedTypes'

const { nodePacks, hasConflict } = defineProps<{
  nodePacks: components['schemas']['Node'][]
  hasConflict?: boolean
}>()

const managerStore = useComfyManagerStore()

// Inject import failed context from parent
const importFailedContext = inject(ImportFailedKey)
const importFailed = importFailedContext?.importFailed

const isAllInstalled = ref(false)
watch(
  [() => nodePacks, () => managerStore.installedPacks],
  () => {
    isAllInstalled.value = nodePacks.every((nodePack) =>
      managerStore.isPackInstalled(nodePack.id)
    )
  },
  { immediate: true }
)

// Check if any of the packs are currently being installed
const isInstalling = computed(() => {
  if (!nodePacks?.length) return false
  return nodePacks.some((pack) => managerStore.isPackInstalling(pack.id))
})
</script><|MERGE_RESOLUTION|>--- conflicted
+++ resolved
@@ -1,14 +1,14 @@
 <template>
-  <div v-if="nodePacks?.length" class="flex flex-col items-center">
+  <div v-if="nodePacks?.length" class="flex flex-col items-center mb-6">
     <slot name="thumbnail">
-      <PackIcon :node-pack="nodePacks[0]" width="204" height="106" />
+      <PackIcon :node-pack="nodePacks[0]" width="24" height="24" />
     </slot>
     <h2
       class="text-2xl font-bold text-center mt-4 mb-2"
       style="word-break: break-all"
     >
       <slot name="title">
-        <span class="inline-block text-base">{{ nodePacks[0].name }}</span>
+        {{ nodePacks[0].name }}
       </slot>
     </h2>
     <div
@@ -20,7 +20,6 @@
           v-if="isAllInstalled"
           v-bind="$attrs"
           size="md"
-<<<<<<< HEAD
           :node-packs="nodePacks"
         />
         <PackInstallButton
@@ -29,22 +28,12 @@
           size="md"
           :is-installing="isInstalling"
           :node-packs="nodePacks"
-        />
-=======
-          :node-packs="nodePacks"
-        />
-        <PackInstallButton
-          v-else
-          v-bind="$attrs"
-          size="md"
-          :node-packs="nodePacks"
           :has-conflict="hasConflict"
         />
->>>>>>> 91e462da
       </slot>
     </div>
   </div>
-  <div v-else class="flex flex-col items-center">
+  <div v-else class="flex flex-col items-center mb-6">
     <NoResultsPlaceholder
       :message="$t('manager.status.unknown')"
       :title="$t('manager.tryAgainLater')"
@@ -53,11 +42,7 @@
 </template>
 
 <script setup lang="ts">
-<<<<<<< HEAD
-import { computed, ref, watch } from 'vue'
-=======
-import { inject, ref, watch } from 'vue'
->>>>>>> 91e462da
+import { computed, inject, ref, watch } from 'vue'
 
 import NoResultsPlaceholder from '@/components/common/NoResultsPlaceholder.vue'
 import PackInstallButton from '@/components/dialog/content/manager/button/PackInstallButton.vue'
