--- conflicted
+++ resolved
@@ -80,11 +80,6 @@
           placeholder="Press keys for new binding"
           autocomplete="off"
           fluid
-<<<<<<< HEAD
-=======
-          :invalid="!!existingKeybindingOnCombo"
-          @keydown.stop.prevent="captureKeybinding"
->>>>>>> 30c473db
         />
         <Message v-if="existingKeybindingOnCombo" severity="warn">
           Keybinding already exists on
@@ -96,18 +91,11 @@
       </div>
       <template #footer>
         <Button
-<<<<<<< HEAD
           :label="existingKeybindingOnCombo ? 'Overwrite' : 'Save'"
           :icon="existingKeybindingOnCombo ? 'pi pi-pencil' : 'pi pi-check'"
           @click="saveKeybinding"
           :severity="existingKeybindingOnCombo ? 'warn' : undefined"
-=======
-          label="Save"
-          icon="pi pi-check"
-          :disabled="!!existingKeybindingOnCombo"
->>>>>>> 30c473db
           autofocus
-          @click="saveKeybinding"
         />
       </template>
     </Dialog>
