--- conflicted
+++ resolved
@@ -97,16 +97,9 @@
 })
 
 const handleRestart = async () => {
-<<<<<<< HEAD
   const onReconnect = async () => {
     // Refresh manager state
-=======
-  await useComfyManagerService().rebootComfyUI()
-  closeDialog()
 
-  const onReconnect = async () => {
-    await useCommandStore().execute('Comfy.RefreshNodeDefinitions')
->>>>>>> 25e6386b
     comfyManagerStore.clearLogs()
     comfyManagerStore.setStale()
 
