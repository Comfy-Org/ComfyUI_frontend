--- conflicted
+++ resolved
@@ -35,14 +35,8 @@
 
 <script setup lang="ts">
 import {
-<<<<<<< HEAD
-  CUDA_TORCH_URL,
-  NIGHTLY_CPU_TORCH_URL,
-  TorchDeviceType
-=======
   TorchDeviceType,
   TorchMirrorUrl
->>>>>>> 5d4be8dc
 } from '@comfyorg/comfyui-electron-types'
 import Divider from 'primevue/divider'
 import Panel from 'primevue/panel'
