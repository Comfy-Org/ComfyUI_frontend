--- conflicted
+++ resolved
@@ -7,35 +7,7 @@
 
       <div class="mx-1 flex flex-col items-end gap-1">
         <div
-<<<<<<< HEAD
           class="actionbar-container relative pointer-events-auto flex h-12 items-center overflow-hidden rounded-lg border border-interface-stroke px-2 shadow-interface"
-=======
-          ref="legacyCommandsContainerRef"
-          class="[&:not(:has(*>*:not(:empty)))]:hidden"
-        ></div>
-        <ComfyActionbar />
-        <IconButton
-          v-tooltip.bottom="cancelJobTooltipConfig"
-          type="transparent"
-          size="sm"
-          class="mr-2 bg-destructive-background text-base-foreground transition-colors duration-200 ease-in-out hover:bg-destructive-background-hover focus-visible:outline-2 focus-visible:outline-offset-2 focus-visible:outline-destructive-background"
-          :disabled="isExecutionIdle"
-          :aria-label="t('menu.interrupt')"
-          @click="cancelCurrentJob"
-        >
-          <i class="icon-[lucide--x] size-4" />
-        </IconButton>
-        <IconButton
-          v-tooltip.bottom="queueHistoryTooltipConfig"
-          type="transparent"
-          size="sm"
-          class="relative mr-2 text-base-foreground transition-colors duration-200 ease-in-out bg-secondary-background hover:bg-secondary-background-hover focus-visible:outline-2 focus-visible:outline-offset-2 focus-visible:outline-primary-background"
-          :aria-pressed="isQueueOverlayExpanded"
-          :aria-label="
-            t('sideToolbar.queueProgressOverlay.expandCollapsedQueue')
-          "
-          @click="toggleQueueOverlay"
->>>>>>> f385ee8c
         >
           <ActionBarButtons />
           <!-- Support for legacy topbar elements attached by custom scripts, hidden if no elements present -->
@@ -143,7 +115,7 @@
 
 // Right side panel toggle
 const { isOpen: isRightSidePanelOpen } = storeToRefs(rightSidePanelStore)
-const { isIdle: isExecutionIdle } = storeToRefs(executionStore)
+
 const rightSidePanelTooltipConfig = computed(() =>
   buildTooltipConfig(t('rightSidePanel.togglePanel'))
 )
