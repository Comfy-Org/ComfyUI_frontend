--- conflicted
+++ resolved
@@ -1,5 +1,4 @@
 <template>
-<<<<<<< HEAD
   <div class="h-full flex items-center">
     <div
       v-if="isDragging && !isDocked"
@@ -11,24 +10,6 @@
       @mouseleave="onMouseLeaveDropZone"
     >
       {{ t('actionbar.dockToTop') }}
-=======
-  <Panel
-    class="actionbar w-fit"
-    :style="style"
-    :class="{ 'is-dragging': isDragging, 'is-docked': isDocked }"
-  >
-    <div ref="panelRef" class="actionbar-content flex items-center select-none">
-      <span
-        ref="dragHandleRef"
-        :class="
-          cn(
-            'drag-handle cursor-grab w-3 h-max mr-2',
-            isDragging && 'cursor-grabbing'
-          )
-        "
-      />
-      <ComfyQueueButton />
->>>>>>> 8b7bc5eb
     </div>
 
     <Panel
@@ -40,7 +21,15 @@
         ref="panelRef"
         class="actionbar-content flex items-center select-none"
       >
-        <span ref="dragHandleRef" class="drag-handle cursor-move mr-2" />
+        <span
+          ref="dragHandleRef"
+          :class="
+            cn(
+              'drag-handle cursor-grab w-3 h-max mr-2',
+              isDragging && 'cursor-grabbing'
+            )
+          "
+        />
         <ComfyQueueButton />
       </div>
     </Panel>
