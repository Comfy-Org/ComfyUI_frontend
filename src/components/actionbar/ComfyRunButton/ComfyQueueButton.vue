--- conflicted
+++ resolved
@@ -107,13 +107,6 @@
   Object.values(queueModeMenuItemLookup.value)
 )
 
-<<<<<<< HEAD
-=======
-const executingPrompt = computed(() => !!queueCountStore.count.value)
-const hasPendingTasks = computed(
-  () => queueCountStore.count.value > 1 || queueMode.value !== 'disabled'
-)
-
 const iconClass = computed(() => {
   if (hasMissingNodes.value) {
     return 'icon-[lucide--triangle-alert]'
@@ -143,7 +136,6 @@
   return t('menu.runWorkflow')
 })
 
->>>>>>> 14d94da5
 const commandStore = useCommandStore()
 const queuePrompt = async (e: Event) => {
   const isShiftPressed = 'shiftKey' in e && e.shiftKey
