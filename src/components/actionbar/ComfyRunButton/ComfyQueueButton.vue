<template>
  <div class="queue-button-group flex">
    <SplitButton
      v-tooltip.bottom="{
        value: workspaceStore.shiftDown
          ? $t('menu.runWorkflowFront')
          : $t('menu.runWorkflow'),
        showDelay: 600
      }"
      class="comfyui-queue-button"
      :label="String(activeQueueModeMenuItem.label)"
      severity="primary"
      size="small"
      :model="queueModeMenuItems"
      data-testid="queue-button"
      @click="queuePrompt"
    >
      <template #icon>
        <i v-if="workspaceStore.shiftDown" class="icon-[lucide--list-start]" />
        <i v-else-if="queueMode === 'disabled'" class="icon-[lucide--play]" />
        <i
          v-else-if="queueMode === 'instant'"
          class="icon-[lucide--fast-forward]"
        />
        <i
          v-else-if="queueMode === 'change'"
          class="icon-[lucide--step-forward]"
        />
      </template>
      <template #item="{ item }">
        <Button
          v-tooltip="{
            value: item.tooltip,
            showDelay: 600
          }"
          :label="String(item.label)"
          :icon="item.icon"
          :severity="item.key === queueMode ? 'primary' : 'secondary'"
          size="small"
          text
        />
      </template>
    </SplitButton>
    <BatchCountEdit />
    <ButtonGroup class="execution-actions flex flex-nowrap">
      <Button
        v-tooltip.bottom="{
          value: $t('menu.interrupt'),
          showDelay: 600
        }"
        icon="pi pi-times"
        :severity="executingPrompt ? 'danger' : 'secondary'"
        :disabled="!executingPrompt"
        text
        :aria-label="$t('menu.interrupt')"
        @click="() => commandStore.execute('Comfy.Interrupt')"
      />
      <Button
        v-tooltip.bottom="{
          value: $t('sideToolbar.queueTab.clearPendingTasks'),
          showDelay: 600
        }"
        icon="pi pi-stop"
        :severity="hasPendingTasks ? 'danger' : 'secondary'"
        :disabled="!hasPendingTasks"
        text
        :aria-label="$t('sideToolbar.queueTab.clearPendingTasks')"
        @click="
          () => {
            if (queueCountStore.count.value > 1) {
              commandStore.execute('Comfy.ClearPendingTasks')
            }
            queueMode = 'disabled'
          }
        "
      />
    </ButtonGroup>
  </div>
</template>

<script setup lang="ts">
import { storeToRefs } from 'pinia'
import Button from 'primevue/button'
import ButtonGroup from 'primevue/buttongroup'
import type { MenuItem } from 'primevue/menuitem'
import SplitButton from 'primevue/splitbutton'
import { computed } from 'vue'
import { useI18n } from 'vue-i18n'

import { isCloud } from '@/platform/distribution/types'
<<<<<<< HEAD
=======
import { useTelemetry } from '@/platform/telemetry'
>>>>>>> 7ad11125
import { useCommandStore } from '@/stores/commandStore'
import {
  useQueuePendingTaskCountStore,
  useQueueSettingsStore
} from '@/stores/queueStore'
import { useWorkspaceStore } from '@/stores/workspaceStore'

import BatchCountEdit from '../BatchCountEdit.vue'

const workspaceStore = useWorkspaceStore()
const queueCountStore = storeToRefs(useQueuePendingTaskCountStore())
const { mode: queueMode } = storeToRefs(useQueueSettingsStore())

const { t } = useI18n()
const queueModeMenuItemLookup = computed(() => {
  const items: Record<string, MenuItem> = {
    disabled: {
      key: 'disabled',
      label: t('menu.run'),
      tooltip: t('menu.disabledTooltip'),
      command: () => {
        queueMode.value = 'disabled'
      }
    },
    change: {
      key: 'change',
      label: `${t('menu.run')} (${t('menu.onChange')})`,
      tooltip: t('menu.onChangeTooltip'),
      command: () => {
        queueMode.value = 'change'
      }
    }
  }
  if (!isCloud) {
    items.instant = {
      key: 'instant',
      label: `${t('menu.run')} (${t('menu.instant')})`,
      tooltip: t('menu.instantTooltip'),
      command: () => {
        queueMode.value = 'instant'
      }
    }
  }
  return items
})

const activeQueueModeMenuItem = computed(
  () => queueModeMenuItemLookup.value[queueMode.value]
)
const queueModeMenuItems = computed(() =>
  Object.values(queueModeMenuItemLookup.value)
)

const executingPrompt = computed(() => !!queueCountStore.count.value)
const hasPendingTasks = computed(
  () => queueCountStore.count.value > 1 || queueMode.value !== 'disabled'
)

const commandStore = useCommandStore()
const queuePrompt = async (e: Event) => {
  const isShiftPressed = 'shiftKey' in e && e.shiftKey
  const commandId = isShiftPressed
    ? 'Comfy.QueuePromptFront'
    : 'Comfy.QueuePrompt'

  if (isCloud) {
    useTelemetry()?.trackRunButton({ subscribe_to_run: false })
  }

  await commandStore.execute(commandId)
}
</script>

<style scoped>
.comfyui-queue-button :deep(.p-splitbutton-dropdown) {
  border-top-right-radius: 0;
  border-bottom-right-radius: 0;
}
</style><|MERGE_RESOLUTION|>--- conflicted
+++ resolved
@@ -88,10 +88,7 @@
 import { useI18n } from 'vue-i18n'
 
 import { isCloud } from '@/platform/distribution/types'
-<<<<<<< HEAD
-=======
 import { useTelemetry } from '@/platform/telemetry'
->>>>>>> 7ad11125
 import { useCommandStore } from '@/stores/commandStore'
 import {
   useQueuePendingTaskCountStore,
