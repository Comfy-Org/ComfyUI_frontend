--- conflicted
+++ resolved
@@ -5,7 +5,7 @@
   <LiteGraphCanvasSplitterOverlay v-if="comfyAppReady">
     <template v-if="showUI && workflowTabsPosition === 'Topbar'" #workflow-tabs>
       <div
-        class="workflow-tabs-container w-full relative pointer-events-auto h-9"
+        class="workflow-tabs-container pointer-events-auto w-full relative h-9"
       >
         <!-- Native drag area for Electron -->
         <div
@@ -32,14 +32,6 @@
       <BottomPanel />
     </template>
     <template #graph-canvas-panel>
-<<<<<<< HEAD
-=======
-      <div class="pointer-events-auto absolute top-0 left-0 w-auto max-w-full">
-        <SecondRowWorkflowTabs
-          v-if="workflowTabsPosition === 'Topbar (2nd-row)'"
-        />
-      </div>
->>>>>>> 8b7bc5eb
       <GraphCanvasMenu v-if="canvasMenuEnabled" class="pointer-events-auto" />
       <MiniMap
         v-if="comfyAppReady && minimapEnabled && showUI"
