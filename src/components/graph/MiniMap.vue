--- conflicted
+++ resolved
@@ -76,12 +76,8 @@
 import Button from 'primevue/button'
 import { onMounted, onUnmounted, ref } from 'vue'
 
-<<<<<<< HEAD
-import { useMinimap } from '@/composables/useMinimap'
+import { useMinimap } from '@/renderer/extensions/minimap/composables/useMinimap'
 import { useCommandStore } from '@/stores/commandStore'
-=======
-import { useMinimap } from '@/renderer/extensions/minimap/composables/useMinimap'
->>>>>>> 24077484
 
 import MiniMapPanel from './MiniMapPanel.vue'
 
