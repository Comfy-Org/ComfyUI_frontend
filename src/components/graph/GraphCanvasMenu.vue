<template>
  <div>
    <ZoomControlsModal :visible="isModalVisible" @close="hideModal" />

    <!-- Backdrop -->
    <div
      v-if="hasActivePopup"
      class="fixed inset-0 z-1200"
      @click="hideModal"
    ></div>

    <ButtonGroup
<<<<<<< HEAD
      id="graph-canvas-controls"
      class="absolute right-2 bottom-2 z-[1200] flex-row gap-1 border-[1px] border-node-border bg-interface-panel-surface p-2"
=======
      class="absolute right-0 bottom-0 z-[1200] flex-row gap-1 border-[1px] border-node-border bg-interface-panel-surface p-2"
>>>>>>> 37d2f25d
      :style="stringifiedMinimapStyles.buttonGroupStyles"
      @wheel="canvasInteractions.handleWheel"
    >
      <CanvasModeSelector
        :button-styles="stringifiedMinimapStyles.buttonStyles"
      />

      <div class="h-[27px] w-[1px] self-center bg-node-divider" />

      <Button
        v-tooltip.top="fitViewTooltip"
        severity="secondary"
        icon="pi pi-expand"
        :aria-label="fitViewTooltip"
        :style="stringifiedMinimapStyles.buttonStyles"
        class="h-8 w-8 bg-interface-panel-surface p-0 hover:bg-button-hover-surface!"
        @click="() => commandStore.execute('Comfy.Canvas.FitView')"
      >
        <template #icon>
          <i class="icon-[lucide--focus] h-4 w-4" />
        </template>
      </Button>

      <Button
        ref="zoomButton"
        v-tooltip.top="t('zoomControls.label')"
        severity="secondary"
        :label="t('zoomControls.label')"
        :class="zoomButtonClass"
        :aria-label="t('zoomControls.label')"
        data-testid="zoom-controls-button"
        :style="stringifiedMinimapStyles.buttonStyles"
        @click="toggleModal"
      >
        <span class="inline-flex items-center gap-1 px-2 text-xs">
          <span>{{ canvasStore.appScalePercentage }}%</span>
          <i class="icon-[lucide--chevron-down] h-4 w-4" />
        </span>
      </Button>

      <div class="h-[27px] w-[1px] self-center bg-node-divider" />

      <Button
        ref="minimapButton"
        v-tooltip.top="minimapTooltip"
        severity="secondary"
        :aria-label="minimapTooltip"
        data-testid="toggle-minimap-button"
        :style="stringifiedMinimapStyles.buttonStyles"
        :class="minimapButtonClass"
        @click="() => commandStore.execute('Comfy.Canvas.ToggleMinimap')"
      >
        <template #icon>
          <i class="icon-[lucide--map] h-4 w-4" />
        </template>
      </Button>

      <Button
        v-tooltip.top="{
          value: linkVisibilityTooltip,
          pt: {
            root: {
              style: 'z-index: 2; transform: translateY(-20px);'
            }
          }
        }"
        severity="secondary"
        :class="linkVisibleClass"
        :aria-label="linkVisibilityAriaLabel"
        data-testid="toggle-link-visibility-button"
        :style="stringifiedMinimapStyles.buttonStyles"
        @click="() => commandStore.execute('Comfy.Canvas.ToggleLinkVisibility')"
      >
        <template #icon>
          <i class="icon-[lucide--route-off] h-4 w-4" />
        </template>
      </Button>
    </ButtonGroup>
  </div>
</template>

<script setup lang="ts">
import Button from 'primevue/button'
import ButtonGroup from 'primevue/buttongroup'
import { computed, onBeforeUnmount, onMounted } from 'vue'
import { useI18n } from 'vue-i18n'

import { useZoomControls } from '@/composables/useZoomControls'
import { LiteGraph } from '@/lib/litegraph/src/litegraph'
import { useSettingStore } from '@/platform/settings/settingStore'
import { useCanvasStore } from '@/renderer/core/canvas/canvasStore'
import { useCanvasInteractions } from '@/renderer/core/canvas/useCanvasInteractions'
import { useMinimap } from '@/renderer/extensions/minimap/composables/useMinimap'
import { useCommandStore } from '@/stores/commandStore'

import CanvasModeSelector from './CanvasModeSelector.vue'
import ZoomControlsModal from './modals/ZoomControlsModal.vue'

const { t } = useI18n()
const commandStore = useCommandStore()
const { formatKeySequence } = useCommandStore()
const canvasStore = useCanvasStore()
const settingStore = useSettingStore()
const canvasInteractions = useCanvasInteractions()
const minimap = useMinimap()

const { isModalVisible, toggleModal, hideModal, hasActivePopup } =
  useZoomControls()

const stringifiedMinimapStyles = computed(() => {
  const buttonGroupKeys = ['borderRadius']
  const buttonKeys = ['borderRadius']
  const additionalButtonStyles = {
    border: 'none'
  }

  const containerStyles = minimap.containerStyles.value

  const buttonStyles = {
    ...Object.fromEntries(
      Object.entries(containerStyles).filter(([key]) =>
        buttonKeys.includes(key)
      )
    ),
    ...additionalButtonStyles
  }
  const buttonGroupStyles = Object.entries(containerStyles)
    .filter(([key]) => buttonGroupKeys.includes(key))
    .reduce((acc, [key, value]) => ({ ...acc, [key]: value }), {})

  return { buttonStyles, buttonGroupStyles }
})

// Computed properties for reactive states
const linkHidden = computed(
  () => settingStore.get('Comfy.LinkRenderMode') === LiteGraph.HIDDEN_LINK
)

// Computed properties for command text
const fitViewCommandText = computed(() =>
  formatKeySequence(
    commandStore.getCommand('Comfy.Canvas.FitView')
  ).toUpperCase()
)
const minimapCommandText = computed(() =>
  formatKeySequence(
    commandStore.getCommand('Comfy.Canvas.ToggleMinimap')
  ).toUpperCase()
)

// Computed properties for button classes and states
const zoomButtonClass = computed(() => [
  'bg-interface-panel-surface',
  isModalVisible.value ? 'not-active:bg-button-active-surface!' : '',
  'hover:bg-button-hover-surface!',
  'p-0',
  'h-8',
  'w-15'
])

const minimapButtonClass = computed(() => ({
  'bg-interface-panel-surface': true,
  'hover:bg-button-hover-surface!': true,
  'not-active:bg-button-active-surface!': settingStore.get(
    'Comfy.Minimap.Visible'
  ),
  'p-0': true,
  'w-8': true,
  'h-8': true
}))

// Computed properties for tooltip and aria-label texts
const fitViewTooltip = computed(() => {
  const label = t('graphCanvasMenu.fitView')
  const shortcut = fitViewCommandText.value
  return shortcut ? `${label} (${shortcut})` : label
})
const minimapTooltip = computed(() => {
  const label = settingStore.get('Comfy.Minimap.Visible')
    ? t('zoomControls.hideMinimap')
    : t('zoomControls.showMinimap')
  const shortcut = minimapCommandText.value
  return shortcut ? `${label} (${shortcut})` : label
})
const linkVisibilityTooltip = computed(() =>
  linkHidden.value
    ? t('graphCanvasMenu.showLinks')
    : t('graphCanvasMenu.hideLinks')
)
const linkVisibilityAriaLabel = computed(() =>
  linkHidden.value
    ? t('graphCanvasMenu.showLinks')
    : t('graphCanvasMenu.hideLinks')
)
const linkVisibleClass = computed(() => [
  'bg-interface-panel-surface',
  linkHidden.value ? 'not-active:bg-button-active-surface!' : '',
  'hover:bg-button-hover-surface!',
  'p-0',
  'w-8',
  'h-8'
])

onMounted(() => {
  canvasStore.initScaleSync()
})

onBeforeUnmount(() => {
  canvasStore.cleanupScaleSync()
})
</script><|MERGE_RESOLUTION|>--- conflicted
+++ resolved
@@ -10,12 +10,8 @@
     ></div>
 
     <ButtonGroup
-<<<<<<< HEAD
       id="graph-canvas-controls"
-      class="absolute right-2 bottom-2 z-[1200] flex-row gap-1 border-[1px] border-node-border bg-interface-panel-surface p-2"
-=======
       class="absolute right-0 bottom-0 z-[1200] flex-row gap-1 border-[1px] border-node-border bg-interface-panel-surface p-2"
->>>>>>> 37d2f25d
       :style="stringifiedMinimapStyles.buttonGroupStyles"
       @wheel="canvasInteractions.handleWheel"
     >
