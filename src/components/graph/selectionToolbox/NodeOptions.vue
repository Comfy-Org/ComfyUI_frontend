--- conflicted
+++ resolved
@@ -68,12 +68,8 @@
 import { debouncedRef, useRafFn } from '@vueuse/core'
 import { useFuse } from '@vueuse/integrations/useFuse'
 import Popover from 'primevue/popover'
-<<<<<<< HEAD
 import { computed, onMounted, onUnmounted, ref, watch } from 'vue'
 import { useI18n } from 'vue-i18n'
-=======
-import { onMounted, onUnmounted, ref, watch } from 'vue'
->>>>>>> f8912eba
 
 import {
   forceCloseMoreOptionsSignal,
@@ -392,7 +388,6 @@
   }
 }
 
-<<<<<<< HEAD
 const clearSearch = () => {
   searchQuery.value = ''
 }
@@ -410,8 +405,6 @@
   }
 }))
 
-=======
->>>>>>> f8912eba
 // Distinguish outside click (PrimeVue dismiss) from programmatic hides.
 const onPopoverShow = () => {
   overlayElCache = resolveOverlayEl()
