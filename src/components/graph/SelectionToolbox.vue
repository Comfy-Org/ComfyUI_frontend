<template>
<<<<<<< HEAD
  <Panel
    class="selection-toolbox absolute left-1/2 rounded-lg"
    :class="{ 'animate-slide-up': shouldAnimate }"
    :style="`backgroundColor: ${containerStyles.backgroundColor};`"
    :pt="{
      header: 'hidden',
      content: 'p-[4px] flex flex-row gap-[4px]'
    }"
    @wheel="canvasInteractions.handleWheel"
  >
    <DeleteButton v-if="showDelete" />
    <VerticalDivider v-if="showInfoButton && showAnyPrimaryActions" />
    <InfoButton v-if="showInfoButton" />

    <ColorPickerButton v-if="showColorPicker" />
    <ConvertToSubgraphButton v-if="showConvertToSubgraph" />
    <FrameNodes v-if="showFrameNodes" />
    <BookmarkButton v-if="showBookmark" />
    <VerticalDivider v-if="showAnyPrimaryActions && showAnyControlActions" />

    <BypassButton v-if="showBypass" />
    <VerticalDivider
      v-if="showAnyControlActions && showAnySpecializedActions"
    />

    <Load3DViewerButton v-if="showLoad3DViewer" />
    <MaskEditorButton v-if="showMaskEditor" />
    <VerticalDivider v-if="showLoad3DViewer && showMaskEditor" />

    <RefreshSelectionButton v-if="showRefresh" />
    <ExecuteButton v-if="showExecute" />
    <VerticalDivider v-if="showAnyExecutionActions && hasExtensionButtons" />

    <ExtensionCommandButton
      v-for="command in extensionToolboxCommands"
      :key="command.id"
      :command="command"
    />
    <VerticalDivider v-if="hasExtensionButtons" />

    <MoreOptions />
  </Panel>
=======
  <div
    ref="toolboxRef"
    style="transform: translate(var(--tb-x), var(--tb-y))"
    class="fixed left-0 top-0 z-40"
  >
    <Transition name="slide-up">
      <Panel
        v-if="visible"
        class="rounded-lg selection-toolbox"
        :pt="{
          header: 'hidden',
          content: 'p-0 flex flex-row'
        }"
        @wheel="canvasInteractions.handleWheel"
      >
        <ExecuteButton />
        <ColorPickerButton />
        <BypassButton />
        <PinButton />
        <Load3DViewerButton />
        <MaskEditorButton />
        <ConvertToSubgraphButton />
        <DeleteButton />
        <RefreshSelectionButton />
        <ExtensionCommandButton
          v-for="command in extensionToolboxCommands"
          :key="command.id"
          :command="command"
        />
        <HelpButton />
      </Panel>
    </Transition>
  </div>
>>>>>>> f0afc261
</template>

<script setup lang="ts">
import Panel from 'primevue/panel'
import { computed, ref } from 'vue'

import BypassButton from '@/components/graph/selectionToolbox/BypassButton.vue'
import ColorPickerButton from '@/components/graph/selectionToolbox/ColorPickerButton.vue'
import ConvertToSubgraphButton from '@/components/graph/selectionToolbox/ConvertToSubgraphButton.vue'
import DeleteButton from '@/components/graph/selectionToolbox/DeleteButton.vue'
import ExecuteButton from '@/components/graph/selectionToolbox/ExecuteButton.vue'
import ExtensionCommandButton from '@/components/graph/selectionToolbox/ExtensionCommandButton.vue'
import InfoButton from '@/components/graph/selectionToolbox/InfoButton.vue'
import Load3DViewerButton from '@/components/graph/selectionToolbox/Load3DViewerButton.vue'
import MaskEditorButton from '@/components/graph/selectionToolbox/MaskEditorButton.vue'
import RefreshSelectionButton from '@/components/graph/selectionToolbox/RefreshSelectionButton.vue'
import { useSelectionToolboxPosition } from '@/composables/canvas/useSelectionToolboxPosition'
import { useCanvasInteractions } from '@/composables/graph/useCanvasInteractions'
import { useSelectionState } from '@/composables/graph/useSelectionState'
import { useMinimap } from '@/renderer/extensions/minimap/composables/useMinimap'
import { useExtensionService } from '@/services/extensionService'
import { type ComfyCommandImpl, useCommandStore } from '@/stores/commandStore'
import { useCanvasStore } from '@/stores/graphStore'

import BookmarkButton from './selectionToolbox/BookmarkButton.vue'
import FrameNodes from './selectionToolbox/FrameNodes.vue'
import MoreOptions from './selectionToolbox/MoreOptions.vue'
import VerticalDivider from './selectionToolbox/VerticalDivider.vue'

const commandStore = useCommandStore()
const canvasStore = useCanvasStore()
const extensionService = useExtensionService()
const canvasInteractions = useCanvasInteractions()
const minimap = useMinimap()
const containerStyles = minimap.containerStyles

const toolboxRef = ref<HTMLElement | undefined>()
const { visible } = useSelectionToolboxPosition(toolboxRef)

const extensionToolboxCommands = computed<ComfyCommandImpl[]>(() => {
  const commandIds = new Set<string>(
    canvasStore.selectedItems
      .map(
        (item) =>
          extensionService
            .invokeExtensions('getSelectionToolboxCommands', item)
            .flat() as string[]
      )
      .flat()
  )
  return Array.from(commandIds)
    .map((commandId) => commandStore.getCommand(commandId))
    .filter((command): command is ComfyCommandImpl => command !== undefined)
})

const {
  hasAnySelection,
  hasMultipleSelection,
  isSingleNode,
  isSingleSubgraph,
  isSingleImageNode
} = useSelectionState()

const showInfoButton = computed(
  () => isSingleNode.value || isSingleSubgraph.value
)

const showColorPicker = computed(() => hasAnySelection.value)
const showConvertToSubgraph = computed(() => hasAnySelection.value)
const showFrameNodes = computed(() => hasMultipleSelection.value)
const showBookmark = computed(() => isSingleSubgraph.value)

const showBypass = computed(
  () =>
    isSingleNode.value || isSingleSubgraph.value || hasMultipleSelection.value
)

const showLoad3DViewer = computed(() => hasAnySelection.value)
const showMaskEditor = computed(() => isSingleImageNode.value)

const showDelete = computed(() => hasAnySelection.value)
const showRefresh = computed(() => hasAnySelection.value)
const showExecute = computed(() => hasAnySelection.value)

const showAnyPrimaryActions = computed(
  () =>
    showColorPicker.value ||
    showConvertToSubgraph.value ||
    showFrameNodes.value ||
    showBookmark.value
)

const showAnyControlActions = computed(() => showBypass.value)

const showAnySpecializedActions = computed(
  () => showLoad3DViewer.value || showMaskEditor.value
)

const showAnyExecutionActions = computed(
  () => showDelete.value || showRefresh.value || showExecute.value
)

const hasExtensionButtons = computed(
  () => extensionToolboxCommands.value.length > 0
)
</script>

<style scoped>
.selection-toolbox {
  transform: translateX(-50%) translateY(-120%);
  will-change: transform, opacity;
}

@keyframes slideUp {
  0% {
    transform: translateX(-50%) translateY(-100%);
    opacity: 0;
  }
  50% {
    transform: translateX(-50%) translateY(-125%);
    opacity: 0.5;
  }
  100% {
    transform: translateX(-50%) translateY(-120%);
    opacity: 1;
  }
}

.slide-up-enter-active {
  animation: slideUp 125ms ease-out;
}

.slide-up-leave-active {
  animation: slideUp 25ms ease-out reverse;
}
</style><|MERGE_RESOLUTION|>--- conflicted
+++ resolved
@@ -1,48 +1,4 @@
 <template>
-<<<<<<< HEAD
-  <Panel
-    class="selection-toolbox absolute left-1/2 rounded-lg"
-    :class="{ 'animate-slide-up': shouldAnimate }"
-    :style="`backgroundColor: ${containerStyles.backgroundColor};`"
-    :pt="{
-      header: 'hidden',
-      content: 'p-[4px] flex flex-row gap-[4px]'
-    }"
-    @wheel="canvasInteractions.handleWheel"
-  >
-    <DeleteButton v-if="showDelete" />
-    <VerticalDivider v-if="showInfoButton && showAnyPrimaryActions" />
-    <InfoButton v-if="showInfoButton" />
-
-    <ColorPickerButton v-if="showColorPicker" />
-    <ConvertToSubgraphButton v-if="showConvertToSubgraph" />
-    <FrameNodes v-if="showFrameNodes" />
-    <BookmarkButton v-if="showBookmark" />
-    <VerticalDivider v-if="showAnyPrimaryActions && showAnyControlActions" />
-
-    <BypassButton v-if="showBypass" />
-    <VerticalDivider
-      v-if="showAnyControlActions && showAnySpecializedActions"
-    />
-
-    <Load3DViewerButton v-if="showLoad3DViewer" />
-    <MaskEditorButton v-if="showMaskEditor" />
-    <VerticalDivider v-if="showLoad3DViewer && showMaskEditor" />
-
-    <RefreshSelectionButton v-if="showRefresh" />
-    <ExecuteButton v-if="showExecute" />
-    <VerticalDivider v-if="showAnyExecutionActions && hasExtensionButtons" />
-
-    <ExtensionCommandButton
-      v-for="command in extensionToolboxCommands"
-      :key="command.id"
-      :command="command"
-    />
-    <VerticalDivider v-if="hasExtensionButtons" />
-
-    <MoreOptions />
-  </Panel>
-=======
   <div
     ref="toolboxRef"
     style="transform: translate(var(--tb-x), var(--tb-y))"
@@ -51,32 +7,52 @@
     <Transition name="slide-up">
       <Panel
         v-if="visible"
-        class="rounded-lg selection-toolbox"
+        class="selection-toolbox absolute left-1/2 rounded-lg"
+        :style="`backgroundColor: ${containerStyles.backgroundColor};`"
         :pt="{
           header: 'hidden',
-          content: 'p-0 flex flex-row'
+          content: 'p-[4px] flex flex-row gap-[4px]'
         }"
         @wheel="canvasInteractions.handleWheel"
       >
-        <ExecuteButton />
-        <ColorPickerButton />
-        <BypassButton />
-        <PinButton />
-        <Load3DViewerButton />
-        <MaskEditorButton />
-        <ConvertToSubgraphButton />
-        <DeleteButton />
-        <RefreshSelectionButton />
+        <DeleteButton v-if="showDelete" />
+        <VerticalDivider v-if="showInfoButton && showAnyPrimaryActions" />
+        <InfoButton v-if="showInfoButton" />
+
+        <ColorPickerButton v-if="showColorPicker" />
+        <ConvertToSubgraphButton v-if="showConvertToSubgraph" />
+        <FrameNodes v-if="showFrameNodes" />
+        <BookmarkButton v-if="showBookmark" />
+        <VerticalDivider
+          v-if="showAnyPrimaryActions && showAnyControlActions"
+        />
+
+        <BypassButton v-if="showBypass" />
+        <VerticalDivider
+          v-if="showAnyControlActions && showAnySpecializedActions"
+        />
+
+        <Load3DViewerButton v-if="showLoad3DViewer" />
+        <MaskEditorButton v-if="showMaskEditor" />
+        <VerticalDivider v-if="showLoad3DViewer && showMaskEditor" />
+
+        <RefreshSelectionButton v-if="showRefresh" />
+        <ExecuteButton v-if="showExecute" />
+        <VerticalDivider
+          v-if="showAnyExecutionActions && hasExtensionButtons"
+        />
+
         <ExtensionCommandButton
           v-for="command in extensionToolboxCommands"
           :key="command.id"
           :command="command"
         />
-        <HelpButton />
+        <VerticalDivider v-if="hasExtensionButtons" />
+
+        <MoreOptions />
       </Panel>
     </Transition>
   </div>
->>>>>>> f0afc261
 </template>
 
 <script setup lang="ts">
