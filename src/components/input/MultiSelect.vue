--- conflicted
+++ resolved
@@ -110,12 +110,8 @@
 import MultiSelect, {
   MultiSelectPassThroughMethodOptions
 } from 'primevue/multiselect'
-<<<<<<< HEAD
 import { computed, useAttrs } from 'vue'
-=======
-import { computed } from 'vue'
 import { useI18n } from 'vue-i18n'
->>>>>>> 0483630f
 
 import SearchBox from '@/components/input/SearchBox.vue'
 import { usePopoverSizing } from '@/composables/usePopoverSizing'
@@ -164,13 +160,9 @@
 const selectedItems = defineModel<Option[]>({
   required: true
 })
-<<<<<<< HEAD
 const searchQuery = defineModel<string>('searchQuery', { default: '' })
-=======
-const searchQuery = defineModel<string>('searchQuery')
 
 const { t } = useI18n()
->>>>>>> 0483630f
 const selectedCount = computed(() => selectedItems.value.length)
 
 const popoverStyle = usePopoverSizing({
