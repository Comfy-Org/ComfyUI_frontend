--- conflicted
+++ resolved
@@ -19,15 +19,8 @@
   placeHolder?: string
   showBorder?: boolean
 }>()
-<<<<<<< HEAD
-
-const searchQuery = defineModel<string>({
-  default: ''
-})
-=======
 // defineModel without arguments uses 'modelValue' as the prop name
 const searchQuery = defineModel<string>()
->>>>>>> 1ae67dd9
 
 const wrapperStyle = computed(() => {
   return showBorder
