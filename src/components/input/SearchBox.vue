--- conflicted
+++ resolved
@@ -38,13 +38,6 @@
 }
 
 const wrapperStyle = computed(() => {
-<<<<<<< HEAD
-  const baseStyles = showBorder
-    ? 'flex w-full items-center rounded gap-2 bg-white dark-theme:bg-zinc-800 p-1 border border-solid border-zinc-200 dark-theme:border-zinc-700'
-    : 'flex w-full items-center rounded px-2 py-1.5 gap-2 bg-white dark-theme:bg-zinc-800'
-
-  return `${baseStyles} cursor-text`
-=======
   const baseClasses = [
     'relative flex w-full items-center gap-2',
     'bg-white dark-theme:bg-zinc-800',
@@ -75,7 +68,6 @@
     'border-none outline-none bg-transparent',
     'text-sm text-neutral dark-theme:text-white'
   )
->>>>>>> c051c3a5
 })
 
 const iconColorStyle = computed(() => {
