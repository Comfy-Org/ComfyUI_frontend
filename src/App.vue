--- conflicted
+++ resolved
@@ -37,11 +37,8 @@
 import { useQueuePendingTaskCountStore } from './stores/queueStore'
 import type { ToastMessageOptions } from 'primevue/toast'
 import { useToast } from 'primevue/usetoast'
-<<<<<<< HEAD
 import { setupAutoQueueHandler } from './services/autoQueueService'
-=======
 import { i18n } from './i18n'
->>>>>>> 0f32ab33
 
 const isLoading = computed<boolean>(() => useWorkspaceStore().spinner)
 const theme = computed<string>(() =>
