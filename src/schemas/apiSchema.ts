--- conflicted
+++ resolved
@@ -112,15 +112,6 @@
 const zNotificationWsMessage = z.object({
   value: z.string(),
   id: z.string().optional()
-<<<<<<< HEAD
-})
-
-const zDisplayComponentWsMessage = z.object({
-  node_id: zNodeId,
-  component: z.enum(['ChatHistoryWidget']),
-  props: z.record(z.string(), z.any()).optional()
-=======
->>>>>>> 14d94da5
 })
 const zTerminalSize = z.object({
   cols: z.number(),
