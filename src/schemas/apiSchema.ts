import { z } from 'zod'

import { LinkMarkerShape } from '@/lib/litegraph/src/litegraph'
import {
  zComfyWorkflow,
  zNodeId
} from '@/platform/workflow/validation/schemas/workflowSchema'
import { colorPalettesSchema } from '@/schemas/colorPaletteSchema'
import { zKeybinding } from '@/schemas/keyBindingSchema'
import { NodeBadgeMode } from '@/types/nodeSource'
import { LinkReleaseTriggerAction } from '@/types/searchBoxTypes'

const zNodeType = z.string()
export const zQueueIndex = z.number()
export const zPromptId = z.string()
export type PromptId = z.infer<typeof zPromptId>
export const resultItemType = z.enum(['input', 'output', 'temp'])
export type ResultItemType = z.infer<typeof resultItemType>

const zResultItem = z.object({
  filename: z.string().optional(),
  subfolder: z.string().optional(),
  type: resultItemType.optional()
})
export type ResultItem = z.infer<typeof zResultItem>
const zOutputs = z
  .object({
    audio: z.array(zResultItem).optional(),
    images: z.array(zResultItem).optional(),
    video: z.array(zResultItem).optional(),
    animated: z.array(z.boolean()).optional()
  })
  .passthrough()

// WS messages
const zStatusWsMessageStatus = z.object({
  exec_info: z.object({
    queue_remaining: z.number().int()
  })
})

const zStatusWsMessage = z.object({
  status: zStatusWsMessageStatus.nullish(),
  sid: z.string().nullish()
})

const zProgressWsMessage = z.object({
  value: z.number().int(),
  max: z.number().int(),
  prompt_id: zPromptId,
  node: zNodeId
})

const zNodeProgressState = z.object({
  value: z.number(),
  max: z.number(),
  state: z.enum(['pending', 'running', 'finished', 'error']),
  node_id: zNodeId,
  prompt_id: zPromptId,
  display_node_id: zNodeId.optional(),
  parent_node_id: zNodeId.optional(),
  real_node_id: zNodeId.optional()
})

const zProgressStateWsMessage = z.object({
  prompt_id: zPromptId,
  nodes: z.record(zNodeId, zNodeProgressState)
})

const zExecutingWsMessage = z.object({
  node: zNodeId,
  display_node: zNodeId,
  prompt_id: zPromptId
})

const zExecutedWsMessage = zExecutingWsMessage.extend({
  output: zOutputs,
  merge: z.boolean().optional()
})

const zExecutionWsMessageBase = z.object({
  prompt_id: zPromptId,
  timestamp: z.number().int()
})

const zExecutionStartWsMessage = zExecutionWsMessageBase
const zExecutionSuccessWsMessage = zExecutionWsMessageBase
const zExecutionCachedWsMessage = zExecutionWsMessageBase.extend({
  nodes: z.array(zNodeId)
})
const zExecutionInterruptedWsMessage = zExecutionWsMessageBase.extend({
  node_id: zNodeId,
  node_type: zNodeType,
  executed: z.array(zNodeId)
})
const zExecutionErrorWsMessage = zExecutionWsMessageBase.extend({
  node_id: zNodeId,
  node_type: zNodeType,
  executed: z.array(zNodeId),
  exception_message: z.string(),
  exception_type: z.string(),
  traceback: z.array(z.string()),
  current_inputs: z.any(),
  current_outputs: z.any()
})

const zProgressTextWsMessage = z.object({
  nodeId: zNodeId,
  text: z.string()
})

<<<<<<< HEAD
const zNotificationWsMessage = z.object({
  value: z.string(),
  id: z.string().optional()
})

const zDisplayComponentWsMessage = z.object({
  node_id: zNodeId,
  component: z.enum(['ChatHistoryWidget']),
  props: z.record(z.string(), z.any()).optional()
})

=======
>>>>>>> 471ccca1
const zTerminalSize = z.object({
  cols: z.number(),
  row: z.number()
})
const zLogEntry = z.object({
  t: z.string(),
  m: z.string()
})
const zLogsWsMessage = z.object({
  size: zTerminalSize.optional(),
  entries: z.array(zLogEntry)
})
const zLogRawResponse = z.object({
  size: zTerminalSize,
  entries: z.array(zLogEntry)
})

const zFeatureFlagsWsMessage = z.record(z.string(), z.any())

export type StatusWsMessageStatus = z.infer<typeof zStatusWsMessageStatus>
export type StatusWsMessage = z.infer<typeof zStatusWsMessage>
export type ProgressWsMessage = z.infer<typeof zProgressWsMessage>
export type ExecutingWsMessage = z.infer<typeof zExecutingWsMessage>
export type ExecutedWsMessage = z.infer<typeof zExecutedWsMessage>
export type ExecutionStartWsMessage = z.infer<typeof zExecutionStartWsMessage>
export type ExecutionSuccessWsMessage = z.infer<
  typeof zExecutionSuccessWsMessage
>
export type ExecutionCachedWsMessage = z.infer<typeof zExecutionCachedWsMessage>
export type ExecutionInterruptedWsMessage = z.infer<
  typeof zExecutionInterruptedWsMessage
>
export type ExecutionErrorWsMessage = z.infer<typeof zExecutionErrorWsMessage>
export type LogsWsMessage = z.infer<typeof zLogsWsMessage>
export type ProgressTextWsMessage = z.infer<typeof zProgressTextWsMessage>
export type NodeProgressState = z.infer<typeof zNodeProgressState>
export type ProgressStateWsMessage = z.infer<typeof zProgressStateWsMessage>
export type FeatureFlagsWsMessage = z.infer<typeof zFeatureFlagsWsMessage>
// End of ws messages

export type NotificationWsMessage = z.infer<typeof zNotificationWsMessage>

const zPromptInputItem = z.object({
  inputs: z.record(z.string(), z.any()),
  class_type: zNodeType
})

const zPromptInputs = z.record(zPromptInputItem)

const zExtraPngInfo = z
  .object({
    workflow: zComfyWorkflow
  })
  .passthrough()

export const zExtraData = z
  .object({
    /** extra_pnginfo can be missing is backend execution gets a validation error. */
    extra_pnginfo: zExtraPngInfo.optional(),
    client_id: z.string().optional(),
    // Cloud/Adapters: creation time in milliseconds when available
    create_time: z.number().int().optional()
  })
  // Allow backend/adapters/extensions to add arbitrary metadata
  .passthrough()
const zOutputsToExecute = z.array(zNodeId)

const zExecutionStartMessage = z.tuple([
  z.literal('execution_start'),
  zExecutionStartWsMessage
])

const zExecutionSuccessMessage = z.tuple([
  z.literal('execution_success'),
  zExecutionSuccessWsMessage
])

const zExecutionCachedMessage = z.tuple([
  z.literal('execution_cached'),
  zExecutionCachedWsMessage
])

const zExecutionInterruptedMessage = z.tuple([
  z.literal('execution_interrupted'),
  zExecutionInterruptedWsMessage
])

const zExecutionErrorMessage = z.tuple([
  z.literal('execution_error'),
  zExecutionErrorWsMessage
])

const zStatusMessage = z.union([
  zExecutionStartMessage,
  zExecutionSuccessMessage,
  zExecutionCachedMessage,
  zExecutionInterruptedMessage,
  zExecutionErrorMessage
])

export const zStatus = z.object({
  status_str: z.enum(['success', 'error']),
  completed: z.boolean(),
  messages: z.array(zStatusMessage)
})

const zTaskPrompt = z.tuple([
  zQueueIndex,
  zPromptId,
  zPromptInputs,
  zExtraData,
  zOutputsToExecute
])

const zRunningTaskItem = z.object({
  taskType: z.literal('Running'),
  prompt: zTaskPrompt,
  // @Deprecated
  remove: z.object({
    name: z.literal('Cancel'),
    cb: z.function()
  })
})

const zPendingTaskItem = z.object({
  taskType: z.literal('Pending'),
  prompt: zTaskPrompt
})

export const zTaskOutput = z.record(zNodeId, zOutputs)

const zNodeOutputsMeta = z.object({
  node_id: zNodeId,
  display_node: zNodeId,
  prompt_id: zPromptId.optional(),
  read_node_id: zNodeId.optional()
})

export const zTaskMeta = z.record(zNodeId, zNodeOutputsMeta)

const zHistoryTaskItem = z.object({
  taskType: z.literal('History'),
  prompt: zTaskPrompt,
  status: zStatus.optional(),
  outputs: zTaskOutput,
  meta: zTaskMeta.optional()
})

const zTaskItem = z.union([
  zRunningTaskItem,
  zPendingTaskItem,
  zHistoryTaskItem
])

const zTaskType = z.union([
  z.literal('Running'),
  z.literal('Pending'),
  z.literal('History')
])

export type TaskType = z.infer<typeof zTaskType>
export type TaskPrompt = z.infer<typeof zTaskPrompt>
export type TaskStatus = z.infer<typeof zStatus>
export type TaskOutput = z.infer<typeof zTaskOutput>

// `/queue`
export type RunningTaskItem = z.infer<typeof zRunningTaskItem>
export type PendingTaskItem = z.infer<typeof zPendingTaskItem>
// `/history`
export type HistoryTaskItem = z.infer<typeof zHistoryTaskItem>
export type TaskItem = z.infer<typeof zTaskItem>

const zEmbeddingsResponse = z.array(z.string())
const zExtensionsResponse = z.array(z.string())
const zError = z.object({
  type: z.string(),
  message: z.string(),
  details: z.string(),
  extra_info: z
    .object({
      input_name: z.string().optional()
    })
    .passthrough()
    .optional()
})
const zNodeError = z.object({
  errors: z.array(zError),
  class_type: z.string(),
  dependent_outputs: z.array(z.any())
})
const zPromptResponse = z.object({
  node_errors: z.record(zNodeId, zNodeError).optional(),
  prompt_id: z.string().optional(),
  exec_info: z
    .object({
      queue_remaining: z.number().optional()
    })
    .optional(),
  error: z.union([z.string(), zError])
})

const zDeviceStats = z.object({
  name: z.string(),
  type: z.string(),
  index: z.number(),
  vram_total: z.number(),
  vram_free: z.number(),
  torch_vram_total: z.number(),
  torch_vram_free: z.number()
})

const zSystemStats = z.object({
  system: z.object({
    os: z.string(),
    python_version: z.string(),
    embedded_python: z.boolean(),
    comfyui_version: z.string(),
    pytorch_version: z.string(),
    required_frontend_version: z.string().optional(),
    argv: z.array(z.string()),
    ram_total: z.number(),
    ram_free: z.number()
  }),
  devices: z.array(zDeviceStats)
})
const zUser = z.object({
  storage: z.enum(['server']),
  // `migrated` is only available in single-user mode.
  migrated: z.boolean().optional(),
  // `users` is only available in multi-user server mode.
  users: z.record(z.string(), z.string()).optional()
})
const zUserData = z.array(z.array(z.string(), z.string()))
const zUserDataFullInfo = z.object({
  path: z.string(),
  size: z.number(),
  modified: z.number()
})
const zBookmarkCustomization = z.object({
  icon: z.string().optional(),
  color: z.string().optional()
})
export type BookmarkCustomization = z.infer<typeof zBookmarkCustomization>

const zLinkReleaseTriggerAction = z.enum(
  Object.values(LinkReleaseTriggerAction) as [string, ...string[]]
)

const zNodeBadgeMode = z.enum(
  Object.values(NodeBadgeMode) as [string, ...string[]]
)

const zSettings = z.object({
  'Comfy.ColorPalette': z.string(),
  'Comfy.CustomColorPalettes': colorPalettesSchema,
  'Comfy.Canvas.BackgroundImage': z.string().optional(),
  'Comfy.ConfirmClear': z.boolean(),
  'Comfy.DevMode': z.boolean(),
  'Comfy.Workflow.ShowMissingNodesWarning': z.boolean(),
  'Comfy.Workflow.ShowMissingModelsWarning': z.boolean(),
  'Comfy.Workflow.WarnBlueprintOverwrite': z.boolean(),
  'Comfy.DisableFloatRounding': z.boolean(),
  'Comfy.DisableSliders': z.boolean(),
  'Comfy.DOMClippingEnabled': z.boolean(),
  'Comfy.EditAttention.Delta': z.number(),
  'Comfy.EnableTooltips': z.boolean(),
  'Comfy.EnableWorkflowViewRestore': z.boolean(),
  'Comfy.FloatRoundingPrecision': z.number(),
  'Comfy.Graph.CanvasInfo': z.boolean(),
  'Comfy.Graph.CanvasMenu': z.boolean(),
  'Comfy.Graph.CtrlShiftZoom': z.boolean(),
  'Comfy.Graph.LinkMarkers': z.nativeEnum(LinkMarkerShape),
  'Comfy.Graph.ZoomSpeed': z.number(),
  'Comfy.Group.DoubleClickTitleToEdit': z.boolean(),
  'Comfy.GroupSelectedNodes.Padding': z.number(),
  'Comfy.Locale': z.string(),
  'Comfy.NodeLibrary.Bookmarks': z.array(z.string()),
  'Comfy.NodeLibrary.Bookmarks.V2': z.array(z.string()),
  'Comfy.NodeLibrary.BookmarksCustomization': z.record(
    z.string(),
    zBookmarkCustomization
  ),
  'Comfy.LinkRelease.Action': zLinkReleaseTriggerAction,
  'Comfy.LinkRelease.ActionShift': zLinkReleaseTriggerAction,
  'Comfy.ModelLibrary.AutoLoadAll': z.boolean(),
  'Comfy.ModelLibrary.NameFormat': z.enum(['filename', 'title']),
  'Comfy.NodeSearchBoxImpl.NodePreview': z.boolean(),
  'Comfy.NodeSearchBoxImpl': z.enum(['default', 'simple']),
  'Comfy.NodeSearchBoxImpl.ShowCategory': z.boolean(),
  'Comfy.NodeSearchBoxImpl.ShowIdName': z.boolean(),
  'Comfy.NodeSearchBoxImpl.ShowNodeFrequency': z.boolean(),
  'Comfy.NodeSuggestions.number': z.number(),
  'Comfy.Node.BypassAllLinksOnDelete': z.boolean(),
  'Comfy.Node.Opacity': z.number(),
  'Comfy.Node.MiddleClickRerouteNode': z.boolean(),
  'Comfy.Node.ShowDeprecated': z.boolean(),
  'Comfy.Node.ShowExperimental': z.boolean(),
  'Comfy.Pointer.ClickBufferTime': z.number(),
  'Comfy.Pointer.ClickDrift': z.number(),
  'Comfy.Pointer.DoubleClickTime': z.number(),
  'Comfy.PreviewFormat': z.string(),
  'Comfy.PromptFilename': z.boolean(),
  'Comfy.Sidebar.Location': z.enum(['left', 'right']),
  'Comfy.Sidebar.Size': z.enum(['small', 'normal']),
  'Comfy.Sidebar.UnifiedWidth': z.boolean(),
  'Comfy.Sidebar.Style': z.enum(['floating', 'connected']),
  'Comfy.SnapToGrid.GridSize': z.number(),
  'Comfy.TextareaWidget.FontSize': z.number(),
  'Comfy.TextareaWidget.Spellcheck': z.boolean(),
  'Comfy.UseNewMenu': z.enum(['Disabled', 'Top']),
  'Comfy.TreeExplorer.ItemPadding': z.number(),
  'Comfy.Validation.Workflows': z.boolean(),
  'Comfy.Workflow.SortNodeIdOnSave': z.boolean(),
  'Comfy.Queue.ImageFit': z.enum(['contain', 'cover']),
  'Comfy.Workflow.WorkflowTabsPosition': z.enum(['Sidebar', 'Topbar']),
  'Comfy.Node.DoubleClickTitleToEdit': z.boolean(),
  'Comfy.WidgetControlMode': z.enum(['before', 'after']),
  'Comfy.Window.UnloadConfirmation': z.boolean(),
  'Comfy.NodeBadge.NodeSourceBadgeMode': zNodeBadgeMode,
  'Comfy.NodeBadge.NodeIdBadgeMode': zNodeBadgeMode,
  'Comfy.NodeBadge.NodeLifeCycleBadgeMode': zNodeBadgeMode,
  'Comfy.NodeBadge.ShowApiPricing': z.boolean(),
  'Comfy.Notification.ShowVersionUpdates': z.boolean(),
  'Comfy.QueueButton.BatchCountLimit': z.number(),
  'Comfy.Queue.MaxHistoryItems': z.number(),
  'Comfy.Keybinding.UnsetBindings': z.array(zKeybinding),
  'Comfy.Keybinding.NewBindings': z.array(zKeybinding),
  'Comfy.Extension.Disabled': z.array(z.string()),
  'Comfy.LinkRenderMode': z.number(),
  'Comfy.Node.AutoSnapLinkToSlot': z.boolean(),
  'Comfy.Node.SnapHighlightsNode': z.boolean(),
  'Comfy.Server.ServerConfigValues': z.record(z.string(), z.any()),
  'Comfy.Server.LaunchArgs': z.record(z.string(), z.string()),
  'LiteGraph.Canvas.MaximumFps': z.number(),
  'Comfy.Workflow.ConfirmDelete': z.boolean(),
  'Comfy.Workflow.AutoSaveDelay': z.number(),
  'Comfy.Workflow.AutoSave': z.enum(['off', 'after delay']),
  'Comfy.RerouteBeta': z.boolean(),
  'LiteGraph.Canvas.MinFontSizeForLOD': z.number(),
  'Comfy.Canvas.SelectionToolbox': z.boolean(),
  'LiteGraph.Node.TooltipDelay': z.number(),
  'LiteGraph.ContextMenu.Scaling': z.boolean(),
  'LiteGraph.Reroute.SplineOffset': z.number(),
  'LiteGraph.Canvas.LowQualityRenderingZoomThreshold': z.number(),
  'Comfy.Toast.DisableReconnectingToast': z.boolean(),
  'Comfy.Workflow.Persist': z.boolean(),
  'Comfy.TutorialCompleted': z.boolean(),
  'Comfy.InstalledVersion': z.string().nullable(),
  'Comfy.Node.AllowImageSizeDraw': z.boolean(),
  'Comfy.Minimap.Visible': z.boolean(),
  'Comfy.Minimap.NodeColors': z.boolean(),
  'Comfy.Minimap.ShowLinks': z.boolean(),
  'Comfy.Minimap.ShowGroups': z.boolean(),
  'Comfy.Minimap.RenderBypassState': z.boolean(),
  'Comfy.Minimap.RenderErrorState': z.boolean(),
  'Comfy.Canvas.NavigationMode': z.string(),
  'Comfy.Canvas.LeftMouseClickBehavior': z.string(),
  'Comfy.Canvas.MouseWheelScroll': z.string(),
  'Comfy.VueNodes.Enabled': z.boolean(),
  'Comfy.VueNodes.AutoScaleLayout': z.boolean(),
  'Comfy.Assets.UseAssetAPI': z.boolean(),
  'Comfy-Desktop.AutoUpdate': z.boolean(),
  'Comfy-Desktop.SendStatistics': z.boolean(),
  'Comfy-Desktop.WindowStyle': z.string(),
  'Comfy-Desktop.UV.PythonInstallMirror': z.string(),
  'Comfy-Desktop.UV.PypiInstallMirror': z.string(),
  'Comfy-Desktop.UV.TorchInstallMirror': z.string(),
  'Comfy.MaskEditor.UseNewEditor': z.boolean(),
  'Comfy.MaskEditor.BrushAdjustmentSpeed': z.number(),
  'Comfy.MaskEditor.UseDominantAxis': z.boolean(),
  'Comfy.Load3D.ShowGrid': z.boolean(),
  'Comfy.Load3D.BackgroundColor': z.string(),
  'Comfy.Load3D.LightIntensity': z.number(),
  'Comfy.Load3D.LightIntensityMaximum': z.number(),
  'Comfy.Load3D.LightIntensityMinimum': z.number(),
  'Comfy.Load3D.LightAdjustmentIncrement': z.number(),
  'Comfy.Load3D.CameraType': z.enum(['perspective', 'orthographic']),
  'Comfy.Load3D.3DViewerEnable': z.boolean(),
  'Comfy.Memory.AllowManualUnload': z.boolean(),
  'pysssss.SnapToGrid': z.boolean(),
  /** VHS setting is used for queue video preview support. */
  'VHS.AdvancedPreviews': z.string(),
  /** Release data settings */
  'Comfy.Release.Version': z.string(),
  'Comfy.Release.Status': z.enum([
    'skipped',
    'changelog seen',
    "what's new seen"
  ]),
  'Comfy.Release.Timestamp': z.number(),
  /** Template library filter settings */
  'Comfy.Templates.SelectedModels': z.array(z.string()),
  'Comfy.Templates.SelectedUseCases': z.array(z.string()),
  'Comfy.Templates.SelectedRunsOn': z.array(z.string()),
  'Comfy.Templates.SortBy': z.enum([
    'default',
    'alphabetical',
    'newest',
    'vram-low-to-high',
    'model-size-low-to-high'
  ]),
  /** Settings used for testing */
  'test.setting': z.any(),
  'main.sub.setting.name': z.any(),
  'single.setting': z.any(),
  'LiteGraph.Node.DefaultPadding': z.boolean(),
  'LiteGraph.Pointer.TrackpadGestures': z.boolean()
})

export type EmbeddingsResponse = z.infer<typeof zEmbeddingsResponse>
export type ExtensionsResponse = z.infer<typeof zExtensionsResponse>
export type PromptResponse = z.infer<typeof zPromptResponse>
export type NodeError = z.infer<typeof zNodeError>
export type Settings = z.infer<typeof zSettings>
export type DeviceStats = z.infer<typeof zDeviceStats>
export type SystemStats = z.infer<typeof zSystemStats>
export type User = z.infer<typeof zUser>
export type UserData = z.infer<typeof zUserData>
export type UserDataFullInfo = z.infer<typeof zUserDataFullInfo>
export type TerminalSize = z.infer<typeof zTerminalSize>
export type LogEntry = z.infer<typeof zLogEntry>
export type LogsRawResponse = z.infer<typeof zLogRawResponse><|MERGE_RESOLUTION|>--- conflicted
+++ resolved
@@ -109,20 +109,10 @@
   text: z.string()
 })
 
-<<<<<<< HEAD
 const zNotificationWsMessage = z.object({
   value: z.string(),
   id: z.string().optional()
 })
-
-const zDisplayComponentWsMessage = z.object({
-  node_id: zNodeId,
-  component: z.enum(['ChatHistoryWidget']),
-  props: z.record(z.string(), z.any()).optional()
-})
-
-=======
->>>>>>> 471ccca1
 const zTerminalSize = z.object({
   cols: z.number(),
   row: z.number()
