--- conflicted
+++ resolved
@@ -498,12 +498,7 @@
       'Comfy.Validation.Workflows': z.boolean(),
       'Comfy.Workflow.SortNodeIdOnSave': z.boolean(),
       'Comfy.Queue.ImageFit': z.enum(['contain', 'cover']),
-<<<<<<< HEAD
-=======
-      'Comfy.Workflow.ModelDownload.AllowedSources': z.array(z.string()),
-      'Comfy.Workflow.ModelDownload.AllowedSuffixes': z.array(z.string()),
       'Comfy.Workflow.WorkflowTabsPosition': z.enum(['Sidebar', 'Topbar']),
->>>>>>> b703fc83
       'Comfy.Node.DoubleClickTitleToEdit': z.boolean(),
       'Comfy.Window.UnloadConfirmation': z.boolean(),
       'Comfy.NodeBadge.NodeSourceBadgeMode': zNodeBadgeMode,
