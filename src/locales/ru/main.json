--- conflicted
+++ resolved
@@ -43,13 +43,9 @@
     "WEBCAM": "ВЕБ-КАМЕРА"
   },
   "desktopMenu": {
-<<<<<<< HEAD
     "confirmQuit": "Открыты несохраненные рабочие процессы; все несохраненные изменения будут потеряны. Проигнорировать это и выйти?",
-    "confirmReinstall": "Это очистит ваш файл extra_models_config.yaml и начнет установку заново. Вы уверены?",
     "quit": "Выйти",
-=======
     "confirmReinstall": "Это очистит ваш файл extra_models_config.yaml и начнёт установку заново. Вы уверены?",
->>>>>>> 141825e9
     "reinstall": "Переустановить"
   },
   "downloadGit": {
