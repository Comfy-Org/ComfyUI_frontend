{
  "color": {
    "blue": "Синий",
    "custom": "Пользовательский",
    "default": "По умолчанию",
    "green": "Зелёный",
    "pink": "Розовый",
    "red": "Красный",
    "yellow": "Жёлтый"
  },
  "dataTypes": {
    "AUDIO": "АУДИО",
    "BOOLEAN": "БУЛЕВО",
    "CLIP": "CLIP",
    "CLIP_VISION": "CLIP_VISION",
    "CLIP_VISION_OUTPUT": "CLIP_VISION_OUTPUT",
    "COMBO": "КОМБО",
    "CONDITIONING": "КОНДИЦИОНИРОВАНИЕ",
    "CONTROL_NET": "CONTROL_NET",
    "FLOAT": "ПЛАВАЮЩИЙ",
    "FLOATS": "ПЛАВАЮЩИЕ",
    "GLIGEN": "GLIGEN",
    "GUIDER": "ГИД",
    "HOOKS": "ХУКИ",
    "HOOK_KEYFRAMES": "КЛЮЧЕВЫЕ_КАДРЫ_ХУКА",
    "IMAGE": "ИЗОБРАЖЕНИЕ",
    "INT": "ЦЕЛОЕ",
    "LATENT": "ЛАТЕНТНЫЙ",
    "LATENT_OPERATION": "ЛАТЕНТНАЯ_ОПЕРАЦИЯ",
    "LOAD_3D": "ЗАГРУЗИТЬ_3D",
    "LOAD_3D_ANIMATION": "ЗАГРУЗИТЬ_3D_АНИМАЦИЮ",
    "MASK": "МАСКА",
    "MODEL": "МОДЕЛЬ",
    "NOISE": "ШУМ",
    "PHOTOMAKER": "PHOTOMAKER",
    "SAMPLER": "СЭМПЛЕР",
    "SIGMAS": "СИГМЫ",
    "STRING": "СТРОКА",
    "STYLE_MODEL": "МОДЕЛЬ_СТИЛЯ",
    "TIMESTEPS_RANGE": "ДИАПАЗОН_ВРЕМЕННЫХ_ШАГОВ",
    "UPSCALE_MODEL": "МОДЕЛЬ_АПСКЕЙЛА",
    "VAE": "VAE",
    "WEBCAM": "ВЕБ-КАМЕРА"
  },
  "desktopMenu": {
    "confirmQuit": "Открыты несохраненные рабочие процессы; все несохраненные изменения будут потеряны. Проигнорировать это и выйти?",
    "quit": "Выйти",
    "confirmReinstall": "Это очистит ваш файл extra_models_config.yaml и начнёт установку заново. Вы уверены?",
    "reinstall": "Переустановить"
  },
  "downloadGit": {
    "gitWebsite": "Скачать git",
    "instructions": "Пожалуйста, скачайте и установите последнюю версию для вашей операционной системы. Кнопка «Скачать git» ниже открывает страницу загрузок git-scm.com.",
    "message": "Не удалось найти git. Рабочая копия git необходима для нормальной работы.",
    "skip": "Пропустить",
    "title": "Скачать git",
    "warning": "Если вы уверены, что вам не нужно устанавливать git, или произошла ошибка, вы можете нажать «Пропустить», чтобы обойти эту проверку. Попытка запустить ComfyUI без рабочей копии git в настоящее время не поддерживается."
  },
  "electronFileDownload": {
    "cancel": "Отменить загрузку",
    "cancelled": "Отменено",
    "inProgress": "В процессе",
    "pause": "Приостановить загрузку",
    "paused": "Приостановлено",
    "resume": "Возобновить загрузку"
  },
  "g": {
    "about": "О программе",
    "add": "Добавить",
    "back": "Назад",
    "cancel": "Отмена",
    "close": "Закрыть",
    "color": "Цвет",
    "comingSoon": "Скоро будет",
    "command": "Команда",
    "confirm": "Подтвердить",
    "copyToClipboard": "Скопировать в буфер обмена",
    "currentUser": "Текущий пользователь",
    "customize": "Настроить",
    "customizeFolder": "Настроить папку",
    "delete": "Удалить",
    "deprecated": "Устарело",
    "devices": "Устройства",
    "disableAll": "Отключить все",
    "download": "Скачать",
    "empty": "Пусто",
    "enableAll": "Включить все",
    "error": "Ошибка",
    "experimental": "БЕТА",
    "export": "Экспорт",
    "extensionName": "Название расширения",
    "findIssues": "Найти проблемы",
    "firstTimeUIMessage": "Вы впервые используете новый интерфейс. Выберите \"Меню > Использовать новое меню > Отключено\", чтобы восстановить старый интерфейс.",
    "goToNode": "Перейти к ноде",
    "icon": "Иконка",
    "imageFailedToLoad": "Не удалось загрузить изображение",
    "import": "Импорт",
    "insert": "Вставить",
    "install": "Установить",
    "keybinding": "Привязка клавиш",
    "loadAllFolders": "Загрузить все папки",
    "loadWorkflow": "Загрузить рабочий процесс",
    "loading": "Загрузка",
    "logs": "Логи",
    "newFolder": "Новая папка",
    "next": "Далее",
    "no": "Нет",
    "noResultsFound": "Результатов не найдено",
    "noTasksFound": "Задачи не найдены",
    "noTasksFoundMessage": "В очереди нет задач.",
    "noWorkflowsFound": "Рабочие процессы не найдены.",
    "ok": "ОК",
    "openNewIssue": "Открыть новую проблему",
    "overwrite": "Перезаписать",
    "reconnected": "Переподключено",
    "reconnecting": "Переподключение",
    "refresh": "Обновить",
    "reloadToApplyChanges": "Перезагрузите, чтобы применить изменения",
    "rename": "Переименовать",
    "reportIssue": "Отправить отчёт",
    "reportIssueTooltip": "Отправить отчёт об ошибке в Comfy Org",
    "reportSent": "Отчёт отправлен",
    "reset": "Сбросить",
    "resetKeybindingsTooltip": "Сбросить сочетания клавиш по умолчанию",
    "save": "Сохранить",
    "searchExtensions": "Поиск расширений",
    "searchFailedMessage": "Мы не смогли найти настройки, соответствующие вашему запросу. Попробуйте изменить поисковые термины.",
    "searchKeybindings": "Поиск сочетаний клавиш",
    "searchModels": "Поиск моделей",
    "searchNodes": "Поиск нод",
    "searchSettings": "Поиск настроек",
    "searchWorkflows": "Поиск рабочих процессов",
    "settings": "Настройки",
    "showReport": "Показать отчёт",
    "success": "Успех",
    "systemInfo": "Информация о системе",
    "terminal": "Терминал",
    "upload": "Загрузить",
    "videoFailedToLoad": "Не удалось загрузить видео",
    "workflow": "Рабочий процесс"
  },
  "graphCanvasMenu": {
    "fitView": "Подгонять под выделенные",
    "panMode": "Режим панорамирования",
    "resetView": "Сбросить вид",
    "selectMode": "Выбрать режим",
    "toggleLinkVisibility": "Переключить видимость ссылок",
    "zoomIn": "Увеличить",
    "zoomOut": "Уменьшить"
  },
  "groupNode": {
    "create": "Создать ноду группы",
    "enterName": "Введите название"
  },
  "icon": {
    "bookmark": "Закладка",
    "box": "Коробка",
    "briefcase": "Портфель",
    "exclamation-triangle": "Предупреждение",
    "file": "Файл",
    "folder": "Папка",
    "heart": "Сердце",
    "inbox": "Входящие",
    "star": "Звезда"
  },
  "install": {
    "appDataLocationTooltip": "Директория данных приложения ComfyUI. Хранит:\n- Логи\n- Конфигурации сервера",
    "appPathLocationTooltip": "Директория активов приложения ComfyUI. Хранит код и активы ComfyUI",
    "cannotWrite": "Невозможно записать в выбранный путь",
    "chooseInstallationLocation": "Выберите место установки",
    "customNodes": "Пользовательские ноды",
    "customNodesDescription": "Переустановите пользовательские ноды из существующих установок ComfyUI.",
    "desktopAppSettings": "Настройки десктопного приложения",
    "desktopAppSettingsDescription": "Настройте, как ComfyUI ведёт себя на вашем рабочем столе. Вы можете изменить эти настройки позже.",
    "desktopSettings": "Настройки рабочего стола",
    "failedToSelectDirectory": "Не удалось выбрать директорию",
    "gpu": "GPU",
    "gpuSelection": {
      "cpuMode": "Режим CPU",
      "cpuModeDescription": "Режим CPU предназначен только для разработчиков и крайне редких случаев.",
      "cpuModeDescription2": "Если вы не полностью уверены, что вам это нужно, пожалуйста, проигнорируйте эту галочку и выберите ваш GPU выше.",
      "customComfyNeedsPython": "ComfyUI не будет работать, пока python не будет настроен",
      "customInstallRequirements": "Установите все требования и зависимости (например, custom torch)",
      "customManualVenv": "Вручную настроить python venv",
      "customMayNotWork": "Это полностью не поддерживается и может просто не работать",
      "customSkipsPython": "Этот вариант пропускает обычную настройку python.",
      "enableCpuMode": "Включить режим CPU",
      "mpsDescription": "Поддерживаются Apple Metal Performance Shaders с использованием pytorch nightly.",
      "nvidiaDescription": "Устройства NVIDIA напрямую поддерживаются с использованием сборок pytorch CUDA.",
      "selectGpu": "Выберите GPU",
      "selectGpuDescription": "Выберите тип GPU, который у вас есть"
    },
    "helpImprove": "Пожалуйста, помогите улучшить ComfyUI",
    "installLocation": "Место установки",
    "installLocationDescription": "Выберите директорию для пользовательских данных ComfyUI. В выбранном месте будет установлена среда Python. Пожалуйста, убедитесь, что на выбранном диске достаточно места (~15 ГБ).",
    "installLocationTooltip": "Директория пользовательских данных ComfyUI. Хранит:\n- Среда Python\n- Модели\n- Пользовательские ноды\n",
    "insufficientFreeSpace": "Недостаточно места — минимально необходимое свободное место",
    "manualConfiguration": {
      "createVenv": "Вам потребуется создать виртуальное окружение в следующем каталоге",
      "requirements": "Требования",
      "restartWhenFinished": "После завершения настройки виртуального окружения, пожалуйста, перезапустите ComfyUI.",
      "title": "Ручная Конфигурация",
      "virtualEnvironmentPath": "Путь виртуального окружения"
    },
    "metricsDisabled": "Метрики отключены",
    "metricsEnabled": "Метрики включены",
    "migrateFromExistingInstallation": "Миграция из существующей установки",
    "migration": "Миграция",
    "migrationOptional": "Миграция является необязательной. Если у вас нет существующей установки, вы можете пропустить этот шаг.",
    "migrationSourcePathDescription": "Если у вас уже есть установленный ComfyUI, мы можем скопировать/связать ваши существующие пользовательские файлы и модели с новой установкой. Ваша существующая установка ComfyUI не будет затронута.",
    "moreInfo": "Для получения дополнительной информации, пожалуйста, прочтите нашу",
    "parentMissing": "Путь не существует — сначала создайте родительский каталог",
    "pathExists": "Директория уже существует — пожалуйста, убедитесь, что вы сделали резервное копирование всех данных",
    "pathValidationFailed": "Не удалось проверить путь",
    "privacyPolicy": "политику конфиденциальности",
    "selectItemsToMigrate": "Выберите элементы для миграции",
    "settings": {
      "allowMetrics": "Метрики использования",
      "allowMetricsDescription": "Помогите улучшить ComfyUI, отправляя анонимные метрики использования. Личная информация или содержание рабочего процесса не будут собираться.",
      "autoUpdate": "Автоматические обновления",
      "autoUpdateDescription": "Автоматически загружать и устанавливать обновления, когда они становятся доступными. Вы всегда будете уведомлены перед установкой обновлений.",
      "dataCollectionDialog": {
        "collect": {
          "errorReports": "Сообщение об ошибке и трассировка стека",
          "systemInfo": "Аппаратное обеспечение, тип ОС и версия приложения",
          "userJourneyEvents": "События пользовательского пути"
        },
        "doNotCollect": {
          "customNodeConfigurations": "Пользовательские конфигурации нод",
          "fileSystemInformation": "Информация о файловой системе",
          "personalInformation": "Личная информация",
          "workflowContents": "Содержание рабочего процесса"
        },
        "title": "О сборе данных",
        "viewFullPolicy": "Просмотреть политику полностью",
        "whatWeCollect": "Что мы собираем:",
        "whatWeDoNotCollect": "Что мы не собираем:"
      },
      "errorUpdatingConsent": "Ошибка обновления согласия",
      "errorUpdatingConsentDetail": "Не удалось обновить настройки согласия на метрики",
      "learnMoreAboutData": "Узнать больше о сборе данных"
    },
    "systemLocations": "Системные места",
    "unhandledError": "Неизвестная ошибка",
    "updateConsent": "Вы ранее согласились на отчётность об ошибках. Теперь мы отслеживаем метрики событий, чтобы помочь выявить ошибки и улучшить приложение. Личная идентифицируемая информация не собирается."
  },
  "issueReport": {
    "contactFollowUp": "Свяжитесь со мной для уточнения",
    "feedbackTitle": "Помогите нам улучшить ComfyUI, оставив отзыв",
    "helpFix": "Помочь исправить это",
    "notifyResolve": "Уведомить меня, когда проблема будет решена",
    "provideAdditionalDetails": "Предоставьте дополнительные сведения (необязательно)",
    "provideEmail": "Укажите вашу электронную почту (необязательно)",
    "rating": "Рейтинг",
    "stackTrace": "Трассировка стека",
    "submitErrorReport": "Отправить отчёт об ошибке (необязательно)",
    "systemStats": "Статистика системы"
  },
  "menu": {
    "autoQueue": "Автоочередь",
    "batchCount": "Количество пакетов",
    "batchCountTooltip": "Количество раз, когда генерация рабочего процесса должна быть помещена в очередь",
    "clear": "Очистить рабочий процесс",
    "clipspace": "Открыть Clipspace",
    "disabled": "Отключено",
    "disabledTooltip": "Рабочий процесс не будет автоматически помещён в очередь",
    "execute": "Выполнить",
    "hideMenu": "Скрыть меню",
    "instant": "Мгновенно",
    "instantTooltip": "Рабочий процесс будет помещён в очередь сразу же после завершения генерации",
    "interrupt": "Отменить текущее выполнение",
    "onChange": "При изменении",
    "onChangeTooltip": "Рабочий процесс будет поставлен в очередь после внесения изменений",
    "queue": "Выполнить",
    "queueWorkflow": "Очередь рабочего процесса (Shift для вставки спереди)",
    "queueWorkflowFront": "Очередь рабочего процесса (Вставка спереди)",
    "refresh": "Обновить определения нод",
    "resetView": "Сбросить вид холста",
    "showMenu": "Показать меню",
    "toggleBottomPanel": "Переключить нижнюю панель"
  },
  "menuLabels": {
    "About ComfyUI": "О ComfyUI",
    "Browse Templates": "Просмотреть шаблоны",
    "Bypass/Unbypass Selected Nodes": "Обойти/восстановить выбранные ноды",
    "Canvas Toggle Link Visibility": "Переключение видимости ссылки на холст",
    "Canvas Toggle Lock": "Переключение блокировки холста",
    "Clear Pending Tasks": "Очистить ожидающие задачи",
    "Clear Workflow": "Очистить рабочий процесс",
    "Clipspace": "Клиппространство",
    "Close Current Workflow": "Закрыть текущий рабочий процесс",
    "Collapse/Expand Selected Nodes": "Свернуть/развернуть выбранные ноды",
    "Comfy-Org Discord": "Discord Comfy-Org",
    "ComfyUI Docs": "Документация ComfyUI",
    "ComfyUI Issues": "Проблемы ComfyUI",
    "Convert selected nodes to group node": "Преобразовать выбранные ноды в групповую ноду",
    "Desktop User Guide": "Руководство пользователя для настольных ПК",
    "Duplicate Current Workflow": "Дублировать текущий рабочий процесс",
    "Edit": "Редактировать",
    "Export": "Экспортировать",
    "Export (API)": "Экспорт (API)",
    "Fit Group To Contents": "Подогнать группу под содержимое",
<<<<<<< HEAD
    "Fit view to selected nodes": "Подогнать вид под выбранные узлы",
    "Give Feedback": "Оставить отзыв",
    "Group Selected Nodes": "Сгруппировать выбранные узлы",
=======
    "Fit view to selected nodes": "Подогнать вид под выбранные ноды",
    "Group Selected Nodes": "Сгруппировать выбранные ноды",
>>>>>>> 37cb2cb0
    "Help": "Помощь",
    "Interrupt": "Прервать",
    "Load Default Workflow": "Загрузить стандартный рабочий процесс",
    "Manage group nodes": "Управление групповыми нодами",
    "Mute/Unmute Selected Nodes": "Отключить/включить звук для выбранных нод",
    "New": "Новый",
    "Next Opened Workflow": "Следующий открытый рабочий процесс",
    "Open": "Открыть",
    "Open Custom Nodes Folder": "Открыть папку пользовательских нод",
    "Open DevTools": "Открыть инструменты разработчика",
    "Open Inputs Folder": "Открыть папку входных данных",
    "Open Logs Folder": "Открыть папку журналов",
    "Open Models Folder": "Открыть папку моделей",
    "Open Outputs Folder": "Открыть папку выходных данных",
    "Open extra_model_paths_yaml": "Открыть extra_model_paths.yaml",
    "Pin/Unpin Selected Items": "Закрепить/открепить выбранные элементы",
    "Pin/Unpin Selected Nodes": "Закрепить/открепить выбранные ноды",
    "Previous Opened Workflow": "Предыдущий открытый рабочий процесс",
    "Queue Prompt": "Запрос в очереди",
    "Queue Prompt (Front)": "Запрос в очереди (спереди)",
    "Quit": "Выйти",
    "Redo": "Повторить",
    "Refresh Node Definitions": "Обновить определения нод",
    "Reinstall": "Переустановить",
    "Reset View": "Сбросить вид",
    "Restart": "Перезапустить",
    "Save": "Сохранить",
    "Save As": "Сохранить как",
    "Show Settings Dialog": "Показать диалог настроек",
    "Toggle Bottom Panel": "Переключить нижнюю панель",
    "Toggle Focus Mode": "Переключить режим фокуса",
    "Toggle Logs Bottom Panel": "Переключение нижней панели журналов",
    "Toggle Model Library Sidebar": "Переключение боковой панели библиотеки моделей",
    "Toggle Node Library Sidebar": "Переключение боковой панели библиотеки нод",
    "Toggle Queue Sidebar": "Переключение боковой панели очереди",
    "Toggle Search Box": "Переключить поисковую панель",
    "Toggle Terminal Bottom Panel": "Переключение нижней панели терминала",
    "Toggle Theme (Dark/Light)": "Переключение темы (Тёмная/Светлая)",
    "Toggle Workflows Sidebar": "Переключение боковой панели рабочих процессов",
    "Undo": "Отменить",
    "Ungroup selected group nodes": "Разгруппировать выбранные групповые ноды",
    "Workflow": "Рабочий процесс",
    "Zoom In": "Увеличить",
    "Zoom Out": "Уменьшить"
  },
  "nodeCategories": {
    "3d": "3d",
    "3d_models": "3d_модели",
    "DevTools": "Инструменты_разработчика",
    "_for_testing": "_для_тестирования",
    "advanced": "расширенный",
    "animation": "анимация",
    "api": "api",
    "attention_experiments": "эксперименты_внимания",
    "audio": "аудио",
    "batch": "пакет",
    "clip": "clip",
    "combine": "объединить",
    "compositing": "композиционирование",
    "cond pair": "условие_пара",
    "cond single": "условие_одиночное",
    "conditioning": "условие",
    "controlnet": "controlnet",
    "create": "создать",
    "custom_sampling": "пользовательский_семплинг",
    "deprecated": "устаревший",
    "flux": "flux",
    "gligen": "gligen",
    "guidance": "направление",
    "guiders": "направляющие",
    "hooks": "хуки",
    "image": "изображение",
    "inpaint": "восстановление",
    "instructpix2pix": "instructpix2pix",
    "latent": "латентный",
    "loaders": "загрузчики",
    "ltxv": "ltxv",
    "mask": "маска",
    "model": "модель",
    "model_merging": "слияние_моделей",
    "model_patches": "патчи_моделей",
    "model_specific": "специфичная_модель",
    "noise": "шум",
    "operations": "операции",
    "photomaker": "photomaker",
    "postprocessing": "постобработка",
    "preprocessors": "предобработчики",
    "samplers": "семплеры",
    "sampling": "выборка",
    "schedulers": "schedulers",
    "scheduling": "scheduling",
    "sd3": "sd3",
    "sigmas": "сигмы",
    "stable_cascade": "стабильная_каскадная",
    "style_model": "модель_стиля",
    "transform": "преобразование",
    "unet": "unet",
    "upscale_diffusion": "диффузии_апскейла",
    "upscaling": "апскейл",
    "video": "видео",
    "video_models": "видеомодели"
  },
  "nodeTemplates": {
    "enterName": "Введите название",
    "saveAsTemplate": "Сохранить как шаблон"
  },
  "notSupported": {
    "continue": "Продолжить",
    "continueTooltip": "Я уверен, что моё устройство поддерживается",
    "learnMore": "Узнать больше",
    "message": "Поддерживаются только следующие устройства:",
    "reportIssue": "Сообщить о проблеме",
    "supportedDevices": {
      "macos": "MacOS (M1 или новее)",
      "windows": "Windows (Nvidia GPU с поддержкой CUDA)"
    },
    "title": "Ваше устройство не поддерживается"
  },
  "serverConfig": {
    "modifiedConfigs": "Вы изменили следующие конфигурации сервера. Перезапустите, чтобы применить изменения.",
    "restart": "Перезапустить",
    "revertChanges": "Отменить изменения"
  },
  "serverConfigCategories": {
    "Attention": "Внимание",
    "CUDA": "CUDA",
    "Cache": "Кэш",
    "Directories": "Каталоги",
    "General": "Общее",
    "Inference": "Вывод",
    "Memory": "Память",
    "Network": "Сеть",
    "Preview": "Предпросмотр"
  },
  "serverConfigItems": {
    "cache-classic": {
      "name": "Использовать классическую систему кэширования"
    },
    "cache-lru": {
      "name": "Использовать LRU кэширование с максимальным количеством N кэшированных результатов нод.",
      "tooltip": "Может использовать больше ОЗУ/ВРП."
    },
    "cpu-vae": {
      "name": "Запуск VAE на CPU"
    },
    "cross-attention-method": {
      "name": "Метод перекрёстного внимания"
    },
    "cuda-device": {
      "name": "Индекс устройства CUDA для использования"
    },
    "cuda-malloc": {
      "name": "Использовать CUDA malloc для выделения памяти"
    },
    "default-hashing-function": {
      "name": "Функция хеширования по умолчанию для файлов моделей"
    },
    "deterministic": {
      "name": "Заставить pytorch использовать более медленные детерминированные алгоритмы, когда это возможно.",
      "tooltip": "Обратите внимание, что это может не сделать изображения детерминированными во всех случаях."
    },
    "directml": {
      "name": "Индекс устройства DirectML"
    },
    "disable-all-custom-nodes": {
      "name": "Отключить загрузку всех пользовательских нод."
    },
    "disable-ipex-optimize": {
      "name": "Отключить оптимизацию IPEX"
    },
    "disable-metadata": {
      "name": "Отключить сохранение метаданных подсказок в файлах."
    },
    "disable-smart-memory": {
      "name": "Отключить управление умной памятью",
      "tooltip": "Принудить ComfyUI агрессивно выгружать в обычную оперативную память вместо того, чтобы держать модели в VRAM, когда это возможно."
    },
    "disable-xformers": {
      "name": "Отключить оптимизацию xFormers"
    },
    "dont-print-server": {
      "name": "Не показывать вывод сервера в консоль."
    },
    "dont-upcast-attention": {
      "name": "Предотвратить повышение внимания"
    },
    "enable-cors-header": {
      "name": "Включить CORS заголовок: Используйте \"*\" для всех источников или укажите домен"
    },
    "fast": {
      "name": "Включить некоторые непроверенные и потенциально ухудшающие качество оптимизации."
    },
    "force-channels-last": {
      "name": "Принудительное использование формата памяти с последними каналами"
    },
    "force-upcast-attention": {
      "name": "Принудительное повышение внимания"
    },
    "global-precision": {
      "name": "Глобальная точность с плавающей запятой",
      "tooltip": "Глобальная точность с плавающей запятой"
    },
    "input-directory": {
      "name": "Входной каталог"
    },
    "listen": {
      "name": "Хост: IP-адрес для прослушивания"
    },
    "log-level": {
      "name": "Уровень подробности логирования"
    },
    "max-upload-size": {
      "name": "Максимальный размер загрузки (МБ)"
    },
    "output-directory": {
      "name": "Выходной каталог"
    },
    "port": {
      "name": "Порт: Порт для прослушивания"
    },
    "preview-method": {
      "name": "Метод, используемый для латентных превью"
    },
    "preview-size": {
      "name": "Размер превью изображений"
    },
    "reserve-vram": {
      "name": "Резервируемая VRAM (ГБ)",
      "tooltip": "Установите количество VRAM в ГБ, которое вы хотите зарезервировать для использования вашей ОС/другими программами. По умолчанию резервируется определённое количество в зависимости от вашей ОС."
    },
    "text-encoder-precision": {
      "name": "Точность текстового кодировщика",
      "tooltip": "Точность текстового кодировщика"
    },
    "tls-certfile": {
      "name": "TLS сертификат: Путь к TLS сертификату для HTTPS"
    },
    "tls-keyfile": {
      "name": "TLS ключевой файл: Путь к TLS ключевому файлу для HTTPS"
    },
    "unet-precision": {
      "name": "Точность UNET",
      "tooltip": "Точность UNET"
    },
    "vae-precision": {
      "name": "Точность VAE",
      "tooltip": "Точность VAE"
    },
    "vram-management": {
      "name": "Режим управления VRAM"
    }
  },
  "serverStart": {
    "openLogs": "Открыть логи",
    "process": {
      "error": "Не удалось запустить ComfyUI Desktop",
      "initial-state": "Загрузка…",
      "python-setup": "Настройка окружения Python…",
      "ready": "Завершение…",
      "starting-server": "Запуск сервера ComfyUI…"
    },
    "reinstall": "Переустановить",
    "reportIssue": "Сообщить о проблеме",
    "showTerminal": "Показать терминал"
  },
  "settingsCategories": {
    "About": "О программе",
    "Appearance": "Внешний вид",
    "BrushAdjustment": "Настройка кисти",
    "Canvas": "Холст",
    "ColorPalette": "Цветовая палитра",
    "Comfy": "Comfy",
    "Comfy-Desktop": "Десктопный Comfy",
    "CustomColorPalettes": "Пользовательские цветовые палитры",
    "DevMode": "Режим разработчика",
    "EditTokenWeight": "Редактировать вес токена",
    "Extension": "Расширение",
    "General": "Общие",
    "Graph": "Граф",
    "Group": "Группа",
    "Keybinding": "Сочетание клавиш",
    "Link": "Ссылка",
    "LinkRelease": "Освобождение ссылки",
    "LiteGraph": "Lite Graph",
    "Locale": "Локализация",
    "Mask Editor": "Редактор масок",
    "Menu": "Меню",
    "ModelLibrary": "Библиотека моделей",
    "NewEditor": "Новый редактор",
    "Node": "Нода",
    "Node Search Box": "Поисковая строка нод",
    "Node Widget": "Виджет ноды",
    "NodeInputConversionSubmenus": "Подменю преобразования ввода ноды",
    "NodeLibrary": "Библиотека нод",
    "Pointer": "Указатель",
    "Queue": "Очередь",
    "QueueButton": "Кнопка очереди",
    "RerouteBeta": "Бета-версия перенаправления",
    "Server": "Сервер",
    "Server-Config": "Настройки сервера",
    "Settings": "Настройки",
    "Sidebar": "Боковая панель",
    "Tree Explorer": "Дерево проводника",
    "Validation": "Валидация",
    "Window": "Окно",
    "Workflow": "Рабочий процесс"
  },
  "sideToolbar": {
    "browseTemplates": "Просмотреть примеры шаблонов",
    "downloads": "Загрузки",
    "logout": "Выйти",
    "modelLibrary": "Библиотека моделей",
    "newBlankWorkflow": "Создайте новый пустой рабочий процесс",
    "nodeLibrary": "Библиотека нод",
    "nodeLibraryTab": {
      "sortOrder": "Порядок сортировки"
    },
    "openWorkflow": "Открыть рабочий процесс в локальной файловой системе",
    "queue": "Очередь",
    "queueTab": {
      "backToAllTasks": "Вернуться ко всем задачам",
      "clearPendingTasks": "Очистить отложенные задачи",
      "containImagePreview": "Предпросмотр заливающего изображения",
      "coverImagePreview": "Предпросмотр подходящего изображения",
      "filter": "Фильтровать выводы",
      "filters": {
        "hideCached": "Скрыть кэшированные",
        "hideCanceled": "Скрыть отмененные"
      },
      "showFlatList": "Показать плоский список"
    },
    "themeToggle": "Переключить тему",
    "workflowTab": {
      "confirmDelete": "Вы уверены, что хотите удалить этот рабочий процесс?",
      "confirmDeleteTitle": "Удалить рабочий процесс?",
      "confirmOverwrite": "Файл ниже уже существует. Вы хотите его перезаписать?",
      "confirmOverwriteTitle": "Перезаписать существующий файл?",
      "deleteFailed": "Попытка удалить рабочий процесс не удалась.",
      "deleteFailedTitle": "Не удалось удалить",
      "deleted": "Рабочий процесс удалён",
      "dirtyClose": "Файлы ниже были изменены. Вы хотите сохранить их перед закрытием?",
      "dirtyCloseTitle": "Сохранить изменения?",
      "workflowTreeType": {
        "bookmarks": "Закладки",
        "browse": "Просмотреть",
        "open": "Открыть"
      }
    },
    "workflows": "Рабочие процессы"
  },
  "tabMenu": {
    "addToBookmarks": "Добавить в закладки",
    "closeOtherTabs": "Закрыть другие вкладки",
    "closeTab": "Закрыть вкладку",
    "closeTabsToLeft": "Закрыть вкладки слева",
    "closeTabsToRight": "Закрыть вкладки справа",
    "duplicateTab": "Дублировать вкладку",
    "removeFromBookmarks": "Удалить из закладок"
  },
  "templateWorkflows": {
    "template": {
      "default": "Генерация изображений",
      "flux_schnell": "Flux Schnell",
      "image2image": "Изображение в изображение",
      "upscale": "2-этапный апскейл"
    },
    "title": "Начните с шаблона"
  },
  "userSelect": {
    "enterUsername": "Введите имя пользователя",
    "existingUser": "Существующий пользователь",
    "newUser": "Новый пользователь",
    "next": "Далее",
    "selectUser": "Выберите пользователя"
  },
  "welcome": {
    "getStarted": "Начать",
    "title": "Добро пожаловать в ComfyUI"
  },
  "workflowService": {
    "enterFilename": "Введите название файла",
    "exportWorkflow": "Экспорт рабочего процесса",
    "saveWorkflow": "Сохранить рабочий процесс"
  }
}<|MERGE_RESOLUTION|>--- conflicted
+++ resolved
@@ -300,14 +300,9 @@
     "Export": "Экспортировать",
     "Export (API)": "Экспорт (API)",
     "Fit Group To Contents": "Подогнать группу под содержимое",
-<<<<<<< HEAD
-    "Fit view to selected nodes": "Подогнать вид под выбранные узлы",
+    "Fit view to selected nodes": "Подогнать вид под выбранные ноды",
     "Give Feedback": "Оставить отзыв",
-    "Group Selected Nodes": "Сгруппировать выбранные узлы",
-=======
-    "Fit view to selected nodes": "Подогнать вид под выбранные ноды",
     "Group Selected Nodes": "Сгруппировать выбранные ноды",
->>>>>>> 37cb2cb0
     "Help": "Помощь",
     "Interrupt": "Прервать",
     "Load Default Workflow": "Загрузить стандартный рабочий процесс",
