--- conflicted
+++ resolved
@@ -13,11 +13,7 @@
     "default": "기본값",
     "green": "초록색",
     "noColor": "색 없음",
-<<<<<<< HEAD
-    "pale_blue": "흐린 파랑",
-=======
     "pale_blue": "흐린 파랑색",
->>>>>>> 6f3b9920
     "pink": "분홍색",
     "purple": "보라색",
     "red": "빨간색",
@@ -328,18 +324,12 @@
     "fov": "FOV",
     "lightIntensity": "조명 강도",
     "loadingModel": "3D 모델 로딩 중...",
-<<<<<<< HEAD
     "materialMode": "재질 모드",
-=======
->>>>>>> 6f3b9920
     "previewOutput": "출력 미리보기",
     "removeBackgroundImage": "배경 이미지 제거",
     "showGrid": "그리드 표시",
     "switchCamera": "카메라 전환",
-<<<<<<< HEAD
     "upDirection": "위 방향",
-=======
->>>>>>> 6f3b9920
     "uploadBackgroundImage": "배경 이미지 업로드"
   },
   "maintenance": {
