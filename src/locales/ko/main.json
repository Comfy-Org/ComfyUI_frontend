{
  "clipboard": {
    "errorMessage": "클립보드에 복사하지 못했습니다",
    "errorNotSupported": "브라우저가 클립보드 API를 지원하지 않습니다.",
    "successMessage": "클립보드에 복사됨"
  },
  "color": {
    "blue": "파란색",
    "custom": "사용자 정의",
    "default": "기본값",
    "green": "초록색",
    "pink": "분홍색",
    "red": "빨간색",
    "yellow": "노란색"
  },
  "contextMenu": {
    " to input": " 위젯을 입력으로",
    " to widget": " 입력을 위젯으로",
    "Add Group": "그룹 추가",
    "Add Group For Selected Nodes": "선택한 노드 그룹 추가",
    "Add Node": "노드 추가",
    "Bypass": "실행 건너뛰기",
    "Clone": "복제",
    "Collapse": "접기",
    "Colors": "색상",
    "Convert ": "[변환] ",
    "Convert Input to Widget": "입력을 위젯으로 변환",
    "Convert Widget to Input": "위젯을 입력으로 변환",
    "Convert to Group Node": "그룹 노드로 변환",
    "Copy (Clipspace)": "복사 (Clipspace)",
    "Expand": "확장",
    "Inputs": "입력",
    "Manage": "관리",
    "Manage Group Nodes": "그룹 노드 관리",
    "Mode": "모드",
    "Node Templates": "노드 템플릿",
    "Outputs": "출력",
    "Pin": "고정",
    "Properties": "속성",
    "Properties Panel": "속성 패널",
    "Remove": "제거",
    "Resize": "크기 조정",
    "Save Selected as Template": "선택된 부분을 템플릿으로 저장",
    "Search": "검색",
    "Shapes": "형태",
    "Title": "제목",
    "Unpin": "고정 해제"
  },
  "dataTypes": {
    "AUDIO": "오디오",
    "BOOLEAN": "논리값",
    "CLIP": "CLIP",
    "CLIP_VISION": "CLIP_VISION",
    "CLIP_VISION_OUTPUT": "CLIP_VISION 출력",
    "COMBO": "콤보",
    "CONDITIONING": "조건",
    "CONTROL_NET": "컨트롤넷",
    "FLOAT": "실수",
    "FLOATS": "실수 배열",
    "GLIGEN": "GLIGEN",
    "GUIDER": "가이드",
    "HOOKS": "후크",
    "HOOK_KEYFRAMES": "후크 키프레임",
    "IMAGE": "이미지",
    "INT": "정수",
    "LATENT": "잠재 데이터",
    "LATENT_OPERATION": "잠재 연산",
    "LOAD_3D": "3D 로드",
    "LOAD_3D_ANIMATION": "3D 애니메이션 로드",
    "MASK": "마스크",
    "MODEL": "모델",
    "NOISE": "노이즈",
    "PHOTOMAKER": "PHOTOMAKER",
    "SAMPLER": "샘플러",
    "SIGMAS": "시그마",
    "STRING": "문자열",
    "STYLE_MODEL": "스타일 모델",
    "TIMESTEPS_RANGE": "타임스텝 범위",
    "UPSCALE_MODEL": "업스케일 모델",
    "VAE": "VAE",
    "WEBCAM": "웹캠"
  },
  "desktopMenu": {
    "confirmQuit": "저장되지 않은 워크플로가 열려 있습니다. 저장되지 않은 변경 사항은 모두 손실됩니다. 이를 무시하고 종료하시겠습니까?",
    "confirmReinstall": "이 작업은 extra_models_config.yaml 파일을 지우고 설치를 다시 시작합니다. 정말로 진행하시겠습니까?",
    "quit": "종료",
    "reinstall": "재설치"
  },
  "desktopUpdate": {
    "description": "ComfyUI 데스크톱이 새로운 종속성을 설치하고 있습니다. 이 작업은 몇 분 정도 걸릴 수 있습니다.",
    "terminalDefaultMessage": "업데이트 콘솔 출력은 여기에 표시됩니다.",
    "title": "ComfyUI 데스크톱 업데이트 중"
  },
  "downloadGit": {
    "gitWebsite": "git 프로그램 다운로드",
    "instructions": "운영 체제에 맞는 최신 버전을 다운로드하여 설치하십시오. 아래의 'git 프로그램 다운로드' 버튼을 클릭하면 git-scm.com 다운로드 페이지가 열립니다.",
    "message": "git 프로그램을 찾을 수 없습니다. 정상적인 작업을 위해서는 git 프로그램이 필요합니다.",
    "skip": "건너뛰기",
    "title": "git 프로그램 다운로드",
    "warning": "git 프로그램이 이미 설치된 것이 확실하다면, 이 검사 단계를 스킵할 수 있습니다. 현재는 정상적으로 실행 가능한 git 프로그램이 없는 경우, ComfyUI를 실행할 수 없습니다."
  },
  "electronFileDownload": {
    "cancel": "다운로드 취소",
    "cancelled": "취소됨",
    "inProgress": "진행 중",
    "pause": "다운로드 일시 중지",
    "paused": "일시 중지됨",
    "resume": "다운로드 재개"
  },
  "g": {
    "about": "정보",
    "add": "추가",
    "back": "뒤로",
    "cancel": "취소",
    "close": "닫기",
    "color": "색상",
    "comingSoon": "곧 출시 예정",
    "command": "명령",
    "confirm": "확인",
    "continue": "계속",
    "copyToClipboard": "클립보드에 복사",
    "currentUser": "현재 사용자",
    "customize": "사용자 정의",
    "customizeFolder": "폴더 사용자 정의",
    "delete": "삭제",
    "deprecated": "사용 중단",
    "devices": "장치",
    "disableAll": "모두 비활성화",
    "download": "다운로드",
    "empty": "비어 있음",
    "enableAll": "모두 활성화",
    "error": "오류",
    "experimental": "베타",
    "export": "내보내기",
    "extensionName": "확장 이름",
    "feedback": "피드백",
    "findIssues": "문제 찾기",
    "firstTimeUIMessage": "새 UI를 처음 사용합니다. \"메뉴 > 새 메뉴 사용 > 비활성화\"를 선택하여 이전 UI로 복원하세요.",
    "goToNode": "노드로 이동",
    "icon": "아이콘",
    "imageFailedToLoad": "이미지를 로드하지 못했습니다.",
    "import": "가져오기",
    "insert": "삽입",
    "install": "설치",
    "keybinding": "키 바인딩",
    "loadAllFolders": "모든 폴더 로드",
    "loadWorkflow": "워크플로 로드",
    "loading": "로딩 중",
    "logs": "로그",
    "newFolder": "새 폴더",
    "next": "다음",
    "no": "아니오",
    "noResultsFound": "결과를 찾을 수 없습니다.",
    "noTasksFound": "작업을 찾을 수 없습니다.",
    "noTasksFoundMessage": "대기열에 작업이 없습니다.",
    "noWorkflowsFound": "워크플로를 찾을 수 없습니다.",
    "ok": "확인",
    "openNewIssue": "새 문제 열기",
    "overwrite": "덮어쓰기",
    "reconnected": "재연결됨",
    "reconnecting": "재연결 중",
    "refresh": "새로 고침",
    "reloadToApplyChanges": "변경 사항을 적용하려면 새로 고침하세요.",
    "rename": "이름 바꾸기",
    "reportIssue": "보고서 보내기",
    "reportIssueTooltip": "Comfy Org에 오류 보고서를 제출합니다.",
    "reportSent": "보고서 제출됨",
    "reset": "재설정",
    "resetKeybindingsTooltip": "키 바인딩을 기본값으로 재설정",
    "save": "저장",
    "searchExtensions": "확장 검색",
    "searchFailedMessage": "검색어와 일치하는 설정을 찾을 수 없습니다. 검색어를 조정해 보세요.",
    "searchKeybindings": "키 바인딩 검색",
    "searchModels": "모델 검색",
    "searchNodes": "노드 검색",
    "searchSettings": "설정 검색",
    "searchWorkflows": "워크플로 검색",
    "settings": "설정",
    "showReport": "보고서 보기",
    "success": "성공",
    "systemInfo": "시스템 정보",
    "terminal": "터미널",
    "upload": "업로드",
    "videoFailedToLoad": "비디오를 로드하지 못했습니다.",
    "workflow": "워크플로"
  },
  "graphCanvasMenu": {
    "fitView": "보기 맞춤",
    "panMode": "팬 모드",
    "resetView": "보기 재설정",
    "selectMode": "선택 모드",
    "toggleLinkVisibility": "링크 가시성 전환",
    "zoomIn": "확대",
    "zoomOut": "축소"
  },
  "groupNode": {
    "create": "그룹 노드 만들기",
    "enterName": "이름 입력"
  },
  "icon": {
    "bookmark": "북마크",
    "box": "상자",
    "briefcase": "서류가방",
    "exclamation-triangle": "경고",
    "file": "파일",
    "folder": "폴더",
    "heart": "하트",
    "inbox": "받은 편지함",
    "star": "별"
  },
  "install": {
    "appDataLocationTooltip": "ComfyUI의 앱 데이터 디렉토리. 저장소:\n- 로그\n- 서버 구성",
    "appPathLocationTooltip": "ComfyUI의 앱 에셋 디렉토리. ComfyUI 코드 및 에셋을 저장합니다.",
    "cannotWrite": "선택한 경로에 쓸 수 없습니다",
    "chooseInstallationLocation": "설치 위치 선택",
    "customNodes": "사용자 정의 노드",
    "customNodesDescription": "기존 ComfyUI 설치에서 사용자 정의 노드를 다시 설치합니다.",
    "desktopAppSettings": "데스크탑 앱 설정",
    "desktopAppSettingsDescription": "ComfyUI가 데스크탑에서 어떻게 작동하는지 구성하세요. 이 설정은 나중에 변경할 수 있습니다.",
    "desktopSettings": "데스크탑 설정",
    "failedToSelectDirectory": "디렉토리 선택 실패",
    "gpu": "GPU",
    "gpuSelection": {
      "cpuMode": "CPU 모드",
      "cpuModeDescription": "CPU 모드는 개발자와 드문 경우에만 사용됩니다.",
      "cpuModeDescription2": "이것이 필요한지 확실하지 않다면, 이 상자를 무시하고 위에서 GPU를 선택하세요.",
      "customComfyNeedsPython": "Python이 설정되지 않으면 ComfyUI가 작동하지 않습니다",
      "customInstallRequirements": "모든 요구 사항과 종속성 설치 (예: 사용자 정의 torch)",
      "customManualVenv": "Python venv를 수동으로 구성",
      "customMayNotWork": "이것은 전혀 지원되지 않으며, 작동하지 않을 수 있습니다",
      "customSkipsPython": "이 옵션은 일반 Python 설정을 건너뜁니다.",
      "enableCpuMode": "CPU 모드 활성화",
      "mpsDescription": "Apple Metal Performance Shaders는 pytorch nightly를 사용하여 지원됩니다.",
      "nvidiaDescription": "NVIDIA 장치는 pytorch CUDA 빌드를 사용하여 직접 지원됩니다.",
      "selectGpu": "GPU 선택",
      "selectGpuDescription": "소유한 GPU 유형을 선택하세요"
    },
    "helpImprove": "ComfyUI 개선에 도움을 주세요",
    "installLocation": "설치 위치",
    "installLocationDescription": "ComfyUI의 사용자 데이터 디렉토리를 선택하십시오. 선택한 위치에 Python 환경이 설치됩니다. 선택한 디스크에 충분한 공간(~15GB)이 남아 있는지 확인하십시오.",
    "installLocationTooltip": "ComfyUI의 사용자 데이터 디렉토리. 저장소:\n- Python 환경\n- 모델\n- 사용자 정의 노드\n",
    "insufficientFreeSpace": "공간이 부족합니다 - 최소한의 여유 공간",
    "manualConfiguration": {
      "createVenv": "다음 디렉토리에 가상 환경을 생성해야 합니다",
      "requirements": "요구 사항",
      "restartWhenFinished": "가상 환경 구성을 완료하면 ComfyUI를 다시 시작해주세요.",
      "title": "수동 구성",
      "virtualEnvironmentPath": "가상 환경 경로"
    },
    "metricsDisabled": "데이터 수집 비활성화",
    "metricsEnabled": "데이터 수집 활성화",
    "migrateFromExistingInstallation": "기존 설치에서 마이그레이션",
    "migration": "마이그레이션",
    "migrationOptional": "마이그레이션은 선택 사항입니다. 기존에 설치된 것이 없다면, 이 단계를 건너뛸 수 있습니다.",
    "migrationSourcePathDescription": "기존에 설치된 ComfyUI가 있으면, 기존 사용자 파일과 모델을 새 설치본으로 복사하거나 링크 할 수 있습니다. 기존의 ComfyUI 설치는 영향을 받지 않습니다.",
    "moreInfo": "더 많은 정보를 원하시면, 다음을 읽어주세요",
    "parentMissing": "경로가 존재하지 않습니다 - 먼저 포함하는 디렉토리를 생성하세요",
    "pathExists": "디렉토리가 이미 존재합니다 - 모든 데이터를 백업했는지 확인해 주세요",
    "pathValidationFailed": "경로 유효성 검사 실패",
    "privacyPolicy": "개인정보 보호정책",
    "selectItemsToMigrate": "마이그레이션 항목 선택",
    "settings": {
      "allowMetrics": "사용 통계",
      "allowMetricsDescription": "익명의 사용 통계를 보내 ComfyUI를 개선하는 데 도움을 줍니다. 개인 정보나 워크플로 내용은 수집되지 않습니다.",
      "autoUpdate": "자동 업데이트",
      "autoUpdateDescription": "업데이트가 가능해지면 자동으로 다운로드하고 설치합니다. 업데이트가 설치되기 전에 항상 알림을 받습니다.",
      "checkingMirrors": "Python 미러에 대한 네트워크 액세스 확인 중...",
      "dataCollectionDialog": {
        "collect": {
          "errorReports": "오류 메시지 및 스택 추적",
          "systemInfo": "하드웨어, OS 유형, 앱 버전",
          "userJourneyEvents": "사용자 행동 흐름 이벤트"
        },
        "doNotCollect": {
          "customNodeConfigurations": "커스텀 노드 구성",
          "fileSystemInformation": "파일 시스템 정보",
          "personalInformation": "개인 정보",
          "workflowContents": "워크플로 내용"
        },
        "title": "데이터 수집 안내",
        "viewFullPolicy": "전체 정책 보기",
        "whatWeCollect": "수집하는 정보:",
        "whatWeDoNotCollect": "수집하지 않는 정보:"
      },
      "errorUpdatingConsent": "데이터 수집 동의 설정 업데이트 오류",
      "errorUpdatingConsentDetail": "데이터 수집 동의 설정 업데이트에 실패했습니다",
      "learnMoreAboutData": "데이터 수집에 대해 더 알아보기",
      "mirrorSettings": "미러 URL 설정",
      "mirrorsReachable": "Python 미러에 대한 네트워크 액세스가 좋습니다",
      "mirrorsUnreachable": "일부 Python 미러에 대한 네트워크 접근이 나쁩니다",
      "pypiMirrorPlaceholder": "PyPI 미러 URL 입력",
      "pythonMirrorPlaceholder": "Python 미러 URL 입력"
    },
    "systemLocations": "시스템 위치",
    "unhandledError": "알 수 없는 오류",
    "updateConsent": "이전에 충돌 보고에 동의하셨습니다. 이제 버그를 식별하고 앱을 개선하기 위해 이벤트 기반 통계 정보의 추적을 시작합니다. 개인을 식별할 수 있는 정보는 수집되지 않습니다."
  },
  "issueReport": {
    "contactFollowUp": "추적 조사를 위해 연락해 주세요",
    "feedbackTitle": "피드백을 제공함으로써 ComfyUI를 개선하는 데 도움을 주십시오",
    "helpFix": "이 문제 해결에 도움을 주세요",
    "notifyResolve": "해결되었을 때 알려주세요",
    "provideAdditionalDetails": "추가 세부 사항 제공 (선택 사항)",
    "provideEmail": "이메일을 알려주세요 (선택 사항)",
    "rating": "평가",
    "stackTrace": "스택 추적",
    "submitErrorReport": "오류 보고서 제출 (선택 사항)",
    "systemStats": "시스템 통계",
    "validation": {
      "invalidEmail": "유효한 이메일 주소를 입력해 주세요",
      "maxLength": "메시지가 너무 깁니다"
    }
  },
  "load3d": {
    "backgroundColor": "배경색",
    "fov": "FOV",
    "lightIntensity": "조명 강도",
    "previewOutput": "출력 미리보기",
    "showGrid": "그리드 표시",
    "switchCamera": "카메라 전환"
  },
  "maintenance": {
    "None": "없음",
    "OK": "확인",
    "Skipped": "건너뜀",
    "allOk": "문제가 발견되지 않았습니다.",
    "confirmTitle": "확실합니까?",
    "consoleLogs": "콘솔 로그",
    "detected": "감지됨",
    "error": {
      "cannotContinue": "계속할 수 없습니다 - 오류가 남아 있습니다",
      "defaultDescription": "유지 보수 작업을 실행하는 동안 오류가 발생했습니다.",
      "taskFailed": "작업 실행에 실패했습니다.",
      "toastTitle": "작업 오류"
    },
    "refreshing": "새로 고침 중",
    "showManual": "유지 보수 작업 보기",
    "status": "상태",
    "terminalDefaultMessage": "문제 해결 명령을 실행하면 출력이 여기에 표시됩니다.",
    "title": "유지 보수"
  },
  "menu": {
    "autoQueue": "자동 실행 큐",
    "batchCount": "배치 수",
    "batchCountTooltip": "워크플로 작업을 실행 큐에 반복 추가할 횟수",
    "clear": "워크플로 비우기",
    "clipspace": "클립스페이스 열기",
    "disabled": "비활성화됨",
    "disabledTooltip": "워크플로 작업을 자동으로 실행 큐에 추가하지 않습니다.",
    "execute": "실행",
    "hideMenu": "메뉴 숨기기",
    "instant": "즉시",
    "instantTooltip": "워크플로 실행이 완료되면 즉시 실행 큐에 추가합니다.",
    "interrupt": "현재 실행 취소",
    "onChange": "변경 시",
    "onChangeTooltip": "변경이 있는 경우에만 워크플로를 실행 큐에 추가합니다.",
    "queue": "실행 큐",
    "queueWorkflow": "워크플로 실행 큐에 추가 (Shift: 실행 큐 맨 앞에 추가)",
    "queueWorkflowFront": "워크플로를 실행 큐 맨 앞에 추가",
    "refresh": "노드 정의 새로 고침",
    "resetView": "캔버스 보기 재설정",
    "showMenu": "메뉴 표시",
    "toggleBottomPanel": "하단 패널 전환"
  },
  "menuLabels": {
    "About ComfyUI": "ComfyUI에 대하여",
    "Browse Templates": "템플릿 탐색",
    "Bypass/Unbypass Selected Nodes": "선택한 노드 우회/우회 해제",
    "Canvas Toggle Link Visibility": "캔버스 토글 링크 가시성",
    "Canvas Toggle Lock": "캔버스 토글 잠금",
    "Clear Pending Tasks": "보류 중인 작업 제거하기",
    "Clear Workflow": "워크플로 지우기",
    "Clipspace": "클립스페이스",
    "Close Current Workflow": "현재 워크플로 닫기",
    "Collapse/Expand Selected Nodes": "선택한 노드 축소/확장",
    "Comfy-Org Discord": "Comfy-Org 디스코드",
    "ComfyUI Docs": "ComfyUI 문서",
    "ComfyUI Forum": "ComfyUI 포럼",
    "ComfyUI Issues": "ComfyUI 이슈 페이지",
    "Convert selected nodes to group node": "선택한 노드를 그룹 노드로 변환",
    "Desktop User Guide": "데스크톱 사용자 가이드",
    "Duplicate Current Workflow": "현재 워크플로 복제",
    "Edit": "편집",
    "Export": "내보내기",
    "Export (API)": "내보내기 (API)",
    "Fit Group To Contents": "그룹을 내용에 맞게 조정",
    "Fit view to selected nodes": "선택한 노드에 맞게 보기 조정",
    "Give Feedback": "피드백 제공",
    "Group Selected Nodes": "선택한 노드 그룹화",
    "Help": "도움말",
    "Interrupt": "중단",
    "Load Default Workflow": "기본 워크플로 불러오기",
    "Manage group nodes": "그룹 노드 관리",
    "Mute/Unmute Selected Nodes": "선택한 노드 활성화/비활성화",
    "New": "새로 만들기",
    "Next Opened Workflow": "다음 열린 워크플로",
    "Open": "열기",
    "Open Custom Nodes Folder": "사용자 정의 노드 폴더 열기",
    "Open DevTools": "개발자 도구 열기",
    "Open Inputs Folder": "입력 폴더 열기",
    "Open Logs Folder": "로그 폴더 열기",
    "Open Models Folder": "모델 폴더 열기",
    "Open Outputs Folder": "출력 폴더 열기",
    "Open extra_model_paths_yaml": "extra_model_paths.yaml 열기",
    "Pin/Unpin Selected Items": "선택한 항목 고정/고정 해제",
    "Pin/Unpin Selected Nodes": "선택한 노드 고정/고정 해제",
    "Previous Opened Workflow": "이전 열린 워크플로",
    "Queue Prompt": "실행 큐에 프롬프트 추가",
    "Queue Prompt (Front)": "실행 큐 맨 앞에 프롬프트 추가",
    "Quit": "종료",
    "Redo": "다시 실행",
    "Refresh Node Definitions": "노드 정의 새로 고침",
    "Reinstall": "재설치",
    "Reset View": "보기 초기화",
    "Restart": "재시작",
    "Save": "저장",
    "Save As": "다른 이름으로 저장",
    "Show Settings Dialog": "설정 대화상자 표시",
    "Toggle Bottom Panel": "하단 패널 전환",
    "Toggle Focus Mode": "포커스 모드 전환",
    "Toggle Logs Bottom Panel": "로그 하단 패널 전환",
    "Toggle Model Library Sidebar": "모델 라이브러리 사이드바 전환",
    "Toggle Node Library Sidebar": "노드 라이브러리 사이드바 전환",
    "Toggle Queue Sidebar": "실행 큐 사이드바 전환",
    "Toggle Search Box": "검색 상자 전환",
    "Toggle Terminal Bottom Panel": "터미널 하단 패널 전환",
    "Toggle Theme (Dark/Light)": "테마 전환 (어두운/밝은)",
    "Toggle Workflows Sidebar": "워크플로 사이드바 전환",
    "Undo": "실행 취소",
    "Ungroup selected group nodes": "선택한 그룹 노드 그룹 해제",
    "Workflow": "워크플로",
    "Zoom In": "확대",
    "Zoom Out": "축소"
  },
  "missingModelsDialog": {
    "doNotAskAgain": "다시 보지 않기",
    "missingModels": "모델이 없습니다",
    "missingModelsMessage": "그래프를 로드할 때 다음 모델을 찾을 수 없었습니다"
  },
  "nodeCategories": {
    "3d": "3d",
    "3d_models": "3D 모델",
    "DevTools": "개발자 도구",
    "_for_testing": "_테스트용",
    "advanced": "고급",
    "animation": "애니메이션",
    "api": "API",
    "attention_experiments": "어텐션 실험",
    "audio": "오디오",
    "batch": "배치",
    "clip": "클립",
    "combine": "결합",
    "compositing": "합성",
    "cond pair": "조건 쌍",
    "cond single": "단일 조건",
    "conditioning": "조건화",
    "controlnet": "컨트롤넷",
    "create": "생성",
    "custom_sampling": "사용자 정의 샘플링",
    "deprecated": "지원 중단",
    "flux": "flux",
    "gligen": "글리젠",
    "guidance": "가이드",
    "guiders": "가이드",
    "hooks": "후크",
    "image": "이미지",
    "inpaint": "인페인팅",
    "instructpix2pix": "InstructPix2Pix",
    "latent": "잠재 데이터",
    "loaders": "로더",
    "ltxv": "ltxv",
    "mask": "마스크",
    "model": "모델",
    "model_merging": "모델 병합",
    "model_patches": "모델 패치",
    "model_specific": "모델 특정",
    "noise": "노이즈",
    "operations": "연산",
    "photomaker": "포토메이커",
    "postprocessing": "후처리",
    "preprocessors": "전처리기",
    "samplers": "샘플러",
    "sampling": "샘플링",
    "schedulers": "스케줄러",
    "scheduling": "스케줄링",
    "sd3": "sd3",
    "sigmas": "시그마",
    "stable_cascade": "Stable Cascade",
    "style_model": "스타일 모델",
    "transform": "변환",
    "unet": "UNet",
    "upscale_diffusion": "업스케일 확산",
    "upscaling": "업스케일링",
    "video": "비디오",
    "video_models": "비디오 모델"
  },
  "nodeTemplates": {
    "enterName": "이름 입력",
    "saveAsTemplate": "템플릿으로 저장"
  },
  "notSupported": {
    "continue": "계속",
    "continueTooltip": "내 장치가 지원되는 장치가 확실합니다.",
    "learnMore": "자세히 알아보기",
    "message": "다음 장치만 지원됩니다:",
    "reportIssue": "이슈 보고",
    "supportedDevices": {
      "macos": "MacOS (M1 이상)",
      "windows": "Windows (CUDA 지원 Nvidia GPU)"
    },
    "title": "이 장치는 지원되지 않습니다."
  },
  "serverConfig": {
    "modifiedConfigs": "다음 서버 구성을 수정했습니다. 변경 사항을 적용하려면 다시 시작하세오.",
    "restart": "다시 시작",
    "revertChanges": "변경 사항 되돌리기"
  },
  "serverConfigCategories": {
    "Attention": "어텐션",
    "CUDA": "CUDA",
    "Cache": "캐시",
    "Directories": "디렉토리",
    "General": "일반",
    "Inference": "추론",
    "Memory": "메모리",
    "Network": "네트워크",
    "Preview": "미리보기"
  },
  "serverConfigItems": {
    "cache-classic": {
      "name": "예전 방식의 공격적 캐시 시스템 사용"
    },
    "cache-lru": {
      "name": "최대 N개 노드 결과를 캐시하는 LRU(Least Recently Used) 캐싱 사용.",
      "tooltip": "RAM/VRAM 사용량이 증가합니다"
    },
    "cpu-vae": {
      "name": "CPU에서 VAE 실행"
    },
    "cross-attention-method": {
      "name": "교차 어텐션 방법"
    },
    "cuda-device": {
      "name": "사용할 CUDA 장치 번호"
    },
    "cuda-malloc": {
      "name": "메모리 할당에 CUDA malloc 사용"
    },
    "default-hashing-function": {
      "name": "모델 파일의 기본 해싱 함수"
    },
    "deterministic": {
      "name": "사용 가능한 경우 pytorch가 느리지만 결정론적인 알고리즘을 사용하도록 설정합니다.",
      "tooltip": "주의: 이 옵션이 항상 결정론적 이미지를 보장하지는 않습니다."
    },
    "directml": {
      "name": "DirectML 장치 번호"
    },
    "disable-all-custom-nodes": {
      "name": "모든 사용자 정의 노드 로드 비활성화."
    },
    "disable-ipex-optimize": {
      "name": "IPEX 최적화 비활성화"
    },
    "disable-metadata": {
      "name": "파일에 프롬프트(워크플로) 메타데이터 저장 비활성화."
    },
    "disable-smart-memory": {
      "name": "스마트 메모리 관리 비활성화",
      "tooltip": "ComfyUI가 모델을 VRAM에 유지하는 대신 시스템 메모리로 공격적으로 오프로드하도록 강제합니다."
    },
    "disable-xformers": {
      "name": "xFormers 최적화 비활성화"
    },
    "dont-print-server": {
      "name": "서버 출력을 콘솔에 출력하지 않음."
    },
    "dont-upcast-attention": {
      "name": "어텐션 업캐스트 방지"
    },
    "enable-cors-header": {
      "name": "CORS 헤더 활성화: 모든 출처에 대해 \"*\" 사용 또는 도메인 지정"
    },
    "fast": {
      "name": "테스트되지 않고 품질 저하 가능성이 있는 실험적 최적화 기능을 활성화 합니다."
    },
    "force-channels-last": {
      "name": "channels-last 메모리 형식 강제 적용"
    },
    "force-upcast-attention": {
      "name": "어텐션 업캐스트 강제 적용"
    },
    "global-precision": {
      "name": "전역 부동 소수점 정밀도",
      "tooltip": "전역 부동 소수점 정밀도"
    },
    "input-directory": {
      "name": "입력 디렉토리"
    },
    "listen": {
      "name": "호스트: 접속될 IP 주소"
    },
    "log-level": {
      "name": "로그 출력 수준"
    },
    "max-upload-size": {
      "name": "최대 업로드 크기 (MB)"
    },
    "output-directory": {
      "name": "출력 디렉토리"
    },
    "port": {
      "name": "포트: 접속될 포트"
    },
    "preview-method": {
      "name": "잠재 데이터 미리보기 방법"
    },
    "preview-size": {
      "name": "미리보기 최대 이미지 크기"
    },
    "reserve-vram": {
      "name": "예약된 VRAM (GB)",
      "tooltip": "OS/기타 소프트웨어에서 사용하기 위해 예약할 VRAM의 양을 GB 단위로 설정합니다. 기본적으로 OS에 따라 일부 양이 예약됩니다."
    },
    "text-encoder-precision": {
      "name": "텍스트 인코더 정밀도",
      "tooltip": "텍스트 인코더 정밀도"
    },
    "tls-certfile": {
      "name": "TLS 인증서 파일: HTTPS용 TLS 인증서 파일 경로"
    },
    "tls-keyfile": {
      "name": "TLS 키 파일: HTTPS용 TLS 키 파일 경로"
    },
    "unet-precision": {
      "name": "UNET 정밀도",
      "tooltip": "UNET 정밀도"
    },
    "vae-precision": {
      "name": "VAE 정밀도",
      "tooltip": "VAE 정밀도"
    },
    "vram-management": {
      "name": "VRAM 관리 모드"
    }
  },
  "serverStart": {
    "openLogs": "로그 열기",
    "process": {
      "error": "ComfyUI Desktop을 시작할 수 없습니다",
      "initial-state": "로딩 중...",
      "python-setup": "Python 환경 설정 중...",
      "ready": "마무리 중...",
      "starting-server": "ComfyUI 서버 시작 중..."
    },
    "reinstall": "재설치",
    "reportIssue": "문제 보고",
    "showTerminal": "터미널 보기"
  },
  "settingsCategories": {
    "About": "정보",
    "Appearance": "모양",
    "BrushAdjustment": "브러시 조정",
    "Canvas": "캔버스",
    "ColorPalette": "색상 팔레트",
    "Comfy": "Comfy",
    "Comfy-Desktop": "Comfy-Desktop",
    "ContextMenu": "컨텍스트 메뉴",
    "CustomColorPalettes": "사용자 정의 색상 팔레트",
    "DevMode": "개발자 모드",
    "EditTokenWeight": "토큰 가중치 편집",
    "Extension": "확장",
    "General": "일반",
    "Graph": "그래프",
    "Group": "그룹",
    "Keybinding": "키 바인딩",
    "Link": "링크",
    "LinkRelease": "링크 해제",
    "LiteGraph": "LiteGraph",
    "Locale": "언어 설정",
    "Mask Editor": "마스크 편집기",
    "Menu": "메뉴",
    "ModelLibrary": "모델 라이브러리",
    "NewEditor": "새 편집기",
    "Node": "노드",
    "Node Search Box": "노드 검색 상자",
    "Node Widget": "노드 위젯",
    "NodeInputConversionSubmenus": "노드 입력 변환 하위 메뉴",
    "NodeLibrary": "노드 라이브러리",
    "Pointer": "포인터",
    "Queue": "실행 큐",
    "QueueButton": "실행 큐 버튼",
    "RerouteBeta": "경로재설정 베타",
    "Server": "서버",
    "Server-Config": "서버 구성",
    "Settings": "설정",
    "Sidebar": "사이드바",
    "Tree Explorer": "트리 탐색기",
    "UV": "UV",
    "Validation": "검증",
    "Window": "창",
    "Workflow": "워크플로"
  },
  "sideToolbar": {
    "browseTemplates": "예제 템플릿 탐색",
    "downloads": "다운로드",
    "logout": "로그아웃",
    "modelLibrary": "모델 라이브러리",
    "newBlankWorkflow": "새 빈 워크플로 만들기",
    "nodeLibrary": "노드 라이브러리",
    "nodeLibraryTab": {
      "sortOrder": "정렬 순서"
    },
    "openWorkflow": "로컬 파일 시스템에서 워크플로 열기",
    "queue": "실행 큐",
    "queueTab": {
      "backToAllTasks": "모든 작업으로 돌아가기",
      "clearPendingTasks": "보류 중인 작업 지우기",
      "containImagePreview": "이미지 미리보기 채우기",
      "coverImagePreview": "이미지 미리보기 맞추기",
      "filter": "출력 필터",
      "filters": {
        "hideCached": "캐시 숨기기",
        "hideCanceled": "취소된 작업 숨기기"
      },
      "showFlatList": "평면 목록 표시"
    },
    "themeToggle": "테마 전환",
    "workflowTab": {
      "confirmDelete": "정말로 이 워크플로를 삭제하시겠습니까?",
      "confirmDeleteTitle": "워크플로 삭제",
      "confirmOverwrite": "아래 파일이 이미 존재합니다. 덮어쓰시겠습니까?",
      "confirmOverwriteTitle": "기존 파일 덮어쓰기?",
      "deleteFailed": "워크플로 삭제를 시도했으나 실패했습니다.",
      "deleteFailedTitle": "삭제 실패",
      "deleted": "워크플로가 삭제되었습니다.",
      "dirtyClose": "아래 파일들이 변경되었습니다. 닫기 전에 저장하시겠습니까?",
      "dirtyCloseHint": "프롬프트 없이 닫으려면 Shift를 누르세요",
      "dirtyCloseTitle": "변경 사항 저장",
      "workflowTreeType": {
        "bookmarks": "북마크",
        "browse": "찾아보기",
        "open": "열기"
      }
    },
    "workflows": "워크플로"
  },
  "tabMenu": {
    "addToBookmarks": "북마크에 추가",
    "closeOtherTabs": "다른 탭 닫기",
    "closeTab": "탭 닫기",
    "closeTabsToLeft": "왼쪽 탭 닫기",
    "closeTabsToRight": "오른쪽 탭 닫기",
    "duplicateTab": "탭 복제",
    "removeFromBookmarks": "북마크에서 제거"
  },
  "templateWorkflows": {
    "template": {
      "3D": {
        "stable_zero123_example": "스테이블 제로123"
      },
      "Area Composition": {
        "area_composition": "영역 구성",
        "area_composition_reversed": "역 영역 구성",
        "area_composition_square_area_for_subject": "주제를 위한 사각형 영역 구성"
      },
      "Audio": {
        "stable_audio_example": "스테이블 오디오"
      },
      "Basics": {
        "default": "이미지 생성",
<<<<<<< HEAD
        "embedding_example": "임베딩",
        "gligen_textbox_example": "Gligen 텍스트박스",
        "image2image": "이미지에서 이미지로",
        "inpain_model_outpainting": "Inpaint 모델 Outpainting",
        "inpaint_example": "Inpaint",
        "lora": "Lora",
        "lora_multiple": "Lora 다중"
=======
        "embedding_example": "임베딩 예제",
        "gligen_textbox_example": "글리젠 텍스트박스 예제",
        "image2image": "이미지로 이미지 생성 예제",
        "inpain_model_outpainting": "인페인트 모델 아웃페인팅",
        "inpaint_example": "인페인트",
        "lora": "로라",
        "lora_multiple": "다중 로라",
        "yosemite_outpaint_example": "요세미티 아웃페인트 예제"
>>>>>>> 7bc48c50
      },
      "ControlNet": {
        "2_pass_pose_worship": "2 패스 경배 포즈",
        "controlnet_example": "컨트롤넷",
        "depth_controlnet": "깊이 컨트롤넷",
        "depth_t2i_adapter": "깊이 T2I 어댑터",
        "mixing_controlnets": "컨트롤넷 섞기"
      },
      "Flux": {
        "flux_canny_model_example": "FLUX 캐니 모델 예제",
        "flux_depth_lora_example": "FLUX 깊이 로라 예제",
        "flux_dev_checkpoint_example": "FLUX Dev 예제",
        "flux_fill_inpaint_example": "FLUX 인페인트 예제",
        "flux_fill_outpaint_example": "FLUX 아웃페인트 예제",
        "flux_redux_model_example": "FLUX Redux 모델 예제",
        "flux_schnell": "FLUX Schnell"
      },
      "SD3_5": {
        "sd3_5_large_blur": "SD3.5 Large 블러 컨트롤넷",
        "sd3_5_large_canny_controlnet_example": "SD3.5 Large 캐니 컨트롤넷",
        "sd3_5_large_depth": "SD3.5 Large 깊이 컨트롤넷",
        "sd3_5_simple_example": "간단한 SD3.5 예제"
      },
      "SDXL": {
        "sdxl_refiner_prompt_example": "SDXL 리파이너 프롬프트",
        "sdxl_revision_text_prompts": "SDXL Revision 텍스트 프롬프트",
        "sdxl_revision_zero_positive": "SDXL Revision Zero Positive",
        "sdxl_simple_example": "간단한 SDXL 예제",
        "sdxlturbo_example": "SDXL 터보"
      },
      "Upscaling": {
        "esrgan_example": "ESRGAN",
        "hiresfix_esrgan_workflow": "HiresFix ESRGAN 워크플로우",
        "hiresfix_latent_workflow": "HiresFix Latent 워크플로우",
        "latent_upscale_different_prompt_model": "Latent Upscale 다른 프롬프트 모델",
        "upscale": "업스케일"
      },
      "Video": {
        "hunyuan_video_text_to_video": "텍스트 -> 비디오 (Hunyuan Video)",
        "image_to_video": "이미지 -> 동영상",
        "ltxv_image_to_video": "이미지 -> 동영상 (LTXV)",
        "ltxv_text_to_video": "텍스트 -> 동영상 (LTXV)",
        "mochi_text_to_video_example": "텍스트 -> 동영상 (Mochi)",
        "txt_to_image_to_video": "텍스트 -> 이미지 -> 동영상"
      }
    },
    "title": "템플릿으로 시작하기"
  },
  "userSelect": {
    "enterUsername": "사용자 이름 입력",
    "existingUser": "기존 사용자",
    "newUser": "새 사용자",
    "next": "다음",
    "selectUser": "사용자 선택"
  },
  "welcome": {
    "getStarted": "시작하기",
    "title": "ComfyUI에 오신 것을 환영합니다"
  },
  "workflowService": {
    "enterFilename": "파일 이름 입력",
    "exportWorkflow": "워크플로 내보내기",
    "saveWorkflow": "워크플로 저장"
  }
}<|MERGE_RESOLUTION|>--- conflicted
+++ resolved
@@ -769,24 +769,13 @@
       },
       "Basics": {
         "default": "이미지 생성",
-<<<<<<< HEAD
-        "embedding_example": "임베딩",
-        "gligen_textbox_example": "Gligen 텍스트박스",
-        "image2image": "이미지에서 이미지로",
-        "inpain_model_outpainting": "Inpaint 모델 Outpainting",
-        "inpaint_example": "Inpaint",
-        "lora": "Lora",
-        "lora_multiple": "Lora 다중"
-=======
         "embedding_example": "임베딩 예제",
         "gligen_textbox_example": "글리젠 텍스트박스 예제",
         "image2image": "이미지로 이미지 생성 예제",
         "inpain_model_outpainting": "인페인트 모델 아웃페인팅",
         "inpaint_example": "인페인트",
         "lora": "로라",
-        "lora_multiple": "다중 로라",
-        "yosemite_outpaint_example": "요세미티 아웃페인트 예제"
->>>>>>> 7bc48c50
+        "lora_multiple": "다중 로라"
       },
       "ControlNet": {
         "2_pass_pose_worship": "2 패스 경배 포즈",
