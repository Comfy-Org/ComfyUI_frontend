--- conflicted
+++ resolved
@@ -138,11 +138,7 @@
     "label": "添加框到选中节点"
   },
   "Comfy_Graph_UnpackSubgraph": {
-<<<<<<< HEAD
-    "label": "解開所選子圖"
-=======
     "label": "解开所选子图"
->>>>>>> f0adb4c9
   },
   "Comfy_GroupNode_ConvertSelectedNodesToGroupNode": {
     "label": "将选中节点转换为组节点"
