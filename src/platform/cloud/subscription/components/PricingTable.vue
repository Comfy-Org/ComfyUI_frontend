<template>
  <div class="flex flex-col gap-8">
    <div class="flex justify-center">
      <SelectButton
        v-model="currentBillingCycle"
        :options="billingCycleOptions"
        option-label="label"
        option-value="value"
        :allow-empty="false"
        unstyled
        :pt="{
          root: {
            class: 'flex gap-1 bg-secondary-background rounded-lg p-1.5'
          },
          pcToggleButton: {
            root: ({ context }: ToggleButtonPassThroughMethodOptions) => ({
              class: [
                'w-36  h-8 rounded-md transition-colors cursor-pointer border-none outline-none ring-0 text-sm font-medium flex items-center justify-center',
                context.active
                  ? 'bg-base-foreground text-base-background'
                  : 'bg-transparent text-muted-foreground hover:bg-secondary-background-hover'
              ]
            }),
            label: { class: 'flex items-center gap-2 ' }
          }
        }"
      >
        <template #option="{ option }">
          <div class="flex items-center gap-2">
            <span>{{ option.label }}</span>
            <div
              v-if="option.value === 'yearly'"
              class="bg-primary-background text-white text-[11px] px-1 py-0.5 rounded-full flex items-center font-bold"
            >
              -20%
            </div>
          </div>
        </template>
      </SelectButton>
    </div>
    <div class="flex flex-col xl:flex-row items-stretch gap-6">
      <div
        v-for="tier in tiers"
        :key="tier.id"
        :class="
          cn(
            'flex-1 flex flex-col rounded-2xl border border-border-default bg-base-background shadow-[0_0_12px_rgba(0,0,0,0.1)]',
            tier.isPopular ? 'border-muted-foreground' : ''
          )
        "
      >
        <div class="p-8 pb-0 flex flex-col gap-8">
          <div class="flex flex-row items-center gap-2 justify-between">
            <span
              class="font-inter text-base font-bold leading-normal text-base-foreground"
            >
              {{ tier.name }}
            </span>
            <div
              v-if="tier.isPopular"
              class="rounded-full bg-base-foreground px-1.5 text-[11px] font-bold uppercase text-base-background h-5 tracking-tight flex items-center"
            >
              {{ t('subscription.mostPopular') }}
            </div>
          </div>
          <div class="flex flex-col">
            <div class="flex flex-col gap-2">
              <div class="flex flex-row items-baseline gap-2">
                <span
                  class="font-inter text-[32px] font-semibold leading-normal text-base-foreground"
                >
                  <span
                    v-show="currentBillingCycle === 'yearly'"
                    class="line-through text-2xl text-muted-foreground"
                  >
                    ${{ tier.pricing.monthly }}
                  </span>
                  ${{ getPrice(tier) }}
                </span>
                <span
                  class="font-inter text-xl leading-normal text-base-foreground"
                >
                  {{ t('subscription.usdPerMonth') }}
                </span>
              </div>
              <div class="flex items-center gap-2">
                <span class="text-sm text-muted-foreground">
                  {{
                    currentBillingCycle === 'yearly'
                      ? t('subscription.billedYearly', {
                          total: `$${getAnnualTotal(tier)}`
                        })
                      : t('subscription.billedMonthly')
                  }}
                </span>
              </div>
            </div>
          </div>

          <div class="flex flex-col gap-4 pb-0 flex-1">
            <div class="flex flex-row items-center justify-between">
              <span
                class="font-inter text-sm font-normal leading-normal text-foreground"
              >
                {{
                  currentBillingCycle === 'yearly'
                    ? t('subscription.yearlyCreditsLabel')
                    : t('subscription.monthlyCreditsLabel')
                }}
              </span>
              <div class="flex flex-row items-center gap-1">
                <i class="icon-[lucide--component] text-amber-400 text-sm" />
                <span
                  class="font-inter text-sm font-bold leading-normal text-base-foreground"
                >
                  {{ n(getCreditsDisplay(tier)) }}
                </span>
              </div>
            </div>

            <div class="flex flex-row items-center justify-between">
              <span class="text-sm font-normal text-foreground">
                {{ t('subscription.maxDurationLabel') }}
              </span>
              <span
                class="font-inter text-sm font-bold leading-normal text-base-foreground"
              >
                {{ tier.maxDuration }}
              </span>
            </div>

            <div class="flex flex-row items-center justify-between">
              <span class="text-sm font-normal text-foreground">
                {{ t('subscription.gpuLabel') }}
              </span>
              <i class="pi pi-check text-xs text-success-foreground" />
            </div>

            <div class="flex flex-row items-center justify-between">
              <span class="text-sm font-normal text-foreground">
                {{ t('subscription.addCreditsLabel') }}
              </span>
              <i class="pi pi-check text-xs text-success-foreground" />
            </div>

            <div class="flex flex-row items-center justify-between">
              <span class="text-sm font-normal text-foreground">
                {{ t('subscription.customLoRAsLabel') }}
              </span>
              <i
                v-if="tier.customLoRAs"
                class="pi pi-check text-xs text-success-foreground"
              />
              <i v-else class="pi pi-times text-xs text-foreground" />
            </div>

            <div class="flex flex-col gap-2">
              <div class="flex flex-row items-start justify-between">
                <div class="flex flex-col gap-2">
                  <span class="text-sm font-normal text-foreground">
                    {{ t('subscription.videoEstimateLabel') }}
                  </span>
                  <div class="flex flex-row items-center gap-2 group pt-2">
                    <i
                      class="pi pi-question-circle text-xs text-muted-foreground group-hover:text-base-foreground"
                    />
                    <span
                      class="text-sm font-normal text-muted-foreground cursor-pointer group-hover:text-base-foreground"
                      @click="togglePopover"
                    >
                      {{ t('subscription.videoEstimateHelp') }}
                    </span>
                  </div>
                </div>
                <span
                  class="font-inter text-sm font-bold leading-normal text-base-foreground"
                >
                  ~{{ n(tier.pricing.videoEstimate) }}
                </span>
              </div>
            </div>
          </div>
        </div>
        <div class="flex flex-col p-8">
          <Button
            :label="getButtonLabel(tier)"
            :severity="getButtonSeverity(tier)"
            :disabled="isLoading || isCurrentPlan(tier.key)"
            :loading="loadingTier === tier.key"
            :class="
              cn(
                'h-10 w-full',
                tier.key === 'creator'
                  ? 'bg-base-foreground border-transparent hover:bg-inverted-background-hover'
                  : 'bg-secondary-background border-transparent hover:bg-secondary-background-hover focus:bg-secondary-background-selected'
              )
            "
            :pt="{
              label: {
                class: getButtonTextClass(tier)
              }
            }"
            @click="() => handleSubscribe(tier.key)"
          />
        </div>
      </div>
    </div>

    <!-- Video Estimate Help Popover -->
    <Popover
      ref="popover"
      append-to="body"
      :auto-z-index="true"
      :base-z-index="1000"
      :dismissable="true"
      :close-on-escape="true"
      unstyled
      :pt="{
        root: {
          class:
            'rounded-lg border border-interface-stroke bg-interface-panel-surface shadow-lg p-4 max-w-xs'
        }
      }"
    >
      <div class="flex flex-col gap-2">
        <p class="text-sm text-base-foreground">
          {{ t('subscription.videoEstimateExplanation') }}
        </p>
        <a
          href="https://cloud.comfy.org/?template=video_wan2_2_14B_fun_camera"
          target="_blank"
          rel="noopener noreferrer"
          class="text-sm text-azure-600 hover:text-azure-400 underline"
        >
          {{ t('subscription.videoEstimateTryTemplate') }}
        </a>
      </div>
    </Popover>
  </div>
</template>

<script setup lang="ts">
import { cn } from '@comfyorg/tailwind-utils'
import Button from 'primevue/button'
import Popover from 'primevue/popover'
import SelectButton from 'primevue/selectbutton'
import type { ToggleButtonPassThroughMethodOptions } from 'primevue/togglebutton'
import { computed, ref } from 'vue'
import { useI18n } from 'vue-i18n'

import { useFirebaseAuthActions } from '@/composables/auth/useFirebaseAuthActions'
import { useErrorHandling } from '@/composables/useErrorHandling'
import { getComfyApiBaseUrl } from '@/config/comfyApi'
import { t } from '@/i18n'
import { useSubscription } from '@/platform/cloud/subscription/composables/useSubscription'
import {
  TIER_PRICING,
  TIER_TO_KEY
} from '@/platform/cloud/subscription/constants/tierPricing'
import type {
  TierKey,
  TierPricing
} from '@/platform/cloud/subscription/constants/tierPricing'
import { isCloud } from '@/platform/distribution/types'
import {
  FirebaseAuthStoreError,
  useFirebaseAuthStore
} from '@/stores/firebaseAuthStore'
import type { components } from '@/types/comfyRegistryTypes'

type SubscriptionTier = components['schemas']['SubscriptionTier']
type CheckoutTierKey = Exclude<TierKey, 'founder'>
type CheckoutTier = CheckoutTierKey | `${CheckoutTierKey}-yearly`

type BillingCycle = 'monthly' | 'yearly'

const getCheckoutTier = (
  tierKey: CheckoutTierKey,
  billingCycle: BillingCycle
): CheckoutTier => (billingCycle === 'yearly' ? `${tierKey}-yearly` : tierKey)

interface BillingCycleOption {
  label: string
  value: BillingCycle
}

interface PricingTierConfig {
  id: SubscriptionTier
  key: CheckoutTierKey
  name: string
  pricing: TierPricing
  maxDuration: string
  customLoRAs: boolean
  isPopular?: boolean
}

const billingCycleOptions: BillingCycleOption[] = [
  { label: t('subscription.yearly'), value: 'yearly' },
  { label: t('subscription.monthly'), value: 'monthly' }
]

const tiers: PricingTierConfig[] = [
  {
    id: 'STANDARD',
    key: 'standard',
    name: t('subscription.tiers.standard.name'),
    pricing: TIER_PRICING.standard,
    maxDuration: t('subscription.maxDuration.standard'),
    customLoRAs: false,
    isPopular: false
  },
  {
    id: 'CREATOR',
    key: 'creator',
    name: t('subscription.tiers.creator.name'),
    pricing: TIER_PRICING.creator,
    maxDuration: t('subscription.maxDuration.creator'),
    customLoRAs: true,
    isPopular: true
  },
  {
    id: 'PRO',
    key: 'pro',
    name: t('subscription.tiers.pro.name'),
    pricing: TIER_PRICING.pro,
    maxDuration: t('subscription.maxDuration.pro'),
    customLoRAs: true,
    isPopular: false
  }
]

const { n } = useI18n()
const { getAuthHeader } = useFirebaseAuthStore()
const { isActiveSubscription, subscriptionTier, isYearlySubscription } =
  useSubscription()
const { reportError } = useFirebaseAuthActions()
const { wrapWithErrorHandlingAsync } = useErrorHandling()

const isLoading = ref(false)
const loadingTier = ref<CheckoutTierKey | null>(null)
const popover = ref()
const currentBillingCycle = ref<BillingCycle>('yearly')

const currentTierKey = computed<TierKey | null>(() =>
  subscriptionTier.value ? TIER_TO_KEY[subscriptionTier.value] : null
)

const isCurrentPlan = (tierKey: CheckoutTierKey): boolean => {
  if (!currentTierKey.value) return false

  const selectedIsYearly = currentBillingCycle.value === 'yearly'

  return (
    currentTierKey.value === tierKey &&
    isYearlySubscription.value === selectedIsYearly
  )
}

const togglePopover = (event: Event) => {
  popover.value.toggle(event)
}

const getButtonLabel = (tier: PricingTierConfig): string => {
  if (isCurrentPlan(tier.key)) return t('subscription.currentPlan')

  const planName =
    currentBillingCycle.value === 'yearly'
      ? t('subscription.tierNameYearly', { name: tier.name })
      : tier.name

  return isActiveSubscription.value
    ? t('subscription.changeTo', { plan: planName })
    : t('subscription.subscribeTo', { plan: planName })
}

const getButtonSeverity = (tier: PricingTierConfig): 'primary' | 'secondary' =>
  isCurrentPlan(tier.key)
    ? 'secondary'
    : tier.key === 'creator'
      ? 'primary'
      : 'secondary'

const getButtonTextClass = (tier: PricingTierConfig): string =>
  tier.key === 'creator'
    ? 'font-inter text-sm font-bold leading-normal text-base-background'
    : 'font-inter text-sm font-bold leading-normal text-primary-foreground'

const getPrice = (tier: PricingTierConfig): number =>
  tier.pricing[currentBillingCycle.value]

const getAnnualTotal = (tier: PricingTierConfig): number =>
  tier.pricing.yearly * 12

const getCreditsDisplay = (tier: PricingTierConfig): number =>
  tier.pricing.credits * (currentBillingCycle.value === 'yearly' ? 12 : 1)

const initiateCheckout = async (tierKey: CheckoutTierKey) => {
  const authHeader = await getAuthHeader()
  if (!authHeader) {
    throw new FirebaseAuthStoreError(t('toastMessages.userNotAuthenticated'))
  }

  const checkoutTier = getCheckoutTier(tierKey, currentBillingCycle.value)
  const response = await fetch(
    `${getComfyApiBaseUrl()}/customers/cloud-subscription-checkout/${checkoutTier}`,
    {
      method: 'POST',
      headers: { ...authHeader, 'Content-Type': 'application/json' }
    }
  )

  if (!response.ok) {
    let errorMessage = 'Failed to initiate checkout'
    try {
      const errorData = await response.json()
      errorMessage = errorData.message || errorMessage
    } catch {
      // If JSON parsing fails, try to get text response or use HTTP status
      try {
        const errorText = await response.text()
        errorMessage =
          errorText || `HTTP ${response.status} ${response.statusText}`
      } catch {
        errorMessage = `HTTP ${response.status} ${response.statusText}`
      }
    }

    throw new FirebaseAuthStoreError(
      t('toastMessages.failedToInitiateSubscription', {
        error: errorMessage
      })
    )
  }

  return await response.json()
}

const handleSubscribe = wrapWithErrorHandlingAsync(
  async (tierKey: CheckoutTierKey) => {
    if (!isCloud || isLoading.value || isCurrentPlan(tierKey)) return

    isLoading.value = true
    loadingTier.value = tierKey

    try {
<<<<<<< HEAD
      if (isActiveSubscription.value) {
        // Pass the target tier to create a deep link to subscription update confirmation
        const checkoutTier = getCheckoutTier(tierKey, currentBillingCycle.value)
        await accessBillingPortal(checkoutTier)
      } else {
        const response = await initiateCheckout(tierKey)
        if (response.checkout_url) {
          window.open(response.checkout_url, '_blank')
        }
=======
      const response = await initiateCheckout(tierKey)
      if (response.checkout_url) {
        window.open(response.checkout_url, '_blank')
>>>>>>> 959c1990
      }
    } finally {
      isLoading.value = false
      loadingTier.value = null
    }
  },
  reportError
)
</script><|MERGE_RESOLUTION|>--- conflicted
+++ resolved
@@ -443,7 +443,6 @@
     loadingTier.value = tierKey
 
     try {
-<<<<<<< HEAD
       if (isActiveSubscription.value) {
         // Pass the target tier to create a deep link to subscription update confirmation
         const checkoutTier = getCheckoutTier(tierKey, currentBillingCycle.value)
@@ -453,11 +452,7 @@
         if (response.checkout_url) {
           window.open(response.checkout_url, '_blank')
         }
-=======
-      const response = await initiateCheckout(tierKey)
-      if (response.checkout_url) {
-        window.open(response.checkout_url, '_blank')
->>>>>>> 959c1990
+
       }
     } finally {
       isLoading.value = false
