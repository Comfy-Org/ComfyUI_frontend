import type { OverridedMixpanel } from 'mixpanel-browser'

import { useCurrentUser } from '@/composables/auth/useCurrentUser'
import { useWorkflowStore } from '@/platform/workflow/management/stores/workflowStore'
import { useWorkflowTemplatesStore } from '@/platform/workflow/templates/repositories/workflowTemplatesStore'
import { app } from '@/scripts/app'
import { useNodeDefStore } from '@/stores/nodeDefStore'
import { NodeSourceType } from '@/types/nodeSource'
import { reduceAllNodes } from '@/utils/graphTraversalUtil'
import { normalizeSurveyResponses } from '../../utils/surveyNormalization'

import type {
  AuthMetadata,
  CreditTopupMetadata,
  ExecutionContext,
  ExecutionErrorMetadata,
  ExecutionSuccessMetadata,
  NodeSearchMetadata,
  NodeSearchResultMetadata,
  PageVisibilityMetadata,
  RunButtonProperties,
  SurveyResponses,
  TabCountMetadata,
  TelemetryEventName,
  TelemetryEventProperties,
  TelemetryProvider,
  TemplateFilterMetadata,
  TemplateLibraryMetadata,
  TemplateMetadata,
  WorkflowImportMetadata
} from '../../types'
import { TelemetryEvents } from '../../types'

interface QueuedEvent {
  eventName: TelemetryEventName
  properties?: TelemetryEventProperties
}

/**
 * Mixpanel Telemetry Provider - Cloud Build Implementation
 *
 * CRITICAL: OSS Build Safety
 * This provider integrates with Mixpanel for cloud telemetry tracking.
 * Entire file is tree-shaken away in OSS builds (DISTRIBUTION unset).
 *
 * To verify OSS builds exclude this code:
 * 1. `DISTRIBUTION= pnpm build` (OSS build)
 * 2. `grep -RinE --include='*.js' 'trackWorkflow|trackEvent|mixpanel' dist/` (should find nothing)
 * 3. Check dist/assets/*.js files contain no tracking code
 */
export class MixpanelTelemetryProvider implements TelemetryProvider {
  private isEnabled = true
  private mixpanel: OverridedMixpanel | null = null
  private eventQueue: QueuedEvent[] = []
  private isInitialized = false

  constructor() {
    const token = window.__CONFIG__?.mixpanel_token

    if (token) {
      try {
        // Dynamic import to avoid bundling mixpanel in OSS builds
        void import('mixpanel-browser')
          .then((mixpanelModule) => {
            this.mixpanel = mixpanelModule.default
            this.mixpanel.init(token, {
              debug: import.meta.env.DEV,
              track_pageview: true,
              api_host: 'https://mp.comfy.org',
              cross_subdomain_cookie: true,
              persistence: 'cookie',
              loaded: () => {
                this.isInitialized = true
                this.flushEventQueue() // flush events that were queued while initializing
                useCurrentUser().onUserResolved((user) => {
                  if (this.mixpanel && user.id) {
                    this.mixpanel.identify(user.id)
                  }
                })
              }
            })
          })
          .catch((error) => {
            console.error('Failed to load Mixpanel:', error)
            this.isEnabled = false
          })
      } catch (error) {
        console.error('Failed to initialize Mixpanel:', error)
        this.isEnabled = false
      }
    } else {
      console.warn('Mixpanel token not provided in runtime config')
      this.isEnabled = false
    }
  }

  private flushEventQueue(): void {
    if (!this.isInitialized || !this.mixpanel) {
      return
    }

    while (this.eventQueue.length > 0) {
      const event = this.eventQueue.shift()!
      try {
        this.mixpanel.track(event.eventName, event.properties || {})
      } catch (error) {
        console.error('Failed to track queued event:', error)
      }
    }
  }

  private trackEvent(
    eventName: TelemetryEventName,
    properties?: TelemetryEventProperties
  ): void {
    if (!this.isEnabled) {
      return
    }

    const event: QueuedEvent = { eventName, properties }

    if (this.isInitialized && this.mixpanel) {
      // Mixpanel is ready, track immediately
      try {
        this.mixpanel.track(eventName, properties || {})
      } catch (error) {
        console.error('Failed to track event:', error)
      }
    } else {
      // Mixpanel not ready yet, queue the event
      this.eventQueue.push(event)
    }
  }

  trackAuth(metadata: AuthMetadata): void {
    this.trackEvent(TelemetryEvents.USER_AUTH_COMPLETED, metadata)
  }

  trackUserLoggedIn(): void {
    this.trackEvent(TelemetryEvents.USER_LOGGED_IN)
  }

  trackSubscription(event: 'modal_opened' | 'subscribe_clicked'): void {
    const eventName =
      event === 'modal_opened'
        ? TelemetryEvents.SUBSCRIPTION_REQUIRED_MODAL_OPENED
        : TelemetryEvents.SUBSCRIBE_NOW_BUTTON_CLICKED

    this.trackEvent(eventName)
  }

  trackAddApiCreditButtonClicked(): void {
    this.trackEvent(TelemetryEvents.ADD_API_CREDIT_BUTTON_CLICKED)
  }

  trackMonthlySubscriptionSucceeded(): void {
    this.trackEvent(TelemetryEvents.MONTHLY_SUBSCRIPTION_SUCCEEDED)
  }

  trackApiCreditTopupButtonPurchaseClicked(amount: number): void {
    const metadata: CreditTopupMetadata = {
      credit_amount: amount
    }
    this.trackEvent(
      TelemetryEvents.API_CREDIT_TOPUP_BUTTON_PURCHASE_CLICKED,
      metadata
    )
  }

  trackRunButton(options?: { subscribe_to_run?: boolean }): void {
    const executionContext = this.getExecutionContext()

    const runButtonProperties: RunButtonProperties = {
      subscribe_to_run: options?.subscribe_to_run || false,
      workflow_type: executionContext.is_template ? 'template' : 'custom',
      workflow_name: executionContext.workflow_name ?? 'untitled',
      total_node_count: executionContext.total_node_count,
<<<<<<< HEAD
      subgraph_count: executionContext.subgraph_count
=======
      subgraph_count: executionContext.subgraph_count,
      has_api_nodes: executionContext.has_api_nodes,
      api_node_names: executionContext.api_node_names
>>>>>>> aedf48dc
    }

    this.trackEvent(TelemetryEvents.RUN_BUTTON_CLICKED, runButtonProperties)
  }

  trackSurvey(
    stage: 'opened' | 'submitted',
    responses?: SurveyResponses
  ): void {
    const eventName =
      stage === 'opened'
        ? TelemetryEvents.USER_SURVEY_OPENED
        : TelemetryEvents.USER_SURVEY_SUBMITTED

    // Apply normalization to survey responses
    const normalizedResponses = responses
      ? normalizeSurveyResponses(responses)
      : undefined

    this.trackEvent(eventName, normalizedResponses)

    // If this is a survey submission, also set user properties with normalized data
    if (stage === 'submitted' && normalizedResponses && this.mixpanel) {
      try {
        this.mixpanel.people.set(normalizedResponses)
      } catch (error) {
        console.error('Failed to set survey user properties:', error)
      }
    }
  }

  trackEmailVerification(stage: 'opened' | 'requested' | 'completed'): void {
    let eventName: TelemetryEventName

    switch (stage) {
      case 'opened':
        eventName = TelemetryEvents.USER_EMAIL_VERIFY_OPENED
        break
      case 'requested':
        eventName = TelemetryEvents.USER_EMAIL_VERIFY_REQUESTED
        break
      case 'completed':
        eventName = TelemetryEvents.USER_EMAIL_VERIFY_COMPLETED
        break
    }

    this.trackEvent(eventName)
  }

  trackTemplate(metadata: TemplateMetadata): void {
    this.trackEvent(TelemetryEvents.TEMPLATE_WORKFLOW_OPENED, metadata)
  }

  trackTemplateLibraryOpened(metadata: TemplateLibraryMetadata): void {
    this.trackEvent(TelemetryEvents.TEMPLATE_LIBRARY_OPENED, metadata)
  }

  trackWorkflowImported(metadata: WorkflowImportMetadata): void {
    this.trackEvent(TelemetryEvents.WORKFLOW_IMPORTED, metadata)
  }

  trackPageVisibilityChanged(metadata: PageVisibilityMetadata): void {
    this.trackEvent(TelemetryEvents.PAGE_VISIBILITY_CHANGED, metadata)
  }

  trackTabCount(metadata: TabCountMetadata): void {
    this.trackEvent(TelemetryEvents.TAB_COUNT_TRACKING, metadata)
  }

  trackNodeSearch(metadata: NodeSearchMetadata): void {
    this.trackEvent(TelemetryEvents.NODE_SEARCH, metadata)
  }

  trackNodeSearchResultSelected(metadata: NodeSearchResultMetadata): void {
    this.trackEvent(TelemetryEvents.NODE_SEARCH_RESULT_SELECTED, metadata)
  }

  trackTemplateFilterChanged(metadata: TemplateFilterMetadata): void {
    this.trackEvent(TelemetryEvents.TEMPLATE_FILTER_CHANGED, metadata)
  }

  trackWorkflowExecution(): void {
    const context = this.getExecutionContext()
    this.trackEvent(TelemetryEvents.EXECUTION_START, context)
  }

  trackExecutionError(metadata: ExecutionErrorMetadata): void {
    this.trackEvent(TelemetryEvents.EXECUTION_ERROR, metadata)
  }

  trackExecutionSuccess(metadata: ExecutionSuccessMetadata): void {
    this.trackEvent(TelemetryEvents.EXECUTION_SUCCESS, metadata)
  }

  getExecutionContext(): ExecutionContext {
    const workflowStore = useWorkflowStore()
    const templatesStore = useWorkflowTemplatesStore()
    const nodeDefStore = useNodeDefStore()
    const activeWorkflow = workflowStore.activeWorkflow

    // Calculate node metrics in a single traversal
    type NodeMetrics = {
      custom_node_count: number
      api_node_count: number
      subgraph_count: number
      total_node_count: number
      has_api_nodes: boolean
      api_node_names: string[]
    }

    const nodeCounts = reduceAllNodes<NodeMetrics>(
      app.graph,
      (metrics, node) => {
        const nodeDef = nodeDefStore.nodeDefsByName[node.type]
        const isCustomNode =
          nodeDef?.nodeSource?.type === NodeSourceType.CustomNodes
        const isApiNode = nodeDef?.api_node === true
        const isSubgraph = node.isSubgraphNode?.() === true

        if (isApiNode) {
          metrics.has_api_nodes = true
          const canonicalName = nodeDef?.name
          if (
            canonicalName &&
            !metrics.api_node_names.includes(canonicalName)
          ) {
            metrics.api_node_names.push(canonicalName)
          }
        }

        metrics.custom_node_count += isCustomNode ? 1 : 0
        metrics.api_node_count += isApiNode ? 1 : 0
        metrics.subgraph_count += isSubgraph ? 1 : 0
        metrics.total_node_count += 1

        return metrics
      },
      {
        custom_node_count: 0,
        api_node_count: 0,
        subgraph_count: 0,
        total_node_count: 0,
        has_api_nodes: false,
        api_node_names: []
      }
    )

    if (activeWorkflow?.filename) {
      const isTemplate = templatesStore.knownTemplateNames.has(
        activeWorkflow.filename
      )

      if (isTemplate) {
        const template = templatesStore.getTemplateByName(
          activeWorkflow.filename
        )

        const englishMetadata = templatesStore.getEnglishMetadata(
          activeWorkflow.filename
        )

        return {
          is_template: true,
          workflow_name: activeWorkflow.filename,
          template_source: template?.sourceModule,
          template_category: englishMetadata?.category ?? template?.category,
          template_tags: englishMetadata?.tags ?? template?.tags,
          template_models: englishMetadata?.models ?? template?.models,
          template_use_case: englishMetadata?.useCase ?? template?.useCase,
          template_license: englishMetadata?.license ?? template?.license,
          ...nodeCounts
        }
      }

      return {
        is_template: false,
        workflow_name: activeWorkflow.filename,
        ...nodeCounts
      }
    }

    return {
      is_template: false,
      workflow_name: undefined,
      ...nodeCounts
    }
  }
}<|MERGE_RESOLUTION|>--- conflicted
+++ resolved
@@ -175,13 +175,9 @@
       workflow_type: executionContext.is_template ? 'template' : 'custom',
       workflow_name: executionContext.workflow_name ?? 'untitled',
       total_node_count: executionContext.total_node_count,
-<<<<<<< HEAD
-      subgraph_count: executionContext.subgraph_count
-=======
       subgraph_count: executionContext.subgraph_count,
       has_api_nodes: executionContext.has_api_nodes,
       api_node_names: executionContext.api_node_names
->>>>>>> aedf48dc
     }
 
     this.trackEvent(TelemetryEvents.RUN_BUTTON_CLICKED, runButtonProperties)
