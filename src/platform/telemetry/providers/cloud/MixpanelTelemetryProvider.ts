import type { OverridedMixpanel } from 'mixpanel-browser'

import { useCurrentUser } from '@/composables/auth/useCurrentUser'
import {
  checkForCompletedTopup as checkTopupUtil,
  clearTopupTracking as clearTopupUtil,
  startTopupTracking as startTopupUtil
} from '@/platform/telemetry/topupTracker'
import { useWorkflowStore } from '@/platform/workflow/management/stores/workflowStore'
import { useWorkflowTemplatesStore } from '@/platform/workflow/templates/repositories/workflowTemplatesStore'
import { app } from '@/scripts/app'
import { useNodeDefStore } from '@/stores/nodeDefStore'
import { NodeSourceType } from '@/types/nodeSource'
import { reduceAllNodes } from '@/utils/graphTraversalUtil'

import type {
  AuthMetadata,
  CreditTopupMetadata,
  ExecutionContext,
  ExecutionErrorMetadata,
  ExecutionSuccessMetadata,
  HelpCenterClosedMetadata,
  HelpCenterOpenedMetadata,
  HelpResourceClickedMetadata,
  NodeSearchMetadata,
  NodeSearchResultMetadata,
  PageVisibilityMetadata,
  RunButtonProperties,
  SettingChangedMetadata,
  SurveyResponses,
  TabCountMetadata,
  TelemetryEventName,
  TelemetryEventProperties,
  TelemetryProvider,
  TemplateFilterMetadata,
  TemplateLibraryClosedMetadata,
  TemplateLibraryMetadata,
  TemplateMetadata,
  UiButtonClickMetadata,
  WorkflowCreatedMetadata,
  WorkflowImportMetadata
} from '../../types'
import { TelemetryEvents } from '../../types'
import { normalizeSurveyResponses } from '../../utils/surveyNormalization'

interface QueuedEvent {
  eventName: TelemetryEventName
  properties?: TelemetryEventProperties
}

/**
 * Mixpanel Telemetry Provider - Cloud Build Implementation
 *
 * CRITICAL: OSS Build Safety
 * This provider integrates with Mixpanel for cloud telemetry tracking.
 * Entire file is tree-shaken away in OSS builds (DISTRIBUTION unset).
 *
 * To verify OSS builds exclude this code:
 * 1. `DISTRIBUTION= pnpm build` (OSS build)
 * 2. `grep -RinE --include='*.js' 'trackWorkflow|trackEvent|mixpanel' dist/` (should find nothing)
 * 3. Check dist/assets/*.js files contain no tracking code
 */
export class MixpanelTelemetryProvider implements TelemetryProvider {
  private isEnabled = true
  private mixpanel: OverridedMixpanel | null = null
  private eventQueue: QueuedEvent[] = []
  private isInitialized = false

  constructor() {
    const token = window.__CONFIG__?.mixpanel_token

    if (token) {
      try {
        // Dynamic import to avoid bundling mixpanel in OSS builds
        void import('mixpanel-browser')
          .then((mixpanelModule) => {
            this.mixpanel = mixpanelModule.default
            this.mixpanel.init(token, {
              debug: import.meta.env.DEV,
              track_pageview: true,
              api_host: 'https://mp.comfy.org',
              cross_subdomain_cookie: true,
              persistence: 'cookie',
              loaded: () => {
                this.isInitialized = true
                this.flushEventQueue() // flush events that were queued while initializing
                useCurrentUser().onUserResolved((user) => {
                  if (this.mixpanel && user.id) {
                    this.mixpanel.identify(user.id)
                  }
                })
              }
            })
          })
          .catch((error) => {
            console.error('Failed to load Mixpanel:', error)
            this.isEnabled = false
          })
      } catch (error) {
        console.error('Failed to initialize Mixpanel:', error)
        this.isEnabled = false
      }
    } else {
      console.warn('Mixpanel token not provided in runtime config')
      this.isEnabled = false
    }
  }

  private flushEventQueue(): void {
    if (!this.isInitialized || !this.mixpanel) {
      return
    }

    while (this.eventQueue.length > 0) {
      const event = this.eventQueue.shift()!
      try {
        this.mixpanel.track(event.eventName, event.properties || {})
      } catch (error) {
        console.error('Failed to track queued event:', error)
      }
    }
  }

  private trackEvent(
    eventName: TelemetryEventName,
    properties?: TelemetryEventProperties
  ): void {
    if (!this.isEnabled) {
      return
    }

    const event: QueuedEvent = { eventName, properties }

    if (this.isInitialized && this.mixpanel) {
      // Mixpanel is ready, track immediately
      try {
        this.mixpanel.track(eventName, properties || {})
      } catch (error) {
        console.error('Failed to track event:', error)
      }
    } else {
      // Mixpanel not ready yet, queue the event
      this.eventQueue.push(event)
    }
  }

  trackAuth(metadata: AuthMetadata): void {
    this.trackEvent(TelemetryEvents.USER_AUTH_COMPLETED, metadata)
  }

  trackUserLoggedIn(): void {
    this.trackEvent(TelemetryEvents.USER_LOGGED_IN)
  }

  trackSubscription(event: 'modal_opened' | 'subscribe_clicked'): void {
    const eventName =
      event === 'modal_opened'
        ? TelemetryEvents.SUBSCRIPTION_REQUIRED_MODAL_OPENED
        : TelemetryEvents.SUBSCRIBE_NOW_BUTTON_CLICKED

    this.trackEvent(eventName)
  }

  trackAddApiCreditButtonClicked(): void {
    this.trackEvent(TelemetryEvents.ADD_API_CREDIT_BUTTON_CLICKED)
  }

  trackMonthlySubscriptionSucceeded(): void {
    this.trackEvent(TelemetryEvents.MONTHLY_SUBSCRIPTION_SUCCEEDED)
  }

  trackApiCreditTopupButtonPurchaseClicked(amount: number): void {
    const metadata: CreditTopupMetadata = {
      credit_amount: amount
    }
    this.trackEvent(
      TelemetryEvents.API_CREDIT_TOPUP_BUTTON_PURCHASE_CLICKED,
      metadata
    )
  }

  trackApiCreditTopupSucceeded(): void {
    this.trackEvent(TelemetryEvents.API_CREDIT_TOPUP_SUCCEEDED)
  }

  // Credit top-up tracking methods (composition with utility functions)
  startTopupTracking(): void {
    startTopupUtil()
  }

  checkForCompletedTopup(events: any[] | undefined | null): boolean {
    return checkTopupUtil(events)
  }

  clearTopupTracking(): void {
    clearTopupUtil()
  }

  trackRunButton(options?: { subscribe_to_run?: boolean }): void {
    const executionContext = this.getExecutionContext()

    const runButtonProperties: RunButtonProperties = {
      subscribe_to_run: options?.subscribe_to_run || false,
      workflow_type: executionContext.is_template ? 'template' : 'custom',
      workflow_name: executionContext.workflow_name ?? 'untitled',
      custom_node_count: executionContext.custom_node_count,
      total_node_count: executionContext.total_node_count,
      subgraph_count: executionContext.subgraph_count,
      has_api_nodes: executionContext.has_api_nodes,
      api_node_names: executionContext.api_node_names
    }

    this.trackEvent(TelemetryEvents.RUN_BUTTON_CLICKED, runButtonProperties)
  }

  trackRunTriggeredViaKeybinding(): void {
    this.trackEvent(TelemetryEvents.RUN_TRIGGERED_KEYBINDING)
  }

  trackRunTriggeredViaMenu(): void {
    this.trackEvent(TelemetryEvents.RUN_TRIGGERED_MENU)
  }

  trackSurvey(
    stage: 'opened' | 'submitted',
    responses?: SurveyResponses
  ): void {
    const eventName =
      stage === 'opened'
        ? TelemetryEvents.USER_SURVEY_OPENED
        : TelemetryEvents.USER_SURVEY_SUBMITTED

    // Apply normalization to survey responses
    const normalizedResponses = responses
      ? normalizeSurveyResponses(responses)
      : undefined

    this.trackEvent(eventName, normalizedResponses)

    // If this is a survey submission, also set user properties with normalized data
    if (stage === 'submitted' && normalizedResponses && this.mixpanel) {
      try {
        this.mixpanel.people.set(normalizedResponses)
      } catch (error) {
        console.error('Failed to set survey user properties:', error)
      }
    }
  }

  trackEmailVerification(stage: 'opened' | 'requested' | 'completed'): void {
    let eventName: TelemetryEventName

    switch (stage) {
      case 'opened':
        eventName = TelemetryEvents.USER_EMAIL_VERIFY_OPENED
        break
      case 'requested':
        eventName = TelemetryEvents.USER_EMAIL_VERIFY_REQUESTED
        break
      case 'completed':
        eventName = TelemetryEvents.USER_EMAIL_VERIFY_COMPLETED
        break
    }

    this.trackEvent(eventName)
  }

  trackTemplate(metadata: TemplateMetadata): void {
    this.trackEvent(TelemetryEvents.TEMPLATE_WORKFLOW_OPENED, metadata)
  }

  trackTemplateLibraryOpened(metadata: TemplateLibraryMetadata): void {
    this.trackEvent(TelemetryEvents.TEMPLATE_LIBRARY_OPENED, metadata)
  }

  trackTemplateLibraryClosed(metadata: TemplateLibraryClosedMetadata): void {
    this.trackEvent(TelemetryEvents.TEMPLATE_LIBRARY_CLOSED, metadata)
  }

  trackWorkflowImported(metadata: WorkflowImportMetadata): void {
    this.trackEvent(TelemetryEvents.WORKFLOW_IMPORTED, metadata)
  }

  trackWorkflowOpened(metadata: WorkflowImportMetadata): void {
    this.trackEvent(TelemetryEvents.WORKFLOW_OPENED, metadata)
  }

  trackPageVisibilityChanged(metadata: PageVisibilityMetadata): void {
    this.trackEvent(TelemetryEvents.PAGE_VISIBILITY_CHANGED, metadata)
  }

  trackTabCount(metadata: TabCountMetadata): void {
    this.trackEvent(TelemetryEvents.TAB_COUNT_TRACKING, metadata)
  }

  trackNodeSearch(metadata: NodeSearchMetadata): void {
    this.trackEvent(TelemetryEvents.NODE_SEARCH, metadata)
  }

  trackNodeSearchResultSelected(metadata: NodeSearchResultMetadata): void {
    this.trackEvent(TelemetryEvents.NODE_SEARCH_RESULT_SELECTED, metadata)
  }

  trackTemplateFilterChanged(metadata: TemplateFilterMetadata): void {
    this.trackEvent(TelemetryEvents.TEMPLATE_FILTER_CHANGED, metadata)
  }

  trackHelpCenterOpened(metadata: HelpCenterOpenedMetadata): void {
    this.trackEvent(TelemetryEvents.HELP_CENTER_OPENED, metadata)
  }

  trackHelpResourceClicked(metadata: HelpResourceClickedMetadata): void {
    this.trackEvent(TelemetryEvents.HELP_RESOURCE_CLICKED, metadata)
  }

  trackHelpCenterClosed(metadata: HelpCenterClosedMetadata): void {
    this.trackEvent(TelemetryEvents.HELP_CENTER_CLOSED, metadata)
  }

  trackWorkflowCreated(metadata: WorkflowCreatedMetadata): void {
    this.trackEvent(TelemetryEvents.WORKFLOW_CREATED, metadata)
  }

  trackWorkflowExecution(): void {
    const context = this.getExecutionContext()
    this.trackEvent(TelemetryEvents.EXECUTION_START, context)
  }

  trackExecutionError(metadata: ExecutionErrorMetadata): void {
    this.trackEvent(TelemetryEvents.EXECUTION_ERROR, metadata)
  }

  trackExecutionSuccess(metadata: ExecutionSuccessMetadata): void {
    this.trackEvent(TelemetryEvents.EXECUTION_SUCCESS, metadata)
  }

<<<<<<< HEAD
  trackSettingChanged(metadata: SettingChangedMetadata): void {
    this.trackEvent(TelemetryEvents.SETTING_CHANGED, metadata)
=======
  trackUiButtonClicked(metadata: UiButtonClickMetadata): void {
    this.trackEvent(TelemetryEvents.UI_BUTTON_CLICKED, metadata)
>>>>>>> d8089988
  }

  getExecutionContext(): ExecutionContext {
    const workflowStore = useWorkflowStore()
    const templatesStore = useWorkflowTemplatesStore()
    const nodeDefStore = useNodeDefStore()
    const activeWorkflow = workflowStore.activeWorkflow

    // Calculate node metrics in a single traversal
    type NodeMetrics = {
      custom_node_count: number
      api_node_count: number
      subgraph_count: number
      total_node_count: number
      has_api_nodes: boolean
      api_node_names: string[]
    }

    const nodeCounts = reduceAllNodes<NodeMetrics>(
      app.graph,
      (metrics, node) => {
        const nodeDef = nodeDefStore.nodeDefsByName[node.type]
        const isCustomNode =
          nodeDef?.nodeSource?.type === NodeSourceType.CustomNodes
        const isApiNode = nodeDef?.api_node === true
        const isSubgraph = node.isSubgraphNode?.() === true

        if (isApiNode) {
          metrics.has_api_nodes = true
          const canonicalName = nodeDef?.name
          if (
            canonicalName &&
            !metrics.api_node_names.includes(canonicalName)
          ) {
            metrics.api_node_names.push(canonicalName)
          }
        }

        metrics.custom_node_count += isCustomNode ? 1 : 0
        metrics.api_node_count += isApiNode ? 1 : 0
        metrics.subgraph_count += isSubgraph ? 1 : 0
        metrics.total_node_count += 1

        return metrics
      },
      {
        custom_node_count: 0,
        api_node_count: 0,
        subgraph_count: 0,
        total_node_count: 0,
        has_api_nodes: false,
        api_node_names: []
      }
    )

    if (activeWorkflow?.filename) {
      const isTemplate = templatesStore.knownTemplateNames.has(
        activeWorkflow.filename
      )

      if (isTemplate) {
        const template = templatesStore.getTemplateByName(
          activeWorkflow.filename
        )

        const englishMetadata = templatesStore.getEnglishMetadata(
          activeWorkflow.filename
        )

        return {
          is_template: true,
          workflow_name: activeWorkflow.filename,
          template_source: template?.sourceModule,
          template_category: englishMetadata?.category ?? template?.category,
          template_tags: englishMetadata?.tags ?? template?.tags,
          template_models: englishMetadata?.models ?? template?.models,
          template_use_case: englishMetadata?.useCase ?? template?.useCase,
          template_license: englishMetadata?.license ?? template?.license,
          ...nodeCounts
        }
      }

      return {
        is_template: false,
        workflow_name: activeWorkflow.filename,
        ...nodeCounts
      }
    }

    return {
      is_template: false,
      workflow_name: undefined,
      ...nodeCounts
    }
  }
}<|MERGE_RESOLUTION|>--- conflicted
+++ resolved
@@ -334,13 +334,11 @@
     this.trackEvent(TelemetryEvents.EXECUTION_SUCCESS, metadata)
   }
 
-<<<<<<< HEAD
   trackSettingChanged(metadata: SettingChangedMetadata): void {
     this.trackEvent(TelemetryEvents.SETTING_CHANGED, metadata)
-=======
+
   trackUiButtonClicked(metadata: UiButtonClickMetadata): void {
     this.trackEvent(TelemetryEvents.UI_BUTTON_CLICKED, metadata)
->>>>>>> d8089988
   }
 
   getExecutionContext(): ExecutionContext {
