/**
 * Telemetry Provider Interface
 *
 * CRITICAL: OSS Build Safety
 * This module is excluded from OSS builds via conditional compilation.
 * When DISTRIBUTION is unset (OSS builds), Vite's tree-shaking removes this code entirely,
 * ensuring the open source build contains no telemetry dependencies.
 *
 * To verify OSS builds are clean:
 * 1. `DISTRIBUTION= pnpm build` (OSS build)
 * 2. `grep -RinE --include='*.js' 'trackWorkflow|trackEvent|mixpanel' dist/` (should find nothing)
 * 3. Check dist/assets/*.js files contain no tracking code
 */

/**
 * Authentication metadata for sign-up tracking
 */
export interface AuthMetadata {
  method?: 'email' | 'google' | 'github'
  is_new_user?: boolean
  referrer_url?: string
  utm_source?: string
  utm_medium?: string
  utm_campaign?: string
}

/**
 * Survey response data for user profiling
 * Maps 1-to-1 with actual survey fields
 */
export interface SurveyResponses {
  familiarity?: string
  industry?: string
  useCase?: string
  making?: string[]
}

/**
 * Run button tracking properties
 */
export interface RunButtonProperties {
  subscribe_to_run: boolean
  workflow_type: 'template' | 'custom'
  workflow_name: string
  custom_node_count: number
  total_node_count: number
  subgraph_count: number
  has_api_nodes: boolean
  api_node_names: string[]
}

/**
 * Execution context for workflow tracking
 */
export interface ExecutionContext {
  is_template: boolean
  workflow_name?: string
  // Template metadata (only present when is_template = true)
  template_source?: string
  template_category?: string
  template_tags?: string[]
  template_models?: string[]
  template_use_case?: string
  template_license?: string
  // Node composition metrics
  custom_node_count: number
  api_node_count: number
  subgraph_count: number
  total_node_count: number
  has_api_nodes: boolean
  api_node_names: string[]
}

/**
 * Execution error metadata
 */
export interface ExecutionErrorMetadata {
  jobId: string
  nodeId?: string
  nodeType?: string
  error?: string
}

/**
 * Execution success metadata
 */
export interface ExecutionSuccessMetadata {
  jobId: string
}

/**
 * Template metadata for workflow tracking
 */
export interface TemplateMetadata {
  workflow_name: string
  template_source?: string
  template_category?: string
  template_tags?: string[]
  template_models?: string[]
  template_use_case?: string
  template_license?: string
}

/**
 * Credit topup metadata
 */
export interface CreditTopupMetadata {
  credit_amount: number
}

/**
 * Workflow import metadata
 */
export interface WorkflowImportMetadata {
  missing_node_count: number
  missing_node_types: string[]
  /**
   * The source of the workflow open/import action
   */
  open_source?: 'file_button' | 'file_drop' | 'template' | 'unknown'
}

/**
 * Workflow open metadata
 */
/**
 * Enumerated sources for workflow open/import actions.
 */
export type WorkflowOpenSource = NonNullable<
  WorkflowImportMetadata['open_source']
>

/**
 * Template library metadata
 */
export interface TemplateLibraryMetadata {
  source: 'sidebar' | 'menu' | 'command'
}

/**
 * Template library closed metadata
 */
export interface TemplateLibraryClosedMetadata {
  template_selected: boolean
  time_spent_seconds: number
}

/**
 * Page visibility metadata
 */
export interface PageVisibilityMetadata {
  visibility_state: 'visible' | 'hidden'
}

/**
 * Tab count metadata
 */
export interface TabCountMetadata {
  tab_count: number
}

/**
 * Settings change metadata
 */
export interface SettingChangedMetadata {
  setting_id: string
  previous_value?: unknown
  new_value?: unknown
}

/**
 * Node search metadata
 */
export interface NodeSearchMetadata {
  query: string
}

/**
 * Node search result selection metadata
 */
export interface NodeSearchResultMetadata {
  node_type: string
  last_query: string
}

/**
 * Template filter tracking metadata
 */
export interface TemplateFilterMetadata {
  search_query?: string
  selected_models: string[]
  selected_use_cases: string[]
  selected_licenses: string[]
  sort_by:
    | 'default'
    | 'alphabetical'
    | 'newest'
    | 'vram-low-to-high'
    | 'model-size-low-to-high'
  filtered_count: number
  total_count: number
}

/**
 * Help center opened metadata
 */
export interface HelpCenterOpenedMetadata {
  source: 'menu' | 'topbar' | 'sidebar'
}

/**
 * Help resource clicked metadata
 */
export interface HelpResourceClickedMetadata {
  resource_type:
    | 'docs'
    | 'discord'
    | 'github'
    | 'help_feedback'
    | 'manager'
    | 'release_notes'
  is_external: boolean
  source:
    | 'menu'
    | 'help_center'
    | 'error_dialog'
    | 'credits_panel'
    | 'subscription'
}

/**
 * Help center closed metadata
 */
export interface HelpCenterClosedMetadata {
  time_spent_seconds: number
}

/**
 * Workflow created metadata
 */
export interface WorkflowCreatedMetadata {
  workflow_type: 'blank' | 'default'
  previous_workflow_had_nodes: boolean
}

/**
 * Core telemetry provider interface
 */
export interface TelemetryProvider {
  // Authentication flow events
  trackAuth(metadata: AuthMetadata): void
  trackUserLoggedIn(): void

  // Subscription flow events
  trackSubscription(event: 'modal_opened' | 'subscribe_clicked'): void
  trackMonthlySubscriptionSucceeded(): void
  trackAddApiCreditButtonClicked(): void
  trackApiCreditTopupButtonPurchaseClicked(amount: number): void
  trackApiCreditTopupSucceeded(): void
  trackRunButton(options?: { subscribe_to_run?: boolean }): void
  trackRunTriggeredViaKeybinding(): void
  trackRunTriggeredViaMenu(): void

  // Credit top-up tracking (composition with internal utilities)
  startTopupTracking(): void
  checkForCompletedTopup(events: any[] | undefined | null): boolean
  clearTopupTracking(): void

  // Survey flow events
  trackSurvey(stage: 'opened' | 'submitted', responses?: SurveyResponses): void

  // Email verification events
  trackEmailVerification(stage: 'opened' | 'requested' | 'completed'): void

  // Template workflow events
  trackTemplate(metadata: TemplateMetadata): void
  trackTemplateLibraryOpened(metadata: TemplateLibraryMetadata): void
  trackTemplateLibraryClosed(metadata: TemplateLibraryClosedMetadata): void

  // Workflow management events
  trackWorkflowImported(metadata: WorkflowImportMetadata): void
  trackWorkflowOpened(metadata: WorkflowImportMetadata): void

  // Page visibility events
  trackPageVisibilityChanged(metadata: PageVisibilityMetadata): void

  // Tab tracking events
  trackTabCount(metadata: TabCountMetadata): void

  // Node search analytics events
  trackNodeSearch(metadata: NodeSearchMetadata): void
  trackNodeSearchResultSelected(metadata: NodeSearchResultMetadata): void

  // Template filter tracking events
  trackTemplateFilterChanged(metadata: TemplateFilterMetadata): void

  // Help center events
  trackHelpCenterOpened(metadata: HelpCenterOpenedMetadata): void
  trackHelpResourceClicked(metadata: HelpResourceClickedMetadata): void
  trackHelpCenterClosed(metadata: HelpCenterClosedMetadata): void

  // Workflow creation events
  trackWorkflowCreated(metadata: WorkflowCreatedMetadata): void

  // Workflow execution events
  trackWorkflowExecution(): void
  trackExecutionError(metadata: ExecutionErrorMetadata): void
  trackExecutionSuccess(metadata: ExecutionSuccessMetadata): void

  // Settings events
  trackSettingChanged(metadata: SettingChangedMetadata): void
}

/**
 * Telemetry event constants
 *
 * Event naming conventions:
 * - 'app:' prefix: UI/user interaction events
 * - No prefix: Backend/system events (execution lifecycle)
 */
export const TelemetryEvents = {
  // Authentication Flow
  USER_AUTH_COMPLETED: 'app:user_auth_completed',
  USER_LOGGED_IN: 'app:user_logged_in',

  // Subscription Flow
  RUN_BUTTON_CLICKED: 'app:run_button_click',
  RUN_TRIGGERED_KEYBINDING: 'app:run_triggered_keybinding',
  RUN_TRIGGERED_MENU: 'app:run_triggered_menu',
  SUBSCRIPTION_REQUIRED_MODAL_OPENED: 'app:subscription_required_modal_opened',
  SUBSCRIBE_NOW_BUTTON_CLICKED: 'app:subscribe_now_button_clicked',
  MONTHLY_SUBSCRIPTION_SUCCEEDED: 'app:monthly_subscription_succeeded',
  ADD_API_CREDIT_BUTTON_CLICKED: 'app:add_api_credit_button_clicked',
  API_CREDIT_TOPUP_BUTTON_PURCHASE_CLICKED:
    'app:api_credit_topup_button_purchase_clicked',
  API_CREDIT_TOPUP_SUCCEEDED: 'app:api_credit_topup_succeeded',

  // Onboarding Survey
  USER_SURVEY_OPENED: 'app:user_survey_opened',
  USER_SURVEY_SUBMITTED: 'app:user_survey_submitted',

  // Email Verification
  USER_EMAIL_VERIFY_OPENED: 'app:user_email_verify_opened',
  USER_EMAIL_VERIFY_REQUESTED: 'app:user_email_verify_requested',
  USER_EMAIL_VERIFY_COMPLETED: 'app:user_email_verify_completed',

  // Template Tracking
  TEMPLATE_WORKFLOW_OPENED: 'app:template_workflow_opened',
  TEMPLATE_LIBRARY_OPENED: 'app:template_library_opened',
  TEMPLATE_LIBRARY_CLOSED: 'app:template_library_closed',

  // Workflow Management
  WORKFLOW_IMPORTED: 'app:workflow_imported',
  WORKFLOW_OPENED: 'app:workflow_opened',

  // Page Visibility
  PAGE_VISIBILITY_CHANGED: 'app:page_visibility_changed',

  // Tab Tracking
  TAB_COUNT_TRACKING: 'app:tab_count_tracking',

  // Node Search Analytics
  NODE_SEARCH: 'app:node_search',
  NODE_SEARCH_RESULT_SELECTED: 'app:node_search_result_selected',

  // Template Filter Analytics
  TEMPLATE_FILTER_CHANGED: 'app:template_filter_changed',

<<<<<<< HEAD
  // Settings
  SETTING_CHANGED: 'app:setting_changed',
=======
  // Help Center Analytics
  HELP_CENTER_OPENED: 'app:help_center_opened',
  HELP_RESOURCE_CLICKED: 'app:help_resource_clicked',
  HELP_CENTER_CLOSED: 'app:help_center_closed',

  // Workflow Creation
  WORKFLOW_CREATED: 'app:workflow_created',
>>>>>>> dffb07c7

  // Execution Lifecycle
  EXECUTION_START: 'execution_start',
  EXECUTION_ERROR: 'execution_error',
  EXECUTION_SUCCESS: 'execution_success'
} as const

export type TelemetryEventName =
  (typeof TelemetryEvents)[keyof typeof TelemetryEvents]

/**
 * Union type for all possible telemetry event properties
 */
export type TelemetryEventProperties =
  | AuthMetadata
  | SurveyResponses
  | TemplateMetadata
  | ExecutionContext
  | RunButtonProperties
  | ExecutionErrorMetadata
  | ExecutionSuccessMetadata
  | CreditTopupMetadata
  | WorkflowImportMetadata
  | TemplateLibraryMetadata
  | TemplateLibraryClosedMetadata
  | PageVisibilityMetadata
  | TabCountMetadata
  | NodeSearchMetadata
  | NodeSearchResultMetadata
  | TemplateFilterMetadata
<<<<<<< HEAD
  | SettingChangedMetadata
=======
  | HelpCenterOpenedMetadata
  | HelpResourceClickedMetadata
  | HelpCenterClosedMetadata
  | WorkflowCreatedMetadata
>>>>>>> dffb07c7
<|MERGE_RESOLUTION|>--- conflicted
+++ resolved
@@ -366,10 +366,9 @@
   // Template Filter Analytics
   TEMPLATE_FILTER_CHANGED: 'app:template_filter_changed',
 
-<<<<<<< HEAD
   // Settings
   SETTING_CHANGED: 'app:setting_changed',
-=======
+
   // Help Center Analytics
   HELP_CENTER_OPENED: 'app:help_center_opened',
   HELP_RESOURCE_CLICKED: 'app:help_resource_clicked',
@@ -377,7 +376,6 @@
 
   // Workflow Creation
   WORKFLOW_CREATED: 'app:workflow_created',
->>>>>>> dffb07c7
 
   // Execution Lifecycle
   EXECUTION_START: 'execution_start',
@@ -408,11 +406,8 @@
   | NodeSearchMetadata
   | NodeSearchResultMetadata
   | TemplateFilterMetadata
-<<<<<<< HEAD
   | SettingChangedMetadata
-=======
   | HelpCenterOpenedMetadata
   | HelpResourceClickedMetadata
   | HelpCenterClosedMetadata
-  | WorkflowCreatedMetadata
->>>>>>> dffb07c7
+  | WorkflowCreatedMetadata