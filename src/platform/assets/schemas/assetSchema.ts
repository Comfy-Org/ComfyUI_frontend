--- conflicted
+++ resolved
@@ -4,15 +4,6 @@
 const zAsset = z.object({
   id: z.string(),
   name: z.string(),
-<<<<<<< HEAD
-  asset_hash: z.string(),
-  size: z.number(),
-  mime_type: z.string(),
-  tags: z.array(z.string()),
-  preview_url: z.string().optional(),
-  created_at: z.string(),
-  updated_at: z.string(),
-=======
   asset_hash: z.string().nullable(),
   size: z.number(),
   mime_type: z.string().nullable(),
@@ -20,7 +11,6 @@
   preview_url: z.string().optional(),
   created_at: z.string(),
   updated_at: z.string().optional(),
->>>>>>> c004a2b8
   last_access_time: z.string(),
   user_metadata: z.record(z.unknown()).optional(), // API allows arbitrary key-value pairs
   preview_id: z.string().nullable().optional()
@@ -43,8 +33,6 @@
   pathIndex: z.number()
 })
 
-<<<<<<< HEAD
-=======
 // Filename validation schema
 export const assetFilenameSchema = z
   .string()
@@ -53,7 +41,6 @@
   .regex(/^(?!\/|.*\.\.)/, 'Path must not start with / or contain ..') // Prevent absolute paths and directory traversal
   .trim()
 
->>>>>>> c004a2b8
 // Export schemas following repository patterns
 export const assetResponseSchema = zAssetResponse
 
