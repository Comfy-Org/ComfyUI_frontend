<template>
  <CardContainer
    ref="cardContainerRef"
    role="button"
    :aria-label="
      asset
        ? $t('assetBrowser.ariaLabel.assetCard', {
            name: asset.name,
            type: fileKind
          })
        : $t('assetBrowser.ariaLabel.loadingAsset')
    "
    :tabindex="loading ? -1 : 0"
    size="mini"
    variant="ghost"
    rounded="lg"
    :class="containerClasses"
    :data-selected="selected"
    @click.stop="$emit('click')"
    @contextmenu.prevent="handleContextMenu"
  >
    <template #top>
      <CardTop
        ratio="square"
        :bottom-left-class="durationChipClasses"
        :bottom-right-class="durationChipClasses"
      >
        <!-- Loading State -->
        <template v-if="loading">
          <div
            class="size-full animate-pulse rounded-lg bg-modal-card-placeholder-background"
          />
        </template>

        <!-- Content based on asset type -->
        <template v-else-if="asset && adaptedAsset">
          <component
            :is="getTopComponent(fileKind)"
            :asset="adaptedAsset"
            :context="{ type: assetType }"
            @view="handleZoomClick"
            @download="actions.downloadAsset()"
            @video-playing-state-changed="isVideoPlaying = $event"
            @video-controls-changed="showVideoControls = $event"
            @image-loaded="handleImageLoaded"
          />
        </template>

        <!-- Top-left slot: Duration/Format chips OR Media actions -->
        <template #top-left>
          <!-- Duration/Format chips - show when not hovered and not playing -->
          <div v-if="showStaticChips" class="flex flex-wrap items-center gap-1">
            <SquareChip
              v-if="formattedDuration"
              variant="gray"
              :label="formattedDuration"
            />
            <SquareChip v-if="fileFormat" variant="gray" :label="fileFormat" />
          </div>

          <!-- Media actions - show on hover or when playing -->
          <IconGroup v-else-if="showActionsOverlay">
<<<<<<< HEAD
            <div v-tooltip.top="$t('mediaAsset.actions.inspect')">
              <IconButton
                size="sm"
                @click.stop="handleZoomClick"
                @mouseenter="handleOverlayMouseEnter"
                @mouseleave="handleOverlayMouseLeave"
              >
                <i class="icon-[lucide--zoom-in] size-4" />
              </IconButton>
            </div>
            <div v-tooltip.top="$t('mediaAsset.actions.more')">
              <IconButton size="sm" @click.stop="handleContextMenu">
                <i class="icon-[lucide--ellipsis] size-4" />
              </IconButton>
            </div>
=======
            <IconButton
              v-tooltip.top="$t('mediaAsset.actions.inspect')"
              size="sm"
              @click.stop="handleZoomClick"
            >
              <i class="icon-[lucide--zoom-in] size-4" />
            </IconButton>
            <MoreButton
              ref="moreButtonRef"
              v-tooltip.top="$t('mediaAsset.actions.more')"
              size="sm"
              @menu-opened="handleMenuOpened"
              @menu-closed="handleMenuClosed"
            >
              <template #default="{ close }">
                <MediaAssetMoreMenu
                  :close="close"
                  :show-delete-button="showDeleteButton"
                  @inspect="handleZoomClick"
                  @asset-deleted="handleAssetDelete"
                />
              </template>
            </MoreButton>
>>>>>>> c57ceaf8
          </IconGroup>
        </template>

        <!-- Output count (top-right) -->
        <template v-if="showOutputCount" #top-right>
          <IconTextButton
            v-tooltip.top.pt:pointer-events-none="
              $t('mediaAsset.actions.seeMoreOutputs')
            "
            type="secondary"
            size="sm"
            :label="String(outputCount)"
            @click.stop="handleOutputCountClick"
          >
            <template #icon>
              <i class="icon-[lucide--layers] size-4" />
            </template>
          </IconTextButton>
        </template>
      </CardTop>
    </template>

    <template #bottom>
      <CardBottom>
        <!-- Loading State -->
        <template v-if="loading">
          <div class="flex flex-col items-center justify-between gap-1">
            <div
              class="h-4 w-2/3 animate-pulse rounded bg-modal-card-background"
            />
            <div
              class="h-3 w-1/2 animate-pulse rounded bg-modal-card-background"
            />
          </div>
        </template>

        <!-- Content based on asset type -->
        <template v-else-if="asset && adaptedAsset">
          <component
            :is="getBottomComponent(fileKind)"
            :asset="adaptedAsset"
            :context="{ type: assetType }"
          />
        </template>
      </CardBottom>
    </template>
  </CardContainer>

  <MediaAssetContextMenu
    v-if="asset"
    ref="contextMenu"
    :asset="asset"
    :asset-type="assetType"
    :file-kind="fileKind"
    :show-delete-button="showDeleteButton"
    @zoom="handleZoomClick"
    @asset-deleted="emit('asset-deleted')"
  />
</template>

<script setup lang="ts">
import { useElementHover, whenever } from '@vueuse/core'
import { computed, defineAsyncComponent, provide, ref, toRef } from 'vue'

import IconButton from '@/components/button/IconButton.vue'
import IconGroup from '@/components/button/IconGroup.vue'
import IconTextButton from '@/components/button/IconTextButton.vue'
import CardBottom from '@/components/card/CardBottom.vue'
import CardContainer from '@/components/card/CardContainer.vue'
import CardTop from '@/components/card/CardTop.vue'
import SquareChip from '@/components/chip/SquareChip.vue'
import { formatDuration, getMediaTypeFromFilename } from '@/utils/formatUtil'
import { cn } from '@/utils/tailwindUtil'

import { getAssetType } from '../composables/media/assetMappers'
import { useMediaAssetActions } from '../composables/useMediaAssetActions'
import type { AssetItem } from '../schemas/assetSchema'
import type { MediaKind } from '../schemas/mediaAssetSchema'
import { MediaAssetKey } from '../schemas/mediaAssetSchema'
import MediaAssetContextMenu from './MediaAssetContextMenu.vue'

const mediaComponents = {
  top: {
    video: defineAsyncComponent(() => import('./MediaVideoTop.vue')),
    audio: defineAsyncComponent(() => import('./MediaAudioTop.vue')),
    image: defineAsyncComponent(() => import('./MediaImageTop.vue')),
    '3D': defineAsyncComponent(() => import('./Media3DTop.vue'))
  },
  bottom: {
    video: defineAsyncComponent(() => import('./MediaVideoBottom.vue')),
    audio: defineAsyncComponent(() => import('./MediaAudioBottom.vue')),
    image: defineAsyncComponent(() => import('./MediaImageBottom.vue')),
    '3D': defineAsyncComponent(() => import('./Media3DBottom.vue'))
  }
}

function getTopComponent(kind: MediaKind) {
  return mediaComponents.top[kind] || mediaComponents.top.image
}

function getBottomComponent(kind: MediaKind) {
  return mediaComponents.bottom[kind] || mediaComponents.bottom.image
}

const {
  asset,
  loading,
  selected,
  showOutputCount,
  outputCount,
  showDeleteButton,
  openContextMenuId
} = defineProps<{
  asset?: AssetItem
  loading?: boolean
  selected?: boolean
  showOutputCount?: boolean
  outputCount?: number
  showDeleteButton?: boolean
  openContextMenuId?: string | null
}>()

const emit = defineEmits<{
  click: []
  zoom: [asset: AssetItem]
  'output-count-click': []
  'asset-deleted': []
  'context-menu-opened': []
}>()

const cardContainerRef = ref<HTMLElement>()
const contextMenu = ref<InstanceType<typeof MediaAssetContextMenu>>()

const isVideoPlaying = ref(false)
const showVideoControls = ref(false)

// Store actual image dimensions
const imageDimensions = ref<{ width: number; height: number } | undefined>()

const isHovered = useElementHover(cardContainerRef)

const actions = useMediaAssetActions()

// Get asset type from tags
const assetType = computed(() => {
  return getAssetType(asset?.tags)
})

// Determine file type from extension
const fileKind = computed((): MediaKind => {
  return getMediaTypeFromFilename(asset?.name || '') as MediaKind
})

// Adapt AssetItem to legacy AssetMeta format for existing components
const adaptedAsset = computed(() => {
  if (!asset) return undefined
  return {
    id: asset.id,
    name: asset.name,
    kind: fileKind.value,
    src: asset.preview_url || '',
    size: asset.size,
    tags: asset.tags || [],
    created_at: asset.created_at,
    duration: asset.user_metadata?.duration
      ? Number(asset.user_metadata.duration)
      : undefined,
    dimensions: imageDimensions.value
  }
})

provide(MediaAssetKey, {
  asset: toRef(() => adaptedAsset.value),
  context: toRef(() => ({ type: assetType.value })),
  isVideoPlaying,
  showVideoControls
})

const containerClasses = computed(() =>
  cn(
    'gap-1 select-none group',
    selected
      ? 'ring-3 ring-inset ring-modal-card-border-highlighted'
      : 'hover:bg-modal-card-background-hovered'
  )
)

const formattedDuration = computed(() => {
  // Check for execution time first (from history API)
  const executionTime = asset?.user_metadata?.executionTimeInSeconds
  if (executionTime !== undefined && executionTime !== null) {
    return `${Number(executionTime).toFixed(2)}s`
  }

  // Fall back to duration for media files
  const duration = asset?.user_metadata?.duration
  if (!duration) return ''
  return formatDuration(Number(duration))
})

const fileFormat = computed(() => {
  if (!asset?.name) return ''
  const parts = asset.name.split('.')
  return parts.length > 1 ? parts[parts.length - 1].toUpperCase() : ''
})

const durationChipClasses = computed(() => {
  if (fileKind.value === 'audio') {
    return '-translate-y-11'
  }
  if (fileKind.value === 'video' && showVideoControls.value) {
    return '-translate-y-16'
  }
  return ''
})

const isCardOrOverlayHovered = computed(
<<<<<<< HEAD
  () => isHovered.value || isOverlayHovered.value
=======
  () => isHovered.value || isMenuOpen.value
>>>>>>> c57ceaf8
)

// Show static chips when NOT hovered and NOT playing (normal state)
const showStaticChips = computed(
  () =>
    !loading &&
    !!asset &&
    !isCardOrOverlayHovered.value &&
    !isVideoPlaying.value &&
    (formattedDuration.value || fileFormat.value)
)

// Show action overlay when hovered OR playing
const showActionsOverlay = computed(
  () =>
    !loading &&
    !!asset &&
    (isCardOrOverlayHovered.value || isVideoPlaying.value)
)

const handleZoomClick = () => {
  if (asset) {
    emit('zoom', asset)
  }
}

const handleImageLoaded = (width: number, height: number) => {
  imageDimensions.value = { width, height }
}

const handleOutputCountClick = () => {
  emit('output-count-click')
}

const handleContextMenu = (event: MouseEvent) => {
  emit('context-menu-opened')
  contextMenu.value?.show(event)
}

// Close this context menu when another opens
whenever(
  () => openContextMenuId && openContextMenuId !== asset?.id,
  () => {
    contextMenu.value?.hide()
  }
)
</script><|MERGE_RESOLUTION|>--- conflicted
+++ resolved
@@ -60,47 +60,12 @@
 
           <!-- Media actions - show on hover or when playing -->
           <IconGroup v-else-if="showActionsOverlay">
-<<<<<<< HEAD
-            <div v-tooltip.top="$t('mediaAsset.actions.inspect')">
-              <IconButton
-                size="sm"
-                @click.stop="handleZoomClick"
-                @mouseenter="handleOverlayMouseEnter"
-                @mouseleave="handleOverlayMouseLeave"
-              >
-                <i class="icon-[lucide--zoom-in] size-4" />
-              </IconButton>
-            </div>
-            <div v-tooltip.top="$t('mediaAsset.actions.more')">
-              <IconButton size="sm" @click.stop="handleContextMenu">
-                <i class="icon-[lucide--ellipsis] size-4" />
-              </IconButton>
-            </div>
-=======
-            <IconButton
-              v-tooltip.top="$t('mediaAsset.actions.inspect')"
-              size="sm"
-              @click.stop="handleZoomClick"
-            >
+            <IconButton size="sm" @click="handleZoomClick">
               <i class="icon-[lucide--zoom-in] size-4" />
             </IconButton>
-            <MoreButton
-              ref="moreButtonRef"
-              v-tooltip.top="$t('mediaAsset.actions.more')"
-              size="sm"
-              @menu-opened="handleMenuOpened"
-              @menu-closed="handleMenuClosed"
-            >
-              <template #default="{ close }">
-                <MediaAssetMoreMenu
-                  :close="close"
-                  :show-delete-button="showDeleteButton"
-                  @inspect="handleZoomClick"
-                  @asset-deleted="handleAssetDelete"
-                />
-              </template>
-            </MoreButton>
->>>>>>> c57ceaf8
+            <IconButton size="sm" @click="handleContextMenu">
+              <i class="icon-[lucide--ellipsis] size-4" />
+            </IconButton>
           </IconGroup>
         </template>
 
@@ -317,30 +282,19 @@
   return ''
 })
 
-const isCardOrOverlayHovered = computed(
-<<<<<<< HEAD
-  () => isHovered.value || isOverlayHovered.value
-=======
-  () => isHovered.value || isMenuOpen.value
->>>>>>> c57ceaf8
-)
-
 // Show static chips when NOT hovered and NOT playing (normal state)
 const showStaticChips = computed(
   () =>
     !loading &&
     !!asset &&
-    !isCardOrOverlayHovered.value &&
+    !isHovered.value &&
     !isVideoPlaying.value &&
     (formattedDuration.value || fileFormat.value)
 )
 
 // Show action overlay when hovered OR playing
 const showActionsOverlay = computed(
-  () =>
-    !loading &&
-    !!asset &&
-    (isCardOrOverlayHovered.value || isVideoPlaying.value)
+  () => !loading && !!asset && (isHovered.value || isVideoPlaying.value)
 )
 
 const handleZoomClick = () => {
