--- conflicted
+++ resolved
@@ -44,42 +44,10 @@
           />
         </template>
 
-<<<<<<< HEAD
-        <!-- Actions overlay (top-left) - show on hover or when menu is open -->
-        <template v-if="showActionsOverlay" #top-left>
-          <MediaAssetActions
-            @menu-state-changed="isMenuOpen = $event"
-            @inspect="handleZoomClick"
-            @mouseenter="handleOverlayMouseEnter"
-            @mouseleave="handleOverlayMouseLeave"
-          />
-        </template>
-
-        <!-- Zoom button (top-right) - show on hover for all media types -->
-        <template v-if="showZoomOverlay" #top-right>
-          <IconButton
-            size="sm"
-            @click.stop="handleZoomClick"
-            @mouseenter="handleOverlayMouseEnter"
-            @mouseleave="handleOverlayMouseLeave"
-          >
-            <i class="icon-[lucide--zoom-in] size-4" />
-          </IconButton>
-        </template>
-
-        <!-- Duration/Format chips (bottom-left) - show on hover even when playing -->
-        <template v-if="showDurationChips || showFileFormatChip" #bottom-left>
-          <div
-            class="flex flex-wrap items-center gap-1"
-            @mouseenter="handleOverlayMouseEnter"
-            @mouseleave="handleOverlayMouseLeave"
-          >
-=======
         <!-- Top-left slot: Duration/Format chips OR Media actions -->
         <template #top-left>
           <!-- Duration/Format chips - show when not hovered and not playing -->
           <div v-if="showStaticChips" class="flex flex-wrap items-center gap-1">
->>>>>>> a10c01db
             <SquareChip
               v-if="formattedDuration"
               variant="light"
@@ -179,10 +147,6 @@
 
 import { getAssetType } from '../composables/media/assetMappers'
 import { useMediaAssetActions } from '../composables/useMediaAssetActions'
-<<<<<<< HEAD
-import { getAssetType } from '../composables/useMediaAssets/assetMappers'
-=======
->>>>>>> a10c01db
 import type { AssetItem } from '../schemas/assetSchema'
 import type { MediaKind } from '../schemas/mediaAssetSchema'
 import { MediaAssetKey } from '../schemas/mediaAssetSchema'
@@ -211,9 +175,6 @@
   return mediaComponents.bottom[kind] || mediaComponents.bottom.image
 }
 
-<<<<<<< HEAD
-const { asset, loading, selected, showOutputCount, outputCount } = defineProps<{
-=======
 const {
   asset,
   loading,
@@ -222,25 +183,18 @@
   outputCount,
   showDeleteButton
 } = defineProps<{
->>>>>>> a10c01db
   asset?: AssetItem
   loading?: boolean
   selected?: boolean
   showOutputCount?: boolean
   outputCount?: number
-<<<<<<< HEAD
-=======
   showDeleteButton?: boolean
->>>>>>> a10c01db
 }>()
 
 const emit = defineEmits<{
   zoom: [asset: AssetItem]
   'output-count-click': []
-<<<<<<< HEAD
-=======
   'asset-deleted': []
->>>>>>> a10c01db
 }>()
 
 const cardContainerRef = ref<HTMLElement>()
@@ -334,47 +288,6 @@
   () => isHovered.value || isOverlayHovered.value || isMenuOpen.value
 )
 
-<<<<<<< HEAD
-const showHoverActions = computed(
-  () => !loading && !!asset && isCardOrOverlayHovered.value
-)
-
-const showActionsOverlay = computed(
-  () =>
-    showHoverActions.value &&
-    (!isVideoPlaying.value || isCardOrOverlayHovered.value)
-)
-
-const showZoomOverlay = computed(
-  () =>
-    showHoverActions.value &&
-    fileKind.value !== '3D' &&
-    (!isVideoPlaying.value || isCardOrOverlayHovered.value)
-)
-
-const showDurationChips = computed(
-  () =>
-    !loading &&
-    (asset?.user_metadata?.executionTimeInSeconds ||
-      asset?.user_metadata?.duration) &&
-    (!isVideoPlaying.value || isCardOrOverlayHovered.value)
-)
-
-const showFileFormatChip = computed(
-  () =>
-    !loading &&
-    !!asset &&
-    !!fileFormat.value &&
-    (!isVideoPlaying.value || isCardOrOverlayHovered.value)
-)
-
-const handleCardClick = () => {
-  if (adaptedAsset.value) {
-    actions.selectAsset(adaptedAsset.value)
-  }
-}
-
-=======
 // Show static chips when NOT hovered and NOT playing (normal state)
 const showStaticChips = computed(
   () =>
@@ -392,8 +305,6 @@
     !!asset &&
     (isCardOrOverlayHovered.value || isVideoPlaying.value)
 )
-
->>>>>>> a10c01db
 const handleOverlayMouseEnter = () => {
   isOverlayHovered.value = true
 }
@@ -415,11 +326,8 @@
 const handleOutputCountClick = () => {
   emit('output-count-click')
 }
-<<<<<<< HEAD
-=======
 
 const handleAssetDelete = () => {
   emit('asset-deleted')
 }
->>>>>>> a10c01db
 </script>