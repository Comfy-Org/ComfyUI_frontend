<template>
  <component
    :is="interactive ? 'button' : 'div'"
    data-component-id="AssetCard"
    :data-asset-id="asset.id"
    v-bind="elementProps"
<<<<<<< HEAD
    :class="
      cn(
        // Base layout and container styles (always applied)
        'rounded-xl overflow-hidden transition-all duration-200',
        interactive && 'group',
        // Button-specific styles
        interactive && [
          'appearance-none bg-transparent p-0 m-0 font-inherit text-inherit outline-none cursor-pointer text-left',
          'bg-interface-panel-card-surface',
          'hover:bg-interface-panel-card-surface-hover',
          'border-none',
          'focus:outline-solid outline-blue-100 outline-4'
        ],
        // Div-specific styles
        !interactive && 'bg-interface-panel-card-surface'
      )
    "
=======
    :class="cardClasses"
>>>>>>> 9f046a11
    @click="interactive && $emit('select', asset)"
    @keydown.enter="interactive && $emit('select', asset)"
  >
    <div class="relative aspect-square w-full overflow-hidden rounded-xl">
      <img
        v-if="shouldShowImage"
        :src="asset.preview_url"
        class="h-full w-full object-contain"
      />
      <div
        v-else
        class="flex h-full w-full items-center justify-center bg-gradient-to-br from-gray-400 via-gray-800 to-charcoal-400"
      ></div>
      <AssetBadgeGroup :badges="asset.badges" />
    </div>
    <div :class="cn('p-4 h-32 flex flex-col justify-between')">
      <div>
        <h3
          :id="titleId"
          :class="
            cn(
<<<<<<< HEAD
              'mb-2 m-0 text-base font-semibold overflow-hidden text-ellipsis whitespace-nowrap',
              'text-text-primary'
=======
              'mb-2 m-0 text-base font-semibold line-clamp-2 wrap-anywhere',
              'text-slate-800',
              'dark-theme:text-white'
>>>>>>> 9f046a11
            )
          "
        >
          {{ asset.name }}
        </h3>
        <p
          :id="descId"
          :class="
            cn(
              'm-0 text-sm leading-6 overflow-hidden [-webkit-box-orient:vertical] [-webkit-line-clamp:2] [display:-webkit-box]',
              'text-text-secondary'
            )
          "
          :title="asset.description"
        >
          {{ asset.description }}
        </p>
      </div>
      <div :class="cn('flex gap-4 text-xs', 'text-text-secondary')">
        <span v-if="asset.stats.stars" class="flex items-center gap-1">
          <i class="icon-[lucide--star] size-3" />
          {{ asset.stats.stars }}
        </span>
        <span v-if="asset.stats.downloadCount" class="flex items-center gap-1">
          <i class="icon-[lucide--download] size-3" />
          {{ asset.stats.downloadCount }}
        </span>
        <span v-if="asset.stats.formattedDate" class="flex items-center gap-1">
          <i class="icon-[lucide--clock] size-3" />
          {{ asset.stats.formattedDate }}
        </span>
      </div>
    </div>
  </component>
</template>

<script setup lang="ts">
import { useImage } from '@vueuse/core'
import { computed, useId } from 'vue'

import AssetBadgeGroup from '@/platform/assets/components/AssetBadgeGroup.vue'
import type { AssetDisplayItem } from '@/platform/assets/composables/useAssetBrowser'
import { cn } from '@/utils/tailwindUtil'

const props = defineProps<{
  asset: AssetDisplayItem
  interactive?: boolean
}>()

const titleId = useId()
const descId = useId()

const { error } = useImage({
  src: props.asset.preview_url ?? '',
  alt: props.asset.name
})

const shouldShowImage = computed(() => props.asset.preview_url && !error.value)

const cardClasses = computed(() => {
  const base = [
    'rounded-xl',
    'overflow-hidden',
    'transition-all',
    'duration-200'
  ]

  if (!props.interactive) {
    return cn(...base, 'bg-gray-100 dark-theme:bg-charcoal-800')
  }

  return cn(
    ...base,
    'group',
    'appearance-none bg-transparent p-0 m-0',
    'font-inherit text-inherit outline-none cursor-pointer text-left',
    'bg-gray-100 dark-theme:bg-charcoal-800',
    'hover:bg-gray-200 dark-theme:hover:bg-charcoal-600',
    'border-none',
    'focus:outline-solid outline-blue-100 outline-4'
  )
})

const elementProps = computed(() =>
  props.interactive
    ? {
        type: 'button',
        'aria-labelledby': titleId,
        'aria-describedby': descId
      }
    : {
        'aria-labelledby': titleId,
        'aria-describedby': descId
      }
)

defineEmits<{
  select: [asset: AssetDisplayItem]
}>()
</script><|MERGE_RESOLUTION|>--- conflicted
+++ resolved
@@ -4,27 +4,7 @@
     data-component-id="AssetCard"
     :data-asset-id="asset.id"
     v-bind="elementProps"
-<<<<<<< HEAD
-    :class="
-      cn(
-        // Base layout and container styles (always applied)
-        'rounded-xl overflow-hidden transition-all duration-200',
-        interactive && 'group',
-        // Button-specific styles
-        interactive && [
-          'appearance-none bg-transparent p-0 m-0 font-inherit text-inherit outline-none cursor-pointer text-left',
-          'bg-interface-panel-card-surface',
-          'hover:bg-interface-panel-card-surface-hover',
-          'border-none',
-          'focus:outline-solid outline-blue-100 outline-4'
-        ],
-        // Div-specific styles
-        !interactive && 'bg-interface-panel-card-surface'
-      )
-    "
-=======
     :class="cardClasses"
->>>>>>> 9f046a11
     @click="interactive && $emit('select', asset)"
     @keydown.enter="interactive && $emit('select', asset)"
   >
@@ -46,14 +26,9 @@
           :id="titleId"
           :class="
             cn(
-<<<<<<< HEAD
-              'mb-2 m-0 text-base font-semibold overflow-hidden text-ellipsis whitespace-nowrap',
-              'text-text-primary'
-=======
               'mb-2 m-0 text-base font-semibold line-clamp-2 wrap-anywhere',
               'text-slate-800',
               'dark-theme:text-white'
->>>>>>> 9f046a11
             )
           "
         >
