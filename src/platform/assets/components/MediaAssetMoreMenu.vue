--- conflicted
+++ resolved
@@ -65,11 +65,7 @@
       </template>
     </IconTextButton>
 
-<<<<<<< HEAD
-    <MediaAssetButtonDivider v-if="showCopyJobId" />
-=======
     <MediaAssetButtonDivider v-if="showCopyJobId && shouldShowDeleteButton" />
->>>>>>> a10c01db
 
     <IconTextButton
       v-if="shouldShowDeleteButton"
@@ -104,10 +100,6 @@
   'asset-deleted': []
 }>()
 
-const emit = defineEmits<{
-  inspect: []
-}>()
-
 const { asset, context } = inject(MediaAssetKey)!
 const actions = useMediaAssetActions()
 
@@ -130,11 +122,7 @@
   return propAllows && typeAllows
 })
 
-// Only show Copy Job ID for output assets (not for imported/input assets)
-const showCopyJobId = computed(() => {
-  const assetType = asset.value?.tags?.[0] || context.value?.type
-  return assetType !== 'input'
-})
+// (showCopyJobId is defined above based on assetType)
 
 const handleInspect = () => {
   emit('inspect')
