<template>
  <div v-if="renderError" class="node-error p-4 text-red-500 text-sm">
    {{ $t('Node Header Error') }}
  </div>
  <div
    v-else
<<<<<<< HEAD
    class="lg-node-header flex items-center justify-between p-4 rounded-t-2xl cursor-move w-full"
    :data-testid="`node-header-${nodeInfo?.id || ''}`"
=======
    class="lg-node-header flex items-center justify-between p-4 rounded-t-2xl cursor-move"
    :data-testid="`node-header-${nodeData?.id || ''}`"
>>>>>>> a975e50f
    @dblclick="handleDoubleClick"
  >
    <!-- Collapse/Expand Button -->
    <button
      v-show="!readonly"
      class="bg-transparent border-transparent flex items-center"
      data-testid="node-collapse-button"
      @click.stop="handleCollapse"
      @dblclick.stop
    >
      <i
        :class="collapsed ? 'pi pi-chevron-right' : 'pi pi-chevron-down'"
        class="text-xs leading-none relative top-px text-stone-200 dark-theme:text-slate-300"
      ></i>
    </button>

    <!-- Node Title -->
    <div
      v-tooltip.top="tooltipConfig"
      class="text-sm font-bold truncate flex-1"
      data-testid="node-title"
    >
      <EditableText
        :model-value="displayTitle"
        :is-editing="isEditing"
        :input-attrs="{ 'data-testid': 'node-title-input' }"
        @edit="handleTitleEdit"
        @cancel="handleTitleCancel"
      />
    </div>

    <!-- Title Buttons -->
    <div v-if="!readonly" class="flex items-center">
      <IconButton
        v-if="isSubgraphNode"
        size="sm"
        type="transparent"
        class="text-stone-200 dark-theme:text-slate-300"
        data-testid="subgraph-enter-button"
        title="Enter Subgraph"
        @click.stop="handleEnterSubgraph"
        @dblclick.stop
      >
        <i class="pi pi-external-link"></i>
      </IconButton>
    </div>
  </div>
</template>

<script setup lang="ts">
import { type Ref, computed, inject, onErrorCaptured, ref, watch } from 'vue'

import IconButton from '@/components/button/IconButton.vue'
import EditableText from '@/components/common/EditableText.vue'
import type { VueNodeData } from '@/composables/graph/useGraphNodeManager'
import { useErrorHandling } from '@/composables/useErrorHandling'
import { useNodeTooltips } from '@/renderer/extensions/vueNodes/composables/useNodeTooltips'
import type { LODLevel } from '@/renderer/extensions/vueNodes/lod/useLOD'
import { app } from '@/scripts/app'
import {
  getLocatorIdFromNodeData,
  getNodeByLocatorId
} from '@/utils/graphTraversalUtil'

interface NodeHeaderProps {
  nodeData?: VueNodeData
  readonly?: boolean
  lodLevel?: LODLevel
  collapsed?: boolean
}

const { nodeData, readonly, collapsed } = defineProps<NodeHeaderProps>()

const emit = defineEmits<{
  collapse: []
  'update:title': [newTitle: string]
  'enter-subgraph': []
}>()

// Error boundary implementation
const renderError = ref<string | null>(null)
const { toastErrorHandler } = useErrorHandling()

onErrorCaptured((error) => {
  renderError.value = error.message
  toastErrorHandler(error)
  return false
})

// Editing state
const isEditing = ref(false)

const tooltipContainer =
  inject<Ref<HTMLElement | undefined>>('tooltipContainer')
const { getNodeDescription, createTooltipConfig } = useNodeTooltips(
  nodeData?.type || '',
  tooltipContainer
)

const tooltipConfig = computed(() => {
  if (readonly || isEditing.value) {
    return { value: '', disabled: true }
  }
  const description = getNodeDescription.value
  return createTooltipConfig(description)
})

const resolveTitle = (info: VueNodeData | undefined) => {
  const title = (info?.title ?? '').trim()
  if (title.length > 0) return title
  const type = (info?.type ?? '').trim()
  return type.length > 0 ? type : 'Untitled'
}

// Local state for title to provide immediate feedback
const displayTitle = ref(resolveTitle(nodeData))

// Watch for external changes to the node title or type
watch(
  () => [nodeData?.title, nodeData?.type] as const,
  () => {
    const next = resolveTitle(nodeData)
    if (next !== displayTitle.value) {
      displayTitle.value = next
    }
  }
)

// Subgraph detection
const isSubgraphNode = computed(() => {
  if (!nodeInfo.value?.id) return false

  // Get the underlying LiteGraph node
  const graph = app.graph?.rootGraph || app.graph
  if (!graph) return false

  const locatorId = getLocatorIdFromNodeData(nodeInfo.value)

  const litegraphNode = getNodeByLocatorId(graph, locatorId)

  // Use the official type guard method
  return litegraphNode?.isSubgraphNode() ?? false
})

// Event handlers
const handleCollapse = () => {
  emit('collapse')
}

const handleDoubleClick = () => {
  if (!readonly) {
    isEditing.value = true
  }
}

const handleTitleEdit = (newTitle: string) => {
  isEditing.value = false
  const trimmedTitle = newTitle.trim()
  if (trimmedTitle && trimmedTitle !== displayTitle.value) {
    // Emit for litegraph sync
    emit('update:title', trimmedTitle)
  }
}

const handleTitleCancel = () => {
  isEditing.value = false
}

const handleEnterSubgraph = () => {
  emit('enter-subgraph')
}
</script><|MERGE_RESOLUTION|>--- conflicted
+++ resolved
@@ -4,13 +4,8 @@
   </div>
   <div
     v-else
-<<<<<<< HEAD
     class="lg-node-header flex items-center justify-between p-4 rounded-t-2xl cursor-move w-full"
-    :data-testid="`node-header-${nodeInfo?.id || ''}`"
-=======
-    class="lg-node-header flex items-center justify-between p-4 rounded-t-2xl cursor-move"
     :data-testid="`node-header-${nodeData?.id || ''}`"
->>>>>>> a975e50f
     @dblclick="handleDoubleClick"
   >
     <!-- Collapse/Expand Button -->
@@ -141,13 +136,13 @@
 
 // Subgraph detection
 const isSubgraphNode = computed(() => {
-  if (!nodeInfo.value?.id) return false
+  if (!nodeData?.id) return false
 
   // Get the underlying LiteGraph node
   const graph = app.graph?.rootGraph || app.graph
   if (!graph) return false
 
-  const locatorId = getLocatorIdFromNodeData(nodeInfo.value)
+  const locatorId = getLocatorIdFromNodeData(nodeData)
 
   const litegraphNode = getNodeByLocatorId(graph, locatorId)
 
