<template>
  <div v-if="renderError" class="node-error p-2 text-sm text-red-500">
    {{ st('nodeErrors.widgets', 'Node Widgets Error') }}
  </div>
  <div
    v-else
    :class="
      cn(
        'lg-node-widgets grid grid-cols-[min-content_minmax(80px,max-content)_minmax(125px,auto)] flex-1 gap-y-1 pr-3',
        shouldHandleNodePointerEvents
          ? 'pointer-events-auto'
          : 'pointer-events-none'
      )
    "
    :style="{
      'grid-template-rows': gridTemplateRows
    }"
    @pointerdown="handleWidgetPointerEvent"
    @pointermove="handleWidgetPointerEvent"
    @pointerup="handleWidgetPointerEvent"
  >
    <template
      v-for="(widget, index) in processedWidgets"
      :key="`widget-${index}-${widget.name}`"
    >
      <div
        v-if="!widget.simplified.options?.hidden"
        class="lg-node-widget group col-span-full grid grid-cols-subgrid items-stretch"
      >
        <!-- Widget Input Slot Dot -->
        <div
          :class="
            cn(
              'z-10 w-3 opacity-0 transition-opacity duration-150 group-hover:opacity-100 flex items-center',
              widget.slotMetadata?.linked && 'opacity-100'
            )
          "
        >
          <InputSlot
            v-if="widget.slotMetadata"
            :slot-data="{
              name: widget.name,
              type: widget.type,
              boundingRect: [0, 0, 0, 0]
            }"
            :node-id="nodeData?.id != null ? String(nodeData.id) : ''"
            :index="widget.slotMetadata.index"
            :socketless="widget.simplified.spec?.socketless"
            dot-only
          />
        </div>
        <!-- Widget Component -->
        <component
          :is="widget.vueComponent"
          v-tooltip.left="widget.tooltipConfig"
          :widget="widget.simplified"
          :model-value="widget.value"
          :node-id="nodeData?.id != null ? String(nodeData.id) : ''"
          :node-type="nodeType"
          class="flex-1 col-span-2"
          @update:model-value="widget.updateHandler"
        />
      </div>
    </template>
  </div>
</template>

<script setup lang="ts">
import type { TooltipOptions } from 'primevue'
import { computed, onErrorCaptured, ref, toValue } from 'vue'
import type { Component } from 'vue'

import type {
  VueNodeData,
  WidgetSlotMetadata
} from '@/composables/graph/useGraphNodeManager'
import { useErrorHandling } from '@/composables/useErrorHandling'
import { st } from '@/i18n'
import { useCanvasInteractions } from '@/renderer/core/canvas/useCanvasInteractions'
import { useNodeTooltips } from '@/renderer/extensions/vueNodes/composables/useNodeTooltips'
import WidgetDOM from '@/renderer/extensions/vueNodes/widgets/components/WidgetDOM.vue'
// Import widget components directly
import WidgetLegacy from '@/renderer/extensions/vueNodes/widgets/components/WidgetLegacy.vue'
import {
  getComponent,
  shouldExpand,
  shouldRenderAsVue
} from '@/renderer/extensions/vueNodes/widgets/registry/widgetRegistry'
import type { SimplifiedWidget, WidgetValue } from '@/types/simplifiedWidget'
import { cn } from '@/utils/tailwindUtil'

import InputSlot from './InputSlot.vue'

interface NodeWidgetsProps {
  nodeData?: VueNodeData
}

const { nodeData } = defineProps<NodeWidgetsProps>()

const { shouldHandleNodePointerEvents, forwardEventToCanvas } =
  useCanvasInteractions()
function handleWidgetPointerEvent(event: PointerEvent) {
  if (shouldHandleNodePointerEvents.value) return
  event.stopPropagation()
  forwardEventToCanvas(event)
}

// Error boundary implementation
const renderError = ref<string | null>(null)

const { toastErrorHandler } = useErrorHandling()

onErrorCaptured((error) => {
  renderError.value = error.message
  toastErrorHandler(error)
  return false
})

const nodeType = computed(() => nodeData?.type || '')
const { getWidgetTooltip, createTooltipConfig } = useNodeTooltips(
  nodeType.value
)

interface ProcessedWidget {
  name: string
  type: string
  vueComponent: Component
  simplified: SimplifiedWidget
  value: WidgetValue
  updateHandler: (value: WidgetValue) => void
  tooltipConfig: TooltipOptions
  slotMetadata?: WidgetSlotMetadata
}

const processedWidgets = computed((): ProcessedWidget[] => {
  if (!nodeData?.widgets) return []

  const { widgets } = nodeData
  const result: ProcessedWidget[] = []

  for (const widget of widgets) {
    if (!shouldRenderAsVue(widget)) continue

    const vueComponent =
      getComponent(widget.type, widget.name) ||
      (widget.isDOMWidget ? WidgetDOM : WidgetLegacy)

    const { slotMetadata, options } = widget

    // Core feature: Disable Vue widgets when their input slots are connected
    // This prevents conflicting input sources - when a slot is linked to another
    // node's output, the widget should be read-only to avoid data conflicts
    const widgetOptions = slotMetadata?.linked
      ? { ...options, disabled: true }
      : options

    const simplified: SimplifiedWidget = {
      name: widget.name,
      type: widget.type,
      value: widget.value,
      label: widget.label,
      options: widgetOptions,
      callback: widget.callback,
      spec: widget.spec,
<<<<<<< HEAD
      controlWidget: widget.controlWidget
=======
      borderStyle: widget.borderStyle
>>>>>>> a7de9747
    }

    function updateHandler(value: WidgetValue) {
      // Update the widget value directly
      widget.value = value

      // Skip callback for asset widgets - their callback opens the modal,
      // but Vue asset mode handles selection through the dropdown
      if (widget.type !== 'asset') {
        widget.callback?.(value)
      }
    }

    const tooltipText = getWidgetTooltip(widget)
    const tooltipConfig = createTooltipConfig(tooltipText)

    result.push({
      name: widget.name,
      type: widget.type,
      vueComponent,
      simplified,
      value: widget.value,
      updateHandler,
      tooltipConfig,
      slotMetadata
    })
  }

  return result
})

const gridTemplateRows = computed((): string => {
  const widgets = toValue(processedWidgets)
  return widgets
    .filter((w) => !w.simplified.options?.hidden)
    .map((w) => (shouldExpand(w.type) ? 'auto' : 'min-content'))
    .join(' ')
})
</script><|MERGE_RESOLUTION|>--- conflicted
+++ resolved
@@ -162,11 +162,8 @@
       options: widgetOptions,
       callback: widget.callback,
       spec: widget.spec,
-<<<<<<< HEAD
+      borderStyle: widget.borderStyle,
       controlWidget: widget.controlWidget
-=======
-      borderStyle: widget.borderStyle
->>>>>>> a7de9747
     }
 
     function updateHandler(value: WidgetValue) {
