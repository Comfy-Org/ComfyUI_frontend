<template>
  <div v-if="renderError" class="node-error p-2 text-sm text-red-500">
    {{ $t('Node Widgets Error') }}
  </div>
  <div
    v-else
    :class="
      cn(
        'lg-node-widgets flex flex-col gap-2 pr-3',
        shouldHandleNodePointerEvents
          ? 'pointer-events-auto'
          : 'pointer-events-none'
      )
    "
    @pointerdown.stop="handleWidgetPointerEvent"
    @pointermove.stop="handleWidgetPointerEvent"
    @pointerup.stop="handleWidgetPointerEvent"
  >
    <div
      v-for="(widget, index) in processedWidgets"
      :key="`widget-${index}-${widget.name}`"
      class="lg-widget-container group flex items-center"
    >
      <!-- Widget Input Slot Dot -->

      <div
        class="opacity-0 transition-opacity duration-150 group-hover:opacity-100"
      >
        <InputSlot
          :slot-data="{
            name: widget.name,
            type: widget.type,
            boundingRect: [0, 0, 0, 0]
          }"
          :node-id="nodeData?.id != null ? String(nodeData.id) : ''"
          :index="widget.slotMetadata?.index ?? 0"
          :dot-only="true"
        />
      </div>
      <!-- Widget Component -->
      <component
        :is="widget.vueComponent"
        v-tooltip.left="widget.tooltipConfig"
        :widget="widget.simplified"
        :model-value="widget.value"
        :node-id="nodeData?.id != null ? String(nodeData.id) : ''"
        class="flex-1"
        @update:model-value="widget.updateHandler"
      />
    </div>
  </div>
</template>

<script setup lang="ts">
import { computed, onErrorCaptured, ref } from 'vue'

import type {
  SafeWidgetData,
  VueNodeData,
  WidgetSlotMetadata
} from '@/composables/graph/useGraphNodeManager'
import { useErrorHandling } from '@/composables/useErrorHandling'
import { useCanvasInteractions } from '@/renderer/core/canvas/useCanvasInteractions'
import { useNodeTooltips } from '@/renderer/extensions/vueNodes/composables/useNodeTooltips'
<<<<<<< HEAD
// Import widget components directly
import WidgetLegacy from '@/renderer/extensions/vueNodes/widgets/components/WidgetLegacy.vue'
=======
import WidgetDOM from '@/renderer/extensions/vueNodes/widgets/components/WidgetDOM.vue'
import WidgetInputText from '@/renderer/extensions/vueNodes/widgets/components/WidgetInputText.vue'
>>>>>>> e59d2dd8
import {
  getComponent,
  shouldRenderAsVue
} from '@/renderer/extensions/vueNodes/widgets/registry/widgetRegistry'
import type { SimplifiedWidget, WidgetValue } from '@/types/simplifiedWidget'
import { cn } from '@/utils/tailwindUtil'

import InputSlot from './InputSlot.vue'

interface NodeWidgetsProps {
  nodeData?: VueNodeData
}

const { nodeData } = defineProps<NodeWidgetsProps>()

const { shouldHandleNodePointerEvents, forwardEventToCanvas } =
  useCanvasInteractions()
const handleWidgetPointerEvent = (event: PointerEvent) => {
  if (!shouldHandleNodePointerEvents.value) {
    forwardEventToCanvas(event)
  }
}

// Error boundary implementation
const renderError = ref<string | null>(null)

const { toastErrorHandler } = useErrorHandling()

onErrorCaptured((error) => {
  renderError.value = error.message
  toastErrorHandler(error)
  return false
})

const nodeType = computed(() => nodeData?.type || '')
const { getWidgetTooltip, createTooltipConfig } = useNodeTooltips(
  nodeType.value
)

interface ProcessedWidget {
  name: string
  type: string
  vueComponent: any
  simplified: SimplifiedWidget
  value: WidgetValue
  updateHandler: (value: unknown) => void
  tooltipConfig: any
  slotMetadata?: WidgetSlotMetadata
}

const processedWidgets = computed((): ProcessedWidget[] => {
  if (!nodeData?.widgets) return []

  const widgets = nodeData.widgets as SafeWidgetData[]
  const result: ProcessedWidget[] = []

  for (const widget of widgets) {
    // Skip if widget is in the hidden list for this node type
    if (widget.options?.hidden) continue
    if (widget.options?.canvasOnly) continue
    if (!widget.type) continue
    if (!shouldRenderAsVue(widget)) continue

<<<<<<< HEAD
    const vueComponent = getComponent(widget.type) || WidgetLegacy
=======
    const vueComponent =
      getComponent(widget.type, widget.name) ||
      (widget.isDOMWidget ? WidgetDOM : WidgetInputText)

    const slotMetadata = widget.slotMetadata

    let widgetOptions = widget.options
    // Core feature: Disable Vue widgets when their input slots are connected
    // This prevents conflicting input sources - when a slot is linked to another
    // node's output, the widget should be read-only to avoid data conflicts
    if (slotMetadata?.linked) {
      widgetOptions = widget.options
        ? { ...widget.options, disabled: true }
        : { disabled: true }
    }
>>>>>>> e59d2dd8

    const simplified: SimplifiedWidget = {
      name: widget.name,
      type: widget.type,
      value: widget.value,
      label: widget.label,
      options: widgetOptions,
      callback: widget.callback,
      spec: widget.spec
    }

    const updateHandler = (value: unknown) => {
      // Update the widget value directly
      widget.value = value as WidgetValue

      if (widget.callback) {
        widget.callback(value)
      }
    }

    const tooltipText = getWidgetTooltip(widget)
    const tooltipConfig = createTooltipConfig(tooltipText)

    result.push({
      name: widget.name,
      type: widget.type,
      vueComponent,
      simplified,
      value: widget.value,
      updateHandler,
      tooltipConfig,
      slotMetadata
    })
  }

  return result
})
</script><|MERGE_RESOLUTION|>--- conflicted
+++ resolved
@@ -62,13 +62,9 @@
 import { useErrorHandling } from '@/composables/useErrorHandling'
 import { useCanvasInteractions } from '@/renderer/core/canvas/useCanvasInteractions'
 import { useNodeTooltips } from '@/renderer/extensions/vueNodes/composables/useNodeTooltips'
-<<<<<<< HEAD
 // Import widget components directly
 import WidgetLegacy from '@/renderer/extensions/vueNodes/widgets/components/WidgetLegacy.vue'
-=======
 import WidgetDOM from '@/renderer/extensions/vueNodes/widgets/components/WidgetDOM.vue'
-import WidgetInputText from '@/renderer/extensions/vueNodes/widgets/components/WidgetInputText.vue'
->>>>>>> e59d2dd8
 import {
   getComponent,
   shouldRenderAsVue
@@ -132,12 +128,9 @@
     if (!widget.type) continue
     if (!shouldRenderAsVue(widget)) continue
 
-<<<<<<< HEAD
-    const vueComponent = getComponent(widget.type) || WidgetLegacy
-=======
     const vueComponent =
       getComponent(widget.type, widget.name) ||
-      (widget.isDOMWidget ? WidgetDOM : WidgetInputText)
+      (widget.isDOMWidget ? WidgetDOM : WidgetLegacy)
 
     const slotMetadata = widget.slotMetadata
 
@@ -150,7 +143,6 @@
         ? { ...widget.options, disabled: true }
         : { disabled: true }
     }
->>>>>>> e59d2dd8
 
     const simplified: SimplifiedWidget = {
       name: widget.name,
