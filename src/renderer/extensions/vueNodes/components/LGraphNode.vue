<template>
  <div v-if="renderError" class="node-error p-2 text-red-500 text-sm">
    {{ $t('Node Render Error') }}
  </div>
  <div
    v-else
    ref="nodeContainerRef"
    :data-node-id="nodeData.id"
    :class="
      cn(
        'bg-white dark-theme:bg-charcoal-800',
        'lg-node absolute rounded-2xl',
        'border border-solid border-sand-100 dark-theme:border-charcoal-600',
        // hover (only when node should handle events)
        shouldHandleNodePointerEvents &&
          'hover:ring-7 ring-gray-500/50 dark-theme:ring-gray-500/20',
        'outline-transparent -outline-offset-2 outline-2',
        borderClass,
        outlineClass,
        {
          'animate-pulse': executing,
          'opacity-50 before:rounded-2xl before:pointer-events-none before:absolute before:bg-bypass/60 before:inset-0':
            bypassed,
          'will-change-transform': isDragging
        },

        shouldHandleNodePointerEvents
          ? 'pointer-events-auto'
          : 'pointer-events-none'
      )
    "
    :style="[
      {
        transform: `translate(${position.x ?? 0}px, ${(position.y ?? 0) - LiteGraph.NODE_TITLE_HEIGHT}px)`,
        zIndex: zIndex
      },
      dragStyle
    ]"
    @pointerdown="handlePointerDown"
    @pointermove="handlePointerMove"
    @pointerup="handlePointerUp"
    @wheel="handleWheel"
  >
    <div class="flex items-center">
      <template v-if="isCollapsed">
        <SlotConnectionDot multi class="absolute left-0 -translate-x-1/2" />
        <SlotConnectionDot multi class="absolute right-0 translate-x-1/2" />
      </template>
      <!-- Header only updates on title/color changes -->
      <NodeHeader
        v-memo="[nodeData.title, isCollapsed]"
        :node-data="nodeData"
        :readonly="readonly"
        :collapsed="isCollapsed"
        @collapse="handleCollapse"
        @update:title="handleHeaderTitleUpdate"
        @enter-subgraph="handleEnterSubgraph"
      />
    </div>

    <div
      v-if="isCollapsed && executing && progress !== undefined"
      :class="
        cn(
          'absolute inset-x-4 -bottom-[1px] translate-y-1/2 rounded-full',
          progressClasses
        )
      "
      :style="{ width: `${Math.min(progress * 100, 100)}%` }"
    />

    <template v-if="!isCollapsed">
      <div class="mb-4 relative">
        <div :class="separatorClasses" />
        <!-- Progress bar for executing state -->
        <div
          v-if="executing && progress !== undefined"
          :class="
            cn(
              'absolute inset-x-0 top-1/2 -translate-y-1/2',
              !!(progress < 1) && 'rounded-r-full',
              progressClasses
            )
          "
          :style="{ width: `${Math.min(progress * 100, 100)}%` }"
        />
      </div>

      <!-- Node Body - rendered based on LOD level and collapsed state -->
      <div
        class="flex flex-col gap-4 pb-4"
        :data-testid="`node-body-${nodeData.id}`"
      >
        <!-- Slots only rendered at full detail -->
        <NodeSlots
          v-memo="[nodeData.inputs?.length, nodeData.outputs?.length]"
          :node-data="nodeData"
          :readonly="readonly"
        />

        <!-- Widgets rendered at reduced+ detail -->
        <NodeWidgets
          v-if="nodeData.widgets?.length"
          v-memo="[nodeData.widgets?.length]"
          :node-data="nodeData"
          :readonly="readonly"
        />

        <!-- Custom content at reduced+ detail -->
        <NodeContent
          v-if="hasCustomContent"
          :node-data="nodeData"
          :readonly="readonly"
          :image-urls="nodeImageUrls"
        />
        <!-- Live preview image -->
        <div
          v-if="shouldShowPreviewImg"
          v-memo="[latestPreviewUrl]"
          class="px-4"
        >
          <img
            :src="latestPreviewUrl"
            alt="preview"
            class="w-full max-h-64 object-contain"
          />
        </div>
      </div>
    </template>
  </div>
</template>

<script setup lang="ts">
import { storeToRefs } from 'pinia'
import { computed, inject, onErrorCaptured, onMounted, provide, ref } from 'vue'

import type { VueNodeData } from '@/composables/graph/useGraphNodeManager'
import { useErrorHandling } from '@/composables/useErrorHandling'
import { LiteGraph } from '@/lib/litegraph/src/litegraph'
import { useCanvasStore } from '@/renderer/core/canvas/canvasStore'
import { useCanvasInteractions } from '@/renderer/core/canvas/useCanvasInteractions'
import { TransformStateKey } from '@/renderer/core/layout/injectionKeys'
<<<<<<< HEAD
import { layoutStore } from '@/renderer/core/layout/store/layoutStore'
=======
import { useNodeEventHandlers } from '@/renderer/extensions/vueNodes/composables/useNodeEventHandlers'
import { useNodePointerInteractions } from '@/renderer/extensions/vueNodes/composables/useNodePointerInteractions'
import { useVueElementTracking } from '@/renderer/extensions/vueNodes/composables/useVueNodeResizeTracking'
>>>>>>> c004a2b8
import { useNodeExecutionState } from '@/renderer/extensions/vueNodes/execution/useNodeExecutionState'
import { useNodeLayout } from '@/renderer/extensions/vueNodes/layout/useNodeLayout'
import { useNodePreviewState } from '@/renderer/extensions/vueNodes/preview/useNodePreviewState'
import { app } from '@/scripts/app'
import { useExecutionStore } from '@/stores/executionStore'
import { useNodeOutputStore } from '@/stores/imagePreviewStore'
import {
  getLocatorIdFromNodeData,
  getNodeByLocatorId
} from '@/utils/graphTraversalUtil'
import { cn } from '@/utils/tailwindUtil'

import NodeContent from './NodeContent.vue'
import NodeHeader from './NodeHeader.vue'
import NodeSlots from './NodeSlots.vue'
import NodeWidgets from './NodeWidgets.vue'
import SlotConnectionDot from './SlotConnectionDot.vue'

// Extended props for main node component
interface LGraphNodeProps {
  nodeData: VueNodeData
  readonly?: boolean
  error?: string | null
  zoomLevel?: number
}

const {
  nodeData,
  error = null,
  readonly = false
} = defineProps<LGraphNodeProps>()

<<<<<<< HEAD
console.log(nodeData)

const emit = defineEmits<{
  'node-click': [
    event: PointerEvent,
    nodeData: VueNodeData,
    wasDragging: boolean
  ]
  'slot-click': [
    event: PointerEvent,
    nodeData: VueNodeData,
    slotIndex: number,
    isInput: boolean
  ]
  dragStart: [event: DragEvent, nodeData: VueNodeData]
  'update:collapsed': [nodeId: string, collapsed: boolean]
  'update:title': [nodeId: string, newTitle: string]
}>()

useVueElementTracking(nodeData.id, 'node')

// Inject selection state from parent
const selectedNodeIds = inject(SelectedNodeIdsKey)
if (!selectedNodeIds) {
  throw new Error(
    'SelectedNodeIds not provided - LGraphNode must be used within a component that provides selection state'
  )
}
=======
const { handleNodeCollapse, handleNodeTitleUpdate, handleNodeSelect } =
  useNodeEventHandlers()

useVueElementTracking(() => nodeData.id, 'node')

const { selectedNodeIds } = storeToRefs(useCanvasStore())
>>>>>>> c004a2b8

// Inject transform state for coordinate conversion
const transformState = inject(TransformStateKey)

// Computed selection state - only this node re-evaluates when its selection changes
const isSelected = computed(() => {
  return selectedNodeIds.value.has(nodeData.id)
})

// Use execution state composable
const { executing, progress } = useNodeExecutionState(() => nodeData.id)

// Direct access to execution store for error state
const executionStore = useExecutionStore()
const hasExecutionError = computed(
  () => executionStore.lastExecutionErrorNodeId === nodeData.id
)

// Computed error states for styling
const hasAnyError = computed(
  (): boolean => !!(hasExecutionError.value || nodeData.hasErrors || error)
)

const bypassed = computed((): boolean => nodeData.mode === 4)

// Use canvas interactions for proper wheel event handling and pointer event capture control
const { handleWheel, shouldHandleNodePointerEvents } = useCanvasInteractions()

// Error boundary implementation
const renderError = ref<string | null>(null)
const { toastErrorHandler } = useErrorHandling()

onErrorCaptured((error) => {
  renderError.value = error.message
  toastErrorHandler(error)
  return false // Prevent error propagation
})

// Use layout system for node position and dragging
const { position, size, zIndex, resize } = useNodeLayout(() => nodeData.id)
const {
  handlePointerDown,
  handlePointerUp,
  handlePointerMove,
  isDragging,
  dragStyle
} = useNodePointerInteractions(() => nodeData, handleNodeSelect)

onMounted(() => {
  if (size.value && transformState?.camera) {
    const scale = transformState.camera.z
    const screenSize = {
      width: size.value.width * scale,
      height: size.value.height * scale
    }
    resize(screenSize)
  }
})

// Track collapsed state
const isCollapsed = computed(() => nodeData.flags?.collapsed ?? false)

// Check if node has custom content (like image outputs)
const hasCustomContent = computed(() => {
  // Show custom content if node has image outputs
  return nodeImageUrls.value.length > 0
})

// Computed classes and conditions for better reusability
const separatorClasses =
  'bg-sand-100 dark-theme:bg-charcoal-600 h-px mx-0 w-full lod-toggle'
const progressClasses = 'h-2 bg-primary-500 transition-all duration-300'

const { latestPreviewUrl, shouldShowPreviewImg } = useNodePreviewState(
  () => nodeData.id,
  {
    isCollapsed
  }
)

const borderClass = computed(() => {
  if (hasAnyError.value) {
    return 'border-error'
  }
  if (executing.value) {
    return 'border-blue-500'
  }
  return undefined
})

const outlineClass = computed(() => {
  if (!isSelected.value) {
    return undefined
  }
  if (hasAnyError.value) {
    return 'outline-error'
  }
  if (executing.value) {
    return 'outline-blue-500'
  }
  return 'outline-black dark-theme:outline-white'
})

// Event handlers
<<<<<<< HEAD
const handlePointerDown = (event: PointerEvent) => {
  if (!nodeData) {
    console.warn('LGraphNode: nodeData is null/undefined in handlePointerDown')
    return
  }

  // Start drag using layout system
  isDragging.value = true

  // Set Vue node dragging state for selection toolbox
  layoutStore.isDraggingVueNodes.value = true

  startDrag(event)
  lastY.value = event.clientY
  lastX.value = event.clientX
=======
const handleCollapse = () => {
  handleNodeCollapse(nodeData.id, !isCollapsed.value)
>>>>>>> c004a2b8
}

const handleHeaderTitleUpdate = (newTitle: string) => {
  handleNodeTitleUpdate(nodeData.id, newTitle)
}

<<<<<<< HEAD
const handlePointerUp = (event: PointerEvent) => {
  if (isDragging.value) {
    isDragging.value = false
    void endDrag(event)

    // Clear Vue node dragging state for selection toolbox
    layoutStore.isDraggingVueNodes.value = false
=======
const handleEnterSubgraph = () => {
  const graph = app.graph?.rootGraph || app.graph
  if (!graph) {
    console.warn('LGraphNode: No graph available for subgraph navigation')
    return
>>>>>>> c004a2b8
  }

  const locatorId = getLocatorIdFromNodeData(nodeData)

  const litegraphNode = getNodeByLocatorId(graph, locatorId)

  if (!litegraphNode?.isSubgraphNode() || !('subgraph' in litegraphNode)) {
    console.warn('LGraphNode: Node is not a valid subgraph node', litegraphNode)
    return
  }

  const canvas = app.canvas
  if (!canvas || typeof canvas.openSubgraph !== 'function') {
    console.warn('LGraphNode: Canvas or openSubgraph method not available')
    return
  }

  canvas.openSubgraph(litegraphNode.subgraph)
}

const nodeOutputs = useNodeOutputStore()

const nodeOutputLocatorId = computed(() =>
  nodeData.subgraphId ? `${nodeData.subgraphId}:${nodeData.id}` : nodeData.id
)
const nodeImageUrls = computed(() => {
  const newOutputs = nodeOutputs.nodeOutputs[nodeOutputLocatorId.value]
  const locatorId = getLocatorIdFromNodeData(nodeData)

  // Use root graph for getNodeByLocatorId since it needs to traverse from root
  const rootGraph = app.graph?.rootGraph || app.graph
  if (!rootGraph) {
    return []
  }

  const node = getNodeByLocatorId(rootGraph, locatorId)

  if (node && newOutputs?.images?.length) {
    const urls = nodeOutputs.getNodeImageUrls(node)
    if (urls) {
      return urls
    }
  }
  // Clear URLs if no outputs or no images
  return []
})

const nodeContainerRef = ref()
provide('tooltipContainer', nodeContainerRef)
</script><|MERGE_RESOLUTION|>--- conflicted
+++ resolved
@@ -140,13 +140,9 @@
 import { useCanvasStore } from '@/renderer/core/canvas/canvasStore'
 import { useCanvasInteractions } from '@/renderer/core/canvas/useCanvasInteractions'
 import { TransformStateKey } from '@/renderer/core/layout/injectionKeys'
-<<<<<<< HEAD
-import { layoutStore } from '@/renderer/core/layout/store/layoutStore'
-=======
 import { useNodeEventHandlers } from '@/renderer/extensions/vueNodes/composables/useNodeEventHandlers'
 import { useNodePointerInteractions } from '@/renderer/extensions/vueNodes/composables/useNodePointerInteractions'
 import { useVueElementTracking } from '@/renderer/extensions/vueNodes/composables/useVueNodeResizeTracking'
->>>>>>> c004a2b8
 import { useNodeExecutionState } from '@/renderer/extensions/vueNodes/execution/useNodeExecutionState'
 import { useNodeLayout } from '@/renderer/extensions/vueNodes/layout/useNodeLayout'
 import { useNodePreviewState } from '@/renderer/extensions/vueNodes/preview/useNodePreviewState'
@@ -179,43 +175,12 @@
   readonly = false
 } = defineProps<LGraphNodeProps>()
 
-<<<<<<< HEAD
-console.log(nodeData)
-
-const emit = defineEmits<{
-  'node-click': [
-    event: PointerEvent,
-    nodeData: VueNodeData,
-    wasDragging: boolean
-  ]
-  'slot-click': [
-    event: PointerEvent,
-    nodeData: VueNodeData,
-    slotIndex: number,
-    isInput: boolean
-  ]
-  dragStart: [event: DragEvent, nodeData: VueNodeData]
-  'update:collapsed': [nodeId: string, collapsed: boolean]
-  'update:title': [nodeId: string, newTitle: string]
-}>()
-
-useVueElementTracking(nodeData.id, 'node')
-
-// Inject selection state from parent
-const selectedNodeIds = inject(SelectedNodeIdsKey)
-if (!selectedNodeIds) {
-  throw new Error(
-    'SelectedNodeIds not provided - LGraphNode must be used within a component that provides selection state'
-  )
-}
-=======
 const { handleNodeCollapse, handleNodeTitleUpdate, handleNodeSelect } =
   useNodeEventHandlers()
 
 useVueElementTracking(() => nodeData.id, 'node')
 
 const { selectedNodeIds } = storeToRefs(useCanvasStore())
->>>>>>> c004a2b8
 
 // Inject transform state for coordinate conversion
 const transformState = inject(TransformStateKey)
@@ -320,47 +285,19 @@
 })
 
 // Event handlers
-<<<<<<< HEAD
-const handlePointerDown = (event: PointerEvent) => {
-  if (!nodeData) {
-    console.warn('LGraphNode: nodeData is null/undefined in handlePointerDown')
-    return
-  }
-
-  // Start drag using layout system
-  isDragging.value = true
-
-  // Set Vue node dragging state for selection toolbox
-  layoutStore.isDraggingVueNodes.value = true
-
-  startDrag(event)
-  lastY.value = event.clientY
-  lastX.value = event.clientX
-=======
 const handleCollapse = () => {
   handleNodeCollapse(nodeData.id, !isCollapsed.value)
->>>>>>> c004a2b8
 }
 
 const handleHeaderTitleUpdate = (newTitle: string) => {
   handleNodeTitleUpdate(nodeData.id, newTitle)
 }
 
-<<<<<<< HEAD
-const handlePointerUp = (event: PointerEvent) => {
-  if (isDragging.value) {
-    isDragging.value = false
-    void endDrag(event)
-
-    // Clear Vue node dragging state for selection toolbox
-    layoutStore.isDraggingVueNodes.value = false
-=======
 const handleEnterSubgraph = () => {
   const graph = app.graph?.rootGraph || app.graph
   if (!graph) {
     console.warn('LGraphNode: No graph available for subgraph navigation')
     return
->>>>>>> c004a2b8
   }
 
   const locatorId = getLocatorIdFromNodeData(nodeData)
