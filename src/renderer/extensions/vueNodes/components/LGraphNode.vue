<template>
  <div v-if="renderError" class="node-error p-2 text-red-500 text-sm">
    {{ $t('Node Render Error') }}
  </div>
  <div
    v-else
    :data-node-id="nodeData.id"
    :class="
      cn(
        'bg-white dark-theme:bg-charcoal-100',
        'lg-node absolute rounded-2xl',
        // border
        'border border-solid border-sand-100 dark-theme:border-charcoal-300',
        !!executing && 'border-blue-100 dark-theme:border-blue-100',
        hasAnyError && 'border-error',
        // hover
        'hover:ring-7 ring-gray-500/50 dark-theme:ring-gray-500/20',
        // Selected
        'outline-transparent -outline-offset-2 outline-2',
        !!isSelected && 'outline-black dark-theme:outline-white',
        !!(isSelected && executing) &&
          'outline-blue-100 dark-theme:outline-blue-100',
        isSelected && hasAnyError && 'outline-error',
        {
          'animate-pulse': executing,
          'opacity-50': nodeData.mode === 4,
          'will-change-transform': isDragging
        },
        lodCssClass,
        'pointer-events-auto'
      )
    "
    :style="[
      {
        transform: `translate(${layoutPosition.x ?? position?.x ?? 0}px, ${(layoutPosition.y ?? position?.y ?? 0) - LiteGraph.NODE_TITLE_HEIGHT}px)`,
        zIndex: zIndex
      },
      dragStyle
    ]"
    @pointerdown="handlePointerDown"
    @pointermove="handlePointerMove"
    @pointerup="handlePointerUp"
  >
    <div class="flex items-center">
      <template v-if="isCollapsed">
        <SlotConnectionDot multi class="absolute left-0 -translate-x-1/2" />
        <SlotConnectionDot multi class="absolute right-0 translate-x-1/2" />
      </template>
      <!-- Header only updates on title/color changes -->
      <NodeHeader
        v-memo="[nodeData.title, lodLevel, isCollapsed]"
        :node-data="nodeData"
        :readonly="readonly"
        :lod-level="lodLevel"
        :collapsed="isCollapsed"
        @collapse="handleCollapse"
        @update:title="handleTitleUpdate"
      />
    </div>

    <div
      v-if="
        (isMinimalLOD || isCollapsed) && executing && progress !== undefined
      "
      :class="
        cn(
          'absolute inset-x-4 -bottom-[1px] translate-y-1/2 rounded-full',
          progressClasses
        )
      "
      :style="{ width: `${Math.min(progress * 100, 100)}%` }"
    />

    <template v-if="!isMinimalLOD && !isCollapsed">
      <div class="mb-4 relative">
        <div :class="separatorClasses" />
        <!-- Progress bar for executing state -->
        <div
          v-if="executing && progress !== undefined"
          :class="
            cn(
              'absolute inset-x-0 top-1/2 -translate-y-1/2',
              !!(progress < 1) && 'rounded-r-full',
              progressClasses
            )
          "
          :style="{ width: `${Math.min(progress * 100, 100)}%` }"
        />
      </div>

      <!-- Node Body - rendered based on LOD level and collapsed state -->
      <div
        class="flex flex-col gap-4 pb-4"
        :data-testid="`node-body-${nodeData.id}`"
      >
        <!-- Slots only rendered at full detail -->
        <NodeSlots
          v-if="shouldRenderSlots"
          v-memo="[nodeData.inputs?.length, nodeData.outputs?.length, lodLevel]"
          :node-data="nodeData"
          :readonly="readonly"
          :lod-level="lodLevel"
          @slot-click="handleSlotClick"
        />

        <!-- Widgets rendered at reduced+ detail -->
        <NodeWidgets
          v-if="shouldShowWidgets"
          v-memo="[nodeData.widgets?.length, lodLevel]"
          :node-data="nodeData"
          :readonly="readonly"
          :lod-level="lodLevel"
        />

        <!-- Custom content at reduced+ detail -->
        <NodeContent
          v-if="shouldShowContent"
          :node-data="nodeData"
          :readonly="readonly"
          :lod-level="lodLevel"
          :image-urls="nodeImageUrls"
        />
      </div>
    </template>
  </div>
</template>

<script setup lang="ts">
import {
  computed,
  inject,
  onErrorCaptured,
  onMounted,
  provide,
  ref,
  toRef,
  watch
} from 'vue'

import type { VueNodeData } from '@/composables/graph/useGraphNodeManager'
import { useErrorHandling } from '@/composables/useErrorHandling'
import { LiteGraph } from '@/lib/litegraph/src/litegraph'
import { SelectedNodeIdsKey } from '@/renderer/core/canvas/injectionKeys'
import { useNodeExecutionState } from '@/renderer/extensions/vueNodes/execution/useNodeExecutionState'
import { useNodeLayout } from '@/renderer/extensions/vueNodes/layout/useNodeLayout'
import { LODLevel, useLOD } from '@/renderer/extensions/vueNodes/lod/useLOD'
import { ExecutedWsMessage } from '@/schemas/apiSchema'
import { app } from '@/scripts/app'
import { useExecutionStore } from '@/stores/executionStore'
import { useNodeOutputStore } from '@/stores/imagePreviewStore'
import { getNodeByLocatorId } from '@/utils/graphTraversalUtil'
import { cn } from '@/utils/tailwindUtil'

import { useVueElementTracking } from '../composables/useVueNodeResizeTracking'
import NodeContent from './NodeContent.vue'
import NodeHeader from './NodeHeader.vue'
import NodeSlots from './NodeSlots.vue'
import NodeWidgets from './NodeWidgets.vue'
import SlotConnectionDot from './SlotConnectionDot.vue'

// Extended props for main node component
interface LGraphNodeProps {
  nodeData: VueNodeData
  position?: { x: number; y: number }
  size?: { width: number; height: number }
  readonly?: boolean
  error?: string | null
  zoomLevel?: number
}

const {
  nodeData,
  error = null,
  readonly = false,
  zoomLevel = 1
} = defineProps<LGraphNodeProps>()

const emit = defineEmits<{
  'node-click': [
    event: PointerEvent,
    nodeData: VueNodeData,
    wasDragging: boolean
  ]
  'slot-click': [
    event: PointerEvent,
    nodeData: VueNodeData,
    slotIndex: number,
    isInput: boolean
  ]
  dragStart: [event: DragEvent, nodeData: VueNodeData]
  'update:collapsed': [nodeId: string, collapsed: boolean]
  'update:title': [nodeId: string, newTitle: string]
}>()

useVueElementTracking(nodeData.id, 'node')

// Inject selection state from parent
const selectedNodeIds = inject(SelectedNodeIdsKey)
if (!selectedNodeIds) {
  throw new Error(
    'SelectedNodeIds not provided - LGraphNode must be used within a component that provides selection state'
  )
}

// Inject transform state for coordinate conversion
const transformState = inject('transformState') as
  | {
      camera: { z: number }
      canvasToScreen: (point: { x: number; y: number }) => {
        x: number
        y: number
      }
      screenToCanvas: (point: { x: number; y: number }) => {
        x: number
        y: number
      }
    }
  | undefined

// Computed selection state - only this node re-evaluates when its selection changes
const isSelected = computed(() => {
  return selectedNodeIds.value.has(nodeData.id)
})

// Use execution state composable
const { executing, progress } = useNodeExecutionState(nodeData.id)

// Direct access to execution store for error state
const executionStore = useExecutionStore()
const hasExecutionError = computed(
  () => executionStore.lastExecutionErrorNodeId === nodeData.id
)

// Computed error states for styling
const hasAnyError = computed(
  (): boolean => !!(hasExecutionError.value || nodeData.hasErrors || error)
)

// LOD (Level of Detail) system based on zoom level
const zoomRef = toRef(() => zoomLevel)
const {
  lodLevel,
  shouldRenderWidgets,
  shouldRenderSlots,
  shouldRenderContent,
  lodCssClass
} = useLOD(zoomRef)

onMounted(() => {
  if (props.size && transformState) {
    const scale = transformState.camera.z
    const screenSize = {
      width: props.size.width * scale,
      height: props.size.height * scale
    }
    resize(screenSize)
  }
})

// Computed properties for template usage
const isMinimalLOD = computed(() => lodLevel.value === LODLevel.MINIMAL)

// Error boundary implementation
const renderError = ref<string | null>(null)
const { toastErrorHandler } = useErrorHandling()

onErrorCaptured((error) => {
  renderError.value = error.message
  toastErrorHandler(error)
  return false // Prevent error propagation
})

// Use layout system for node position and dragging
const {
  position: layoutPosition,
  zIndex,
  startDrag,
  handleDrag: handleLayoutDrag,
<<<<<<< HEAD
  endDrag,
  resize
} = useNodeLayout(props.nodeData.id)
=======
  endDrag
} = useNodeLayout(nodeData.id)
>>>>>>> 668500cf

// Drag state for styling
const isDragging = ref(false)
const dragStyle = computed(() => ({
  cursor: isDragging.value ? 'grabbing' : 'grab'
}))
const lastY = ref(0)
const lastX = ref(0)
// Treat tiny pointer jitter as a click, not a drag
const DRAG_THRESHOLD_PX = 4

// Track collapsed state
const isCollapsed = ref(nodeData.flags?.collapsed ?? false)

// Watch for external changes to the collapsed state
watch(
  () => nodeData.flags?.collapsed,
  (newCollapsed: boolean | undefined) => {
    if (newCollapsed !== undefined && newCollapsed !== isCollapsed.value) {
      isCollapsed.value = newCollapsed
    }
  }
)

// Check if node has custom content (like image outputs)
const hasCustomContent = computed(() => {
  // Show custom content if node has image outputs
  return nodeImageUrls.value.length > 0
})

// Computed classes and conditions for better reusability
const separatorClasses =
  'bg-sand-100 dark-theme:bg-charcoal-300 h-[1px] mx-0 w-full'
const progressClasses = 'h-2 bg-primary-500 transition-all duration-300'

// Common condition computations to avoid repetition
const shouldShowWidgets = computed(
  () => shouldRenderWidgets.value && nodeData.widgets?.length
)

const shouldShowContent = computed(
  () => shouldRenderContent.value && hasCustomContent.value
)

// Event handlers
const handlePointerDown = (event: PointerEvent) => {
  if (!nodeData) {
    console.warn('LGraphNode: nodeData is null/undefined in handlePointerDown')
    return
  }

  // Start drag using layout system
  isDragging.value = true
  startDrag(event)
  lastY.value = event.clientY
  lastX.value = event.clientX
}

const handlePointerMove = (event: PointerEvent) => {
  if (isDragging.value) {
    void handleLayoutDrag(event)
  }
}

const handlePointerUp = (event: PointerEvent) => {
  if (isDragging.value) {
    isDragging.value = false
    void endDrag(event)
  }
  // Emit node-click for selection handling in GraphCanvas
  const dx = event.clientX - lastX.value
  const dy = event.clientY - lastY.value
  const wasDragging = Math.hypot(dx, dy) > DRAG_THRESHOLD_PX
  emit('node-click', event, nodeData, wasDragging)
}

const handleCollapse = () => {
  isCollapsed.value = !isCollapsed.value
  // Emit event so parent can sync with LiteGraph if needed
  emit('update:collapsed', nodeData.id, isCollapsed.value)
}

const handleSlotClick = (
  event: PointerEvent,
  slotIndex: number,
  isInput: boolean
) => {
  if (!nodeData) {
    console.warn('LGraphNode: nodeData is null/undefined in handleSlotClick')
    return
  }
  emit('slot-click', event, nodeData, slotIndex, isInput)
}

const handleTitleUpdate = (newTitle: string) => {
  emit('update:title', nodeData.id, newTitle)
}

const nodeOutputs = useNodeOutputStore()

const nodeImageUrls = ref<string[]>([])
const onNodeOutputsUpdate = (newOutputs: ExecutedWsMessage['output']) => {
  // Construct proper locator ID using subgraph ID from VueNodeData
  const locatorId = nodeData.subgraphId
    ? `${nodeData.subgraphId}:${nodeData.id}`
    : nodeData.id

  // Use root graph for getNodeByLocatorId since it needs to traverse from root
  const rootGraph = app.graph?.rootGraph || app.graph
  if (!rootGraph) {
    nodeImageUrls.value = []
    return
  }

  const node = getNodeByLocatorId(rootGraph, locatorId)

  if (node && newOutputs?.images?.length) {
    const urls = nodeOutputs.getNodeImageUrls(node)
    if (urls) {
      nodeImageUrls.value = urls
    }
  } else {
    // Clear URLs if no outputs or no images
    nodeImageUrls.value = []
  }
}

const nodeOutputLocatorId = computed(() =>
  nodeData.subgraphId ? `${nodeData.subgraphId}:${nodeData.id}` : nodeData.id
)

watch(
  () => nodeOutputs.nodeOutputs[nodeOutputLocatorId.value],
  (newOutputs) => {
    onNodeOutputsUpdate(newOutputs)
  },
  { deep: true }
)

// Provide nodeImageUrls to child components
provide('nodeImageUrls', nodeImageUrls)
</script><|MERGE_RESOLUTION|>--- conflicted
+++ resolved
@@ -170,6 +170,8 @@
 
 const {
   nodeData,
+  position,
+  size,
   error = null,
   readonly = false,
   zoomLevel = 1
@@ -247,11 +249,11 @@
 } = useLOD(zoomRef)
 
 onMounted(() => {
-  if (props.size && transformState) {
+  if (size && transformState) {
     const scale = transformState.camera.z
     const screenSize = {
-      width: props.size.width * scale,
-      height: props.size.height * scale
+      width: size.width * scale,
+      height: size.height * scale
     }
     resize(screenSize)
   }
@@ -276,14 +278,20 @@
   zIndex,
   startDrag,
   handleDrag: handleLayoutDrag,
-<<<<<<< HEAD
   endDrag,
   resize
-} = useNodeLayout(props.nodeData.id)
-=======
-  endDrag
 } = useNodeLayout(nodeData.id)
->>>>>>> 668500cf
+
+onMounted(() => {
+  if (size && transformState) {
+    const scale = transformState.camera.z
+    const screenSize = {
+      width: size.width * scale,
+      height: size.height * scale
+    }
+    resize(screenSize)
+  }
+})
 
 // Drag state for styling
 const isDragging = ref(false)
