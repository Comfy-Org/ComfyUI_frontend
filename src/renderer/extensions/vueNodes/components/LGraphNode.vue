--- conflicted
+++ resolved
@@ -11,10 +11,7 @@
         'bg-white dark-theme:bg-[#15161A]',
         'min-w-[445px]',
         'lg-node absolute border border-solid rounded-2xl',
-<<<<<<< HEAD
-=======
         'outline outline-transparent outline-2 hover:outline-black dark-theme:hover:outline-white',
->>>>>>> 1dbbf201
         {
           'border-blue-500 ring-2 ring-blue-300': selected,
           'border-[#e1ded5] dark-theme:border-[#292A30]': !selected,
