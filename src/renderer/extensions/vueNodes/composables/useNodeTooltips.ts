import type {
  TooltipDirectivePassThroughOptions,
  TooltipPassThroughMethodOptions
} from 'primevue/tooltip'
import { type MaybeRef, computed, ref, unref } from 'vue'

import type { SafeWidgetData } from '@/composables/graph/useGraphNodeManager'
import { st } from '@/i18n'
import { useSettingStore } from '@/platform/settings/settingStore'
import { useNodeDefStore } from '@/stores/nodeDefStore'
import { normalizeI18nKey } from '@/utils/formatUtil'
import { cn } from '@/utils/tailwindUtil'

/**
 * Hide all visible tooltips by dispatching mouseleave events
 *
 *
 * IMPORTANT: this escape is needed for many reason due to primevue's directive tooltip system.
 * We cannot use PT to conditionally render the tooltips because the entire PT object only run
 * once during the initialization of the directive not every mount/unmount.
 * Once the directive is constructed its no longer reactive in the traditional sense.
 * We have to use something non destructive like mouseevents to dismiss the tooltip.
 *
 * TODO: use a better tooltip component like RekaUI for vue nodes specifically.
 */

const tooltipsTemporarilyDisabled = ref(false)

const hideTooltipsGlobally = () => {
  // Get all visible tooltip elements
  const tooltips = document.querySelectorAll('.p-tooltip')

  // Early return if no tooltips are visible
  if (tooltips.length === 0) return

  tooltips.forEach((tooltipEl) => {
    const tooltipId = tooltipEl.id
    if (!tooltipId) return

    // Find the target element that owns this tooltip
    const targetElements = document.querySelectorAll('[data-pd-tooltip="true"]')
    for (const targetEl of targetElements) {
      if ((targetEl as any).$_ptooltipId === tooltipId) {
        ;(targetEl as HTMLElement).dispatchEvent(
          new MouseEvent('mouseleave', { bubbles: true })
        )
        break
      }
    }
  })

  // Disable tooltips temporarily after hiding (for drag operations)
  tooltipsTemporarilyDisabled.value = true
}

/**
 * Re-enable tooltips after pointer interaction ends
 */
const handlePointerUp = () => {
  tooltipsTemporarilyDisabled.value = false
}

// Global tooltip hiding system
const globalTooltipState = { listenersSetup: false }

function setupGlobalTooltipHiding() {
  if (globalTooltipState.listenersSetup) return

  document.addEventListener('pointerdown', hideTooltipsGlobally)
  document.addEventListener('pointerup', handlePointerUp)
  window.addEventListener('wheel', hideTooltipsGlobally, {
    capture: true, //Need this to bypass the event layer from Litegraph
    passive: true
  })

  globalTooltipState.listenersSetup = true
}

/**
 * Composable for managing Vue node tooltips
 * Provides tooltip text for node headers, slots, and widgets
 */
export function useNodeTooltips(nodeType: MaybeRef<string>) {
  const nodeDefStore = useNodeDefStore()
  const settingsStore = useSettingStore()

  // Setup global pointerdown listener once
  setupGlobalTooltipHiding()

  // Check if tooltips are globally enabled
  const tooltipsEnabled = computed(() =>
    settingsStore.get('Comfy.EnableTooltips')
  )

  // Get node definition for tooltip data
  const nodeDef = computed(() => nodeDefStore.nodeDefsByName[unref(nodeType)])

  /**
   * Get tooltip text for node description (header hover)
   */
  const getNodeDescription = computed(() => {
    if (!tooltipsEnabled.value || !nodeDef.value) return ''

    const key = `nodeDefs.${normalizeI18nKey(unref(nodeType))}.description`
    return st(key, nodeDef.value.description || '')
  })

  /**
   * Get tooltip text for input slots
   */
  const getInputSlotTooltip = (slotName: string) => {
    if (!tooltipsEnabled.value || !nodeDef.value) return ''

    const key = `nodeDefs.${normalizeI18nKey(unref(nodeType))}.inputs.${normalizeI18nKey(slotName)}.tooltip`
    const inputTooltip = nodeDef.value.inputs?.[slotName]?.tooltip ?? ''
    return st(key, inputTooltip)
  }

  /**
   * Get tooltip text for output slots
   */
  const getOutputSlotTooltip = (slotIndex: number) => {
    if (!tooltipsEnabled.value || !nodeDef.value) return ''

    const key = `nodeDefs.${normalizeI18nKey(unref(nodeType))}.outputs.${slotIndex}.tooltip`
    const outputTooltip = nodeDef.value.outputs?.[slotIndex]?.tooltip ?? ''
    return st(key, outputTooltip)
  }

  /**
   * Get tooltip text for widgets
   */
  const getWidgetTooltip = (widget: SafeWidgetData) => {
    if (!tooltipsEnabled.value || !nodeDef.value) return ''

    // First try widget-specific tooltip
    const widgetTooltip = (widget as { tooltip?: string }).tooltip
    if (widgetTooltip) return widgetTooltip

    // Then try input-based tooltip lookup
    const key = `nodeDefs.${normalizeI18nKey(unref(nodeType))}.inputs.${normalizeI18nKey(widget.name)}.tooltip`
    const inputTooltip = nodeDef.value.inputs?.[widget.name]?.tooltip ?? ''
    return st(key, inputTooltip)
  }

  /**
   * Create tooltip configuration object for v-tooltip directive
   * Components wrap this in computed() for reactivity
   */
  const createTooltipConfig = (text: string) => {
    const tooltipDelay = settingsStore.get('LiteGraph.Node.TooltipDelay')
    const tooltipText = text || ''

    return {
      value: tooltipText,
      showDelay: tooltipDelay as number,
      hideDelay: 0, // Immediate hiding
      disabled:
        !tooltipsEnabled.value ||
        !tooltipText ||
        tooltipsTemporarilyDisabled.value, // this reactive value works but only on next mount,
      // so if the tooltip is already visible changing this will not hide it
      pt: {
        text: {
          class:
            'border-node-component-tooltip-border bg-node-component-tooltip-surface border rounded-md px-4 py-2 text-node-component-tooltip text-sm font-normal leading-tight max-w-75 shadow-none'
        },
        arrow: ({ context }: TooltipPassThroughMethodOptions) => ({
          class: cn(
<<<<<<< HEAD
            context?.top && 'border-t-node-component-tooltip-border',
            context?.bottom && 'border-b-node-component-tooltip-border',
            context?.left && 'border-l-node-component-tooltip-border ',
            context?.right && 'border-r-node-component-tooltip-border'
=======
            context.top && 'border-t-sand-100 dark-theme:border-t-slate-300',
            context.bottom && 'border-b-sand-100 dark-theme:border-b-slate-300',
            context.left && 'border-l-sand-100 dark-theme:border-l-slate-300',
            context.right && 'border-r-sand-100 dark-theme:border-r-slate-300'
>>>>>>> 51f0f111
          )
        })
      } as TooltipDirectivePassThroughOptions
    }
  }

  return {
    tooltipsEnabled,
    getNodeDescription,
    getInputSlotTooltip,
    getOutputSlotTooltip,
    getWidgetTooltip,
    createTooltipConfig
  }
}<|MERGE_RESOLUTION|>--- conflicted
+++ resolved
@@ -167,17 +167,10 @@
         },
         arrow: ({ context }: TooltipPassThroughMethodOptions) => ({
           class: cn(
-<<<<<<< HEAD
-            context?.top && 'border-t-node-component-tooltip-border',
-            context?.bottom && 'border-b-node-component-tooltip-border',
-            context?.left && 'border-l-node-component-tooltip-border ',
-            context?.right && 'border-r-node-component-tooltip-border'
-=======
-            context.top && 'border-t-sand-100 dark-theme:border-t-slate-300',
-            context.bottom && 'border-b-sand-100 dark-theme:border-b-slate-300',
-            context.left && 'border-l-sand-100 dark-theme:border-l-slate-300',
-            context.right && 'border-r-sand-100 dark-theme:border-r-slate-300'
->>>>>>> 51f0f111
+            context.top && 'border-t-node-component-tooltip-border',
+            context.bottom && 'border-b-node-component-tooltip-border',
+            context.left && 'border-l-node-component-tooltip-border ',
+            context.right && 'border-r-node-component-tooltip-border'
           )
         })
       } as TooltipDirectivePassThroughOptions
