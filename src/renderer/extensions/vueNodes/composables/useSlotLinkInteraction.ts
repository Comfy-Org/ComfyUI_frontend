--- conflicted
+++ resolved
@@ -89,7 +89,6 @@
   index,
   type
 }: SlotInteractionOptions): SlotInteractionHandlers {
-<<<<<<< HEAD
   const {
     state,
     beginDrag,
@@ -105,24 +104,6 @@
 
   // Per-drag drag-state cache
   const dragSession = createSlotLinkDragSession()
-=======
-  const { state, beginDrag, endDrag, updatePointerPosition, setCandidate } =
-    useSlotLinkDragState()
-  const conversion = useSharedCanvasPositionConversion()
-  const pointerSession = createPointerSession()
-  let activeAdapter: LinkConnectorAdapter | null = null
-
-  // Per-drag drag-state cache
-  const dragSession = createSlotLinkDragSession()
-
-  function candidateFromTarget(
-    target: EventTarget | null
-  ): SlotDropCandidate | null {
-    if (!(target instanceof HTMLElement)) return null
-    const elWithKey = target.closest<HTMLElement>('[data-slot-key]')
-    const key = elWithKey?.dataset['slotKey']
-    if (!key) return null
->>>>>>> 89362126
 
   const resolveRenderLinkSource = (link: RenderLink): Point | null => {
     if (link.fromReroute) {
@@ -132,38 +113,18 @@
       return toPoint(x, y)
     }
 
-<<<<<<< HEAD
     const nodeId = link.node.id
     if (nodeId != null) {
       const isInputFrom = link.toType === 'output'
       const key = getSlotKey(String(nodeId), link.fromSlotIndex, isInputFrom)
       const layout = layoutStore.getSlotLayout(key)
       if (layout) return layout.position
-=======
-    const candidate: SlotDropCandidate = { layout, compatible: false }
-
-    const graph = app.canvas?.graph
-    const adapter = ensureActiveAdapter()
-    if (graph && adapter) {
-      const cached = dragSession.compatCache.get(key)
-      if (cached != null) {
-        candidate.compatible = cached
-      } else {
-        const compatible =
-          layout.type === 'input'
-            ? adapter.isInputValidDrop(layout.nodeId, layout.index)
-            : adapter.isOutputValidDrop(layout.nodeId, layout.index)
-        dragSession.compatCache.set(key, compatible)
-        candidate.compatible = compatible
-      }
->>>>>>> 89362126
     }
 
     const pos = link.fromPos
     return toPoint(pos[0], pos[1])
   }
 
-<<<<<<< HEAD
   const syncRenderLinkOrigins = () => {
     if (!activeAdapter) return
     for (const link of activeAdapter.renderLinks) {
@@ -176,72 +137,6 @@
         link.fromPos[1] = y
       }
     }
-=======
-  function candidateFromNodeTarget(
-    target: EventTarget | null
-  ): SlotDropCandidate | null {
-    if (!(target instanceof HTMLElement)) return null
-    const elWithNode = target.closest<HTMLElement>('[data-node-id]')
-    const nodeIdStr = elWithNode?.dataset['nodeId']
-    if (!nodeIdStr) return null
-
-    const adapter = ensureActiveAdapter()
-    const graph = app.canvas?.graph
-    if (!adapter || !graph) return null
-
-    const nodeId = Number(nodeIdStr)
-
-    // Cached preferred slot for this node within this drag
-    const cachedPreferred = dragSession.nodePreferred.get(nodeId)
-    if (cachedPreferred !== undefined) {
-      return cachedPreferred
-        ? { layout: cachedPreferred.layout, compatible: true }
-        : null
-    }
-
-    const node = graph.getNodeById(nodeId)
-    if (!node) return null
-
-    const firstLink = adapter.renderLinks[0]
-    if (!firstLink) return null
-    const connectingTo = adapter.linkConnector.state.connectingTo
-
-    if (connectingTo !== 'input' && connectingTo !== 'output') return null
-
-    const isInput = connectingTo === 'input'
-    const slotType = firstLink.fromSlot.type
-
-    const res = isInput
-      ? node.findInputByType(slotType)
-      : node.findOutputByType(slotType)
-
-    const index = res?.index
-    if (index == null) return null
-
-    const key = getSlotKey(String(nodeId), index, isInput)
-    const layout = layoutStore.getSlotLayout(key)
-    if (!layout) return null
-
-    const compatible = isInput
-      ? adapter.isInputValidDrop(nodeId, index)
-      : adapter.isOutputValidDrop(nodeId, index)
-
-    if (compatible) {
-      dragSession.compatCache.set(key, true)
-      const preferred = { index, key, layout }
-      dragSession.nodePreferred.set(nodeId, preferred)
-      return { layout, compatible: true }
-    } else {
-      dragSession.compatCache.set(key, false)
-      dragSession.nodePreferred.set(nodeId, null)
-      return null
-    }
-  }
-
-  const ensureActiveAdapter = (): LinkConnectorAdapter | null => {
-    if (!activeAdapter) activeAdapter = createLinkConnectorAdapter()
-    return activeAdapter
->>>>>>> 89362126
   }
 
   function hasCanConnectToReroute(
@@ -374,10 +269,7 @@
     activeAdapter = null
     raf.cancel()
     dragSession.dispose()
-<<<<<<< HEAD
     clearCompatible()
-=======
->>>>>>> 89362126
   }
 
   const updatePointerState = (event: PointerEvent) => {
@@ -402,11 +294,8 @@
     ])
     updatePointerPosition(data.clientX, data.clientY, canvasX, canvasY)
 
-<<<<<<< HEAD
     syncRenderLinkOrigins()
 
-=======
->>>>>>> 89362126
     let hoveredSlotKey: string | null = null
     let hoveredNodeId: number | null = null
     const target = data.target
@@ -428,7 +317,6 @@
     let candidate: SlotDropCandidate | null = state.candidate
 
     if (hoverChanged) {
-<<<<<<< HEAD
       const adapter = activeAdapter
       const graph = app.canvas?.graph ?? null
       const context = { adapter, graph, session: dragSession }
@@ -455,15 +343,6 @@
         )
         setCompatibleForKey(key, !!nodeCandidate.compatible)
       }
-=======
-      const slotCandidate = candidateFromTarget(target)
-      const nodeCandidate = slotCandidate
-        ? null
-        : candidateFromNodeTarget(target)
-      candidate = slotCandidate ?? nodeCandidate
-      dragSession.lastHoverSlotKey = hoveredSlotKey
-      dragSession.lastHoverNodeId = hoveredNodeId
->>>>>>> 89362126
     }
 
     const newCandidate = candidate?.compatible ? candidate : null
@@ -480,7 +359,6 @@
       dragSession.lastCandidateKey = newCandidateKey
     }
 
-<<<<<<< HEAD
     if (activeAdapter) {
       const snapX = newCandidate
         ? newCandidate.layout.position.x
@@ -492,9 +370,6 @@
     }
 
     app.canvas?.setDirty(true, true)
-=======
-    app.canvas?.setDirty(true)
->>>>>>> 89362126
   }
   const raf = createRafBatch(processPointerMoveFrame)
 
@@ -617,7 +492,6 @@
 
     // Fallback to DOM slot under pointer (if any), then node fallback, then reroute
     if (!connected) {
-<<<<<<< HEAD
       const adapter = activeAdapter
       const graph = app.canvas?.graph ?? null
       const context = { adapter, graph, session: dragSession }
@@ -634,27 +508,12 @@
         )
         connected = tryConnectToCandidate(nodeCandidate)
       }
-=======
-      const domCandidate = candidateFromTarget(event.target)
-      connected = tryConnectToCandidate(domCandidate)
-    }
-
-    if (!connected) {
-      const nodeCandidate = candidateFromNodeTarget(event.target)
-      connected = tryConnectToCandidate(nodeCandidate)
->>>>>>> 89362126
     }
 
     if (!connected) connected = tryConnectViaRerouteAtPointer() || connected
 
-<<<<<<< HEAD
     if (!connected) {
       if (activeAdapter) activeAdapter.dropOnCanvas(canvasEvent)
-=======
-    // Drop on canvas: disconnect moving input link(s)
-    if (!connected && !snappedCandidate && state.source.type === 'input') {
-      ensureActiveAdapter()?.disconnectMovingLinks()
->>>>>>> 89362126
     }
 
     cleanupInteraction()
@@ -669,10 +528,7 @@
     if (!pointerSession.matches(event)) return
 
     raf.flush()
-<<<<<<< HEAD
     toCanvasPointerEvent(event)
-=======
->>>>>>> 89362126
     cleanupInteraction()
     app.canvas?.setDirty(true, true)
   }
@@ -686,12 +542,8 @@
     const graph = canvas?.graph
     if (!canvas || !graph) return
 
-<<<<<<< HEAD
     activeAdapter = createLinkConnectorAdapter()
     if (!activeAdapter) return
-=======
-    ensureActiveAdapter()
->>>>>>> 89362126
     raf.cancel()
     dragSession.reset()
 
