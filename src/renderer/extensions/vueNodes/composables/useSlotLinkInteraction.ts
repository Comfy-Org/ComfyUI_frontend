import { type Fn, useEventListener } from '@vueuse/core'
import { onBeforeUnmount } from 'vue'

import { useSharedCanvasPositionConversion } from '@/composables/element/useCanvasPositionConversion'
import type { LGraph } from '@/lib/litegraph/src/LGraph'
import type { LGraphNode } from '@/lib/litegraph/src/LGraphNode'
import { LLink } from '@/lib/litegraph/src/LLink'
import type { Reroute } from '@/lib/litegraph/src/Reroute'
import type { RenderLink } from '@/lib/litegraph/src/canvas/RenderLink'
import type {
  INodeInputSlot,
  INodeOutputSlot
} from '@/lib/litegraph/src/interfaces'
import { LinkDirection } from '@/lib/litegraph/src/types/globalEnums'
import { createLinkConnectorAdapter } from '@/renderer/core/canvas/links/linkConnectorAdapter'
import type { LinkConnectorAdapter } from '@/renderer/core/canvas/links/linkConnectorAdapter'
import {
  type SlotDropCandidate,
  useSlotLinkDragState
} from '@/renderer/core/canvas/links/slotLinkDragState'
import { getSlotKey } from '@/renderer/core/layout/slots/slotIdentifier'
import { layoutStore } from '@/renderer/core/layout/store/layoutStore'
import type { Point } from '@/renderer/core/layout/types'
import { toPoint } from '@/renderer/core/layout/utils/geometry'
import { createSlotLinkDragSession } from '@/renderer/extensions/vueNodes/composables/slotLinkDragSession'
import { app } from '@/scripts/app'
import { createRafBatch } from '@/utils/rafBatch'

interface SlotInteractionOptions {
  nodeId: string
  index: number
  type: 'input' | 'output'
}

interface SlotInteractionHandlers {
  onPointerDown: (event: PointerEvent) => void
}

interface PointerSession {
  begin: (pointerId: number) => void
  register: (...stops: Array<Fn | null | undefined>) => void
  matches: (event: PointerEvent) => boolean
  isActive: () => boolean
  clear: () => void
}

function createPointerSession(): PointerSession {
  let pointerId: number | null = null
  let stops: Fn[] = []

  const begin = (id: number) => {
    pointerId = id
  }

  const register = (...newStops: Array<Fn | null | undefined>) => {
    for (const stop of newStops) {
      if (typeof stop === 'function') {
        stops.push(stop)
      }
    }
  }

  const matches = (event: PointerEvent) =>
    pointerId !== null && event.pointerId === pointerId

  const isActive = () => pointerId !== null

  const clear = () => {
    for (const stop of stops) {
      stop()
    }
    stops = []
    pointerId = null
  }

  return { begin, register, matches, isActive, clear }
}

export function useSlotLinkInteraction({
  nodeId,
  index,
  type
}: SlotInteractionOptions): SlotInteractionHandlers {
<<<<<<< HEAD
  if (readonly) {
    return {
      onPointerDown: () => {}
    }
  }

  const { state, beginDrag, endDrag, updatePointerPosition, setCandidate } =
=======
  const { state, beginDrag, endDrag, updatePointerPosition } =
>>>>>>> 038ed271
    useSlotLinkDragState()
  const conversion = useSharedCanvasPositionConversion()
  const pointerSession = createPointerSession()
  let activeAdapter: LinkConnectorAdapter | null = null

  // Per-drag drag-state cache
  const dragSession = createSlotLinkDragSession()

  function candidateFromTarget(
    target: EventTarget | null
  ): SlotDropCandidate | null {
    if (!(target instanceof HTMLElement)) return null
    const elWithKey = target.closest<HTMLElement>('[data-slot-key]')
    const key = elWithKey?.dataset['slotKey']
    if (!key) return null

    const layout = layoutStore.getSlotLayout(key)
    if (!layout) return null

    const candidate: SlotDropCandidate = { layout, compatible: false }

    const graph = app.canvas?.graph
    const adapter = ensureActiveAdapter()
    if (graph && adapter) {
      const cached = dragSession.compatCache.get(key)
      if (cached != null) {
        candidate.compatible = cached
      } else {
        const compatible =
          layout.type === 'input'
            ? adapter.isInputValidDrop(layout.nodeId, layout.index)
            : adapter.isOutputValidDrop(layout.nodeId, layout.index)
        dragSession.compatCache.set(key, compatible)
        candidate.compatible = compatible
      }
    }

    return candidate
  }

  function candidateFromNodeTarget(
    target: EventTarget | null
  ): SlotDropCandidate | null {
    if (!(target instanceof HTMLElement)) return null
    const elWithNode = target.closest<HTMLElement>('[data-node-id]')
    const nodeIdStr = elWithNode?.dataset['nodeId']
    if (!nodeIdStr) return null

    const adapter = ensureActiveAdapter()
    const graph = app.canvas?.graph
    if (!adapter || !graph) return null

    const nodeId = Number(nodeIdStr)

    // Cached preferred slot for this node within this drag
    const cachedPreferred = dragSession.nodePreferred.get(nodeId)
    if (cachedPreferred !== undefined) {
      return cachedPreferred
        ? { layout: cachedPreferred.layout, compatible: true }
        : null
    }

    const node = graph.getNodeById(nodeId)
    if (!node) return null

    const firstLink = adapter.renderLinks[0]
    if (!firstLink) return null
    const connectingTo = adapter.linkConnector.state.connectingTo

    if (connectingTo !== 'input' && connectingTo !== 'output') return null

    const isInput = connectingTo === 'input'
    const slotType = firstLink.fromSlot.type

    const res = isInput
      ? node.findInputByType(slotType)
      : node.findOutputByType(slotType)

    const index = res?.index
    if (index == null) return null

    const key = getSlotKey(String(nodeId), index, isInput)
    const layout = layoutStore.getSlotLayout(key)
    if (!layout) return null

    const compatible = isInput
      ? adapter.isInputValidDrop(nodeId, index)
      : adapter.isOutputValidDrop(nodeId, index)

    if (compatible) {
      dragSession.compatCache.set(key, true)
      const preferred = { index, key, layout }
      dragSession.nodePreferred.set(nodeId, preferred)
      return { layout, compatible: true }
    } else {
      dragSession.compatCache.set(key, false)
      dragSession.nodePreferred.set(nodeId, null)
      return null
    }
  }

  const ensureActiveAdapter = (): LinkConnectorAdapter | null => {
    if (!activeAdapter) activeAdapter = createLinkConnectorAdapter()
    return activeAdapter
  }

  function hasCanConnectToReroute(
    link: RenderLink
  ): link is RenderLink & { canConnectToReroute: (r: Reroute) => boolean } {
    return 'canConnectToReroute' in link
  }

  type ToInputLink = RenderLink & { toType: 'input' }
  type ToOutputLink = RenderLink & { toType: 'output' }
  const isToInputLink = (link: RenderLink): link is ToInputLink =>
    link.toType === 'input'
  const isToOutputLink = (link: RenderLink): link is ToOutputLink =>
    link.toType === 'output'

  function connectLinksToInput(
    links: ReadonlyArray<RenderLink>,
    node: LGraphNode,
    inputSlot: INodeInputSlot
  ): boolean {
    const validCandidates = links
      .filter(isToInputLink)
      .filter((link) => link.canConnectToInput(node, inputSlot))

    for (const link of validCandidates) {
      link.connectToInput(node, inputSlot, activeAdapter?.linkConnector.events)
    }

    return validCandidates.length > 0
  }

  function connectLinksToOutput(
    links: ReadonlyArray<RenderLink>,
    node: LGraphNode,
    outputSlot: INodeOutputSlot
  ): boolean {
    const validCandidates = links
      .filter(isToOutputLink)
      .filter((link) => link.canConnectToOutput(node, outputSlot))

    for (const link of validCandidates) {
      link.connectToOutput(
        node,
        outputSlot,
        activeAdapter?.linkConnector.events
      )
    }

    return validCandidates.length > 0
  }

  const resolveLinkOrigin = (
    link: LLink | undefined
  ): { position: Point; direction: LinkDirection } | null => {
    if (!link) return null

    const slotKey = getSlotKey(String(link.origin_id), link.origin_slot, false)
    const layout = layoutStore.getSlotLayout(slotKey)
    if (!layout) return null

    return { position: { ...layout.position }, direction: LinkDirection.NONE }
  }

  const resolveExistingInputLinkAnchor = (
    graph: LGraph,
    inputSlot: INodeInputSlot | undefined
  ): { position: Point; direction: LinkDirection } | null => {
    if (!inputSlot) return null

    const directLink = graph.getLink(inputSlot.link)
    if (directLink) {
      const reroutes = LLink.getReroutes(graph, directLink)
      const lastReroute = reroutes.at(-1)
      if (lastReroute) {
        const rerouteLayout = layoutStore.getRerouteLayout(lastReroute.id)
        if (rerouteLayout) {
          return {
            position: { ...rerouteLayout.position },
            direction: LinkDirection.NONE
          }
        }

        const pos = lastReroute.pos
        if (pos) {
          return {
            position: toPoint(pos[0], pos[1]),
            direction: LinkDirection.NONE
          }
        }
      }

      const directAnchor = resolveLinkOrigin(directLink)
      if (directAnchor) return directAnchor
    }

    const floatingLinkIterator = inputSlot._floatingLinks?.values()
    const floatingLink = floatingLinkIterator
      ? floatingLinkIterator.next().value
      : undefined
    if (!floatingLink) return null

    if (floatingLink.parentId != null) {
      const rerouteLayout = layoutStore.getRerouteLayout(floatingLink.parentId)
      if (rerouteLayout) {
        return {
          position: { ...rerouteLayout.position },
          direction: LinkDirection.NONE
        }
      }

      const reroute = graph.getReroute(floatingLink.parentId)
      if (reroute) {
        return {
          position: toPoint(reroute.pos[0], reroute.pos[1]),
          direction: LinkDirection.NONE
        }
      }
    }

    return null
  }

  const cleanupInteraction = () => {
    activeAdapter?.reset()
    pointerSession.clear()
    endDrag()
    activeAdapter = null
    raf.cancel()
    dragSession.dispose()
  }

  const updatePointerState = (event: PointerEvent) => {
    const clientX = event.clientX
    const clientY = event.clientY
    const [canvasX, canvasY] = conversion.clientPosToCanvasPos([
      clientX,
      clientY
    ])

    updatePointerPosition(clientX, clientY, canvasX, canvasY)
  }

  const processPointerMoveFrame = () => {
    const data = dragSession.pendingMove
    if (!data) return
    dragSession.pendingMove = null

    const [canvasX, canvasY] = conversion.clientPosToCanvasPos([
      data.clientX,
      data.clientY
    ])
    updatePointerPosition(data.clientX, data.clientY, canvasX, canvasY)

    let hoveredSlotKey: string | null = null
    let hoveredNodeId: number | null = null
    const target = data.target
    if (target instanceof HTMLElement) {
      hoveredSlotKey =
        target.closest<HTMLElement>('[data-slot-key]')?.dataset['slotKey'] ??
        null
      if (!hoveredSlotKey) {
        const nodeIdStr =
          target.closest<HTMLElement>('[data-node-id]')?.dataset['nodeId']
        hoveredNodeId = nodeIdStr != null ? Number(nodeIdStr) : null
      }
    }

    const hoverChanged =
      hoveredSlotKey !== dragSession.lastHoverSlotKey ||
      hoveredNodeId !== dragSession.lastHoverNodeId

    let candidate: SlotDropCandidate | null = state.candidate

    if (hoverChanged) {
      const slotCandidate = candidateFromTarget(target)
      const nodeCandidate = slotCandidate
        ? null
        : candidateFromNodeTarget(target)
      candidate = slotCandidate ?? nodeCandidate
      dragSession.lastHoverSlotKey = hoveredSlotKey
      dragSession.lastHoverNodeId = hoveredNodeId
    }

    const newCandidate = candidate?.compatible ? candidate : null
    const newCandidateKey = newCandidate
      ? getSlotKey(
          newCandidate.layout.nodeId,
          newCandidate.layout.index,
          newCandidate.layout.type === 'input'
        )
      : null

    if (newCandidateKey !== dragSession.lastCandidateKey) {
      setCandidate(newCandidate)
      dragSession.lastCandidateKey = newCandidateKey
    }

    app.canvas?.setDirty(true)
  }
  const raf = createRafBatch(processPointerMoveFrame)

  const handlePointerMove = (event: PointerEvent) => {
    if (!pointerSession.matches(event)) return
    dragSession.pendingMove = {
      clientX: event.clientX,
      clientY: event.clientY,
      target: event.target
    }
    raf.schedule()
  }

  // Attempt to finalize by connecting to a DOM slot candidate
  const tryConnectToCandidate = (
    candidate: SlotDropCandidate | null
  ): boolean => {
    if (!candidate?.compatible) return false
    const graph = app.canvas?.graph
    const adapter = ensureActiveAdapter()
    if (!graph || !adapter) return false

    const nodeId = Number(candidate.layout.nodeId)
    const targetNode = graph.getNodeById(nodeId)
    if (!targetNode) return false

    if (candidate.layout.type === 'input') {
      const inputSlot = targetNode.inputs?.[candidate.layout.index]
      return (
        !!inputSlot &&
        connectLinksToInput(adapter.renderLinks, targetNode, inputSlot)
      )
    }

    if (candidate.layout.type === 'output') {
      const outputSlot = targetNode.outputs?.[candidate.layout.index]
      return (
        !!outputSlot &&
        connectLinksToOutput(adapter.renderLinks, targetNode, outputSlot)
      )
    }

    return false
  }

  // Attempt to finalize by dropping on a reroute under the pointer
  const tryConnectViaRerouteAtPointer = (): boolean => {
    const rerouteLayout = layoutStore.queryRerouteAtPoint({
      x: state.pointer.canvas.x,
      y: state.pointer.canvas.y
    })
    const graph = app.canvas?.graph
    const adapter = ensureActiveAdapter()
    if (!rerouteLayout || !graph || !adapter) return false

    const reroute = graph.getReroute(rerouteLayout.id)
    if (!reroute || !adapter.isRerouteValidDrop(reroute.id)) return false

    let didConnect = false

    const results = reroute.findTargetInputs() ?? []
    const maybeReroutes = reroute.getReroutes()
    if (results.length && maybeReroutes !== null) {
      const originalReroutes = maybeReroutes.slice(0, -1).reverse()
      for (const link of adapter.renderLinks) {
        if (!isToInputLink(link)) continue
        for (const result of results) {
          link.connectToRerouteInput(
            reroute,
            result,
            adapter.linkConnector.events,
            originalReroutes
          )
          didConnect = true
        }
      }
    }

    const sourceOutput = reroute.findSourceOutput()
    if (sourceOutput) {
      const { node, output } = sourceOutput
      for (const link of adapter.renderLinks) {
        if (!isToOutputLink(link)) continue
        if (hasCanConnectToReroute(link) && !link.canConnectToReroute(reroute))
          continue
        link.connectToRerouteOutput(
          reroute,
          node,
          output,
          adapter.linkConnector.events
        )
        didConnect = true
      }
    }

    return didConnect
  }

  const finishInteraction = (event: PointerEvent) => {
    if (!pointerSession.matches(event)) return
    event.preventDefault()

    raf.flush()

    if (!state.source) {
      cleanupInteraction()
      app.canvas?.setDirty(true)
      return
    }

    // Prefer using the snapped candidate captured during hover for perf + consistency
    const snappedCandidate = state.candidate?.compatible
      ? state.candidate
      : null

    let connected = tryConnectToCandidate(snappedCandidate)

    // Fallback to DOM slot under pointer (if any), then node fallback, then reroute
    if (!connected) {
      const domCandidate = candidateFromTarget(event.target)
      connected = tryConnectToCandidate(domCandidate)
    }

    if (!connected) {
      const nodeCandidate = candidateFromNodeTarget(event.target)
      connected = tryConnectToCandidate(nodeCandidate)
    }

    if (!connected) connected = tryConnectViaRerouteAtPointer() || connected

    // Drop on canvas: disconnect moving input link(s)
    if (!connected && !snappedCandidate && state.source.type === 'input') {
      ensureActiveAdapter()?.disconnectMovingLinks()
    }

    cleanupInteraction()
    app.canvas?.setDirty(true)
  }

  const handlePointerUp = (event: PointerEvent) => {
    finishInteraction(event)
  }

  const handlePointerCancel = (event: PointerEvent) => {
    if (!pointerSession.matches(event)) return

    raf.flush()
    cleanupInteraction()
    app.canvas?.setDirty(true)
  }

  const onPointerDown = (event: PointerEvent) => {
    if (event.button !== 0) return
    if (!nodeId) return
    if (pointerSession.isActive()) return

    const canvas = app.canvas
    const graph = canvas?.graph
    if (!canvas || !graph) return

    ensureActiveAdapter()
    raf.cancel()
    dragSession.reset()

    const layout = layoutStore.getSlotLayout(
      getSlotKey(nodeId, index, type === 'input')
    )
    if (!layout) return

    const numericNodeId = Number(nodeId)
    const isInputSlot = type === 'input'
    const isOutputSlot = type === 'output'

    const resolvedNode = graph.getNodeById(numericNodeId)
    const inputSlot = isInputSlot ? resolvedNode?.inputs?.[index] : undefined
    const outputSlot = isOutputSlot ? resolvedNode?.outputs?.[index] : undefined

    const ctrlOrMeta = event.ctrlKey || event.metaKey

    const inputLinkId = inputSlot?.link ?? null
    const inputFloatingCount = inputSlot?._floatingLinks?.size ?? 0
    const hasExistingInputLink = inputLinkId != null || inputFloatingCount > 0

    const outputLinkCount = outputSlot?.links?.length ?? 0
    const outputFloatingCount = outputSlot?._floatingLinks?.size ?? 0
    const hasExistingOutputLink = outputLinkCount > 0 || outputFloatingCount > 0

    const shouldBreakExistingInputLink =
      isInputSlot &&
      hasExistingInputLink &&
      ctrlOrMeta &&
      event.altKey &&
      !event.shiftKey

    const existingInputLink =
      isInputSlot && inputLinkId != null
        ? graph.getLink(inputLinkId)
        : undefined

    if (shouldBreakExistingInputLink && resolvedNode) {
      resolvedNode.disconnectInput(index, true)
    }

    const baseDirection = isInputSlot
      ? inputSlot?.dir ?? LinkDirection.LEFT
      : outputSlot?.dir ?? LinkDirection.RIGHT

    const existingAnchor =
      isInputSlot && !shouldBreakExistingInputLink
        ? resolveExistingInputLinkAnchor(graph, inputSlot)
        : null

    const shouldMoveExistingOutput =
      isOutputSlot && event.shiftKey && hasExistingOutputLink

    const shouldMoveExistingInput =
      isInputSlot && !shouldBreakExistingInputLink && hasExistingInputLink

    const adapter = ensureActiveAdapter()
    if (adapter) {
      if (isOutputSlot) {
        adapter.beginFromOutput(numericNodeId, index, {
          moveExisting: shouldMoveExistingOutput
        })
      } else {
        adapter.beginFromInput(numericNodeId, index, {
          moveExisting: shouldMoveExistingInput
        })
      }
    }

    const direction = existingAnchor?.direction ?? baseDirection
    const startPosition = existingAnchor?.position ?? {
      x: layout.position.x,
      y: layout.position.y
    }

    beginDrag(
      {
        nodeId,
        slotIndex: index,
        type,
        direction,
        position: startPosition,
        linkId: !shouldBreakExistingInputLink
          ? existingInputLink?.id
          : undefined,
        movingExistingOutput: shouldMoveExistingOutput
      },
      event.pointerId
    )

    pointerSession.begin(event.pointerId)

    updatePointerState(event)

    pointerSession.register(
      useEventListener(window, 'pointermove', handlePointerMove, {
        capture: true
      }),
      useEventListener(window, 'pointerup', handlePointerUp, {
        capture: true
      }),
      useEventListener(window, 'pointercancel', handlePointerCancel, {
        capture: true
      })
    )
    app.canvas?.setDirty(true)
    event.preventDefault()
    event.stopPropagation()
  }

  onBeforeUnmount(() => {
    if (pointerSession.isActive()) {
      cleanupInteraction()
    }
  })

  return {
    onPointerDown
  }
}<|MERGE_RESOLUTION|>--- conflicted
+++ resolved
@@ -81,17 +81,7 @@
   index,
   type
 }: SlotInteractionOptions): SlotInteractionHandlers {
-<<<<<<< HEAD
-  if (readonly) {
-    return {
-      onPointerDown: () => {}
-    }
-  }
-
   const { state, beginDrag, endDrag, updatePointerPosition, setCandidate } =
-=======
-  const { state, beginDrag, endDrag, updatePointerPosition } =
->>>>>>> 038ed271
     useSlotLinkDragState()
   const conversion = useSharedCanvasPositionConversion()
   const pointerSession = createPointerSession()
