--- conflicted
+++ resolved
@@ -59,9 +59,8 @@
       return
     }
 
-<<<<<<< HEAD
     if (forwardMiddlePointerIfNeeded(event)) return
-=======
+
     const stopNodeDragTarget =
       event.target instanceof HTMLElement
         ? event.target.closest('[data-capture-node="true"]')
@@ -72,7 +71,6 @@
       }
       return
     }
->>>>>>> 480f37e2
 
     // Only start drag on left-click (button 0)
     if (event.button !== 0) {
