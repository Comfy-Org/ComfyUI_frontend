import { ref } from 'vue'

import MultiSelectWidget from '@/components/graph/widgets/MultiSelectWidget.vue'
import { t } from '@/i18n'
import type { LGraphNode } from '@/lib/litegraph/src/litegraph'
import type {
  IBaseWidget,
  IComboWidget
} from '@/lib/litegraph/src/types/widgets'
import { transformInputSpecV2ToV1 } from '@/schemas/nodeDef/migration'
import {
  ComboInputSpec,
  type InputSpec,
  isComboInputSpec
} from '@/schemas/nodeDef/nodeDefSchemaV2'
import {
  type BaseDOMWidget,
  ComponentWidgetImpl,
  addWidget
} from '@/scripts/domWidget'
import {
  type ComfyWidgetConstructorV2,
  addValueControlWidgets
} from '@/scripts/widgets'
import { assetService } from '@/services/assetService'
import { useSettingStore } from '@/stores/settingStore'

import { useRemoteWidget } from './useRemoteWidget'

const getDefaultValue = (inputSpec: ComboInputSpec) => {
  if (inputSpec.default) return inputSpec.default
  if (inputSpec.options?.length) return inputSpec.options[0]
  if (inputSpec.remote) return 'Loading...'
  return undefined
}

const addMultiSelectWidget = (
  node: LGraphNode,
  inputSpec: ComboInputSpec
): IBaseWidget => {
  const widgetValue = ref<string[]>([])
  const widget = new ComponentWidgetImpl({
    node,
    name: inputSpec.name,
    component: MultiSelectWidget,
    inputSpec,
    options: {
      getValue: () => widgetValue.value,
      setValue: (value: string[]) => {
        widgetValue.value = value
      }
    }
  })
  addWidget(node, widget as BaseDOMWidget<object | string>)
  // TODO: Add remote support to multi-select widget
  // https://github.com/Comfy-Org/ComfyUI_frontend/issues/3003
  return widget
}

const addComboWidget = (
  node: LGraphNode,
  inputSpec: ComboInputSpec
<<<<<<< HEAD
): IComboWidget => {
  const settingStore = useSettingStore()
  const isUsingAssetAPI = settingStore.get('Comfy.Assets.UseAssetAPI')
  const isAssetBrowserEligible = assetService.isAssetBrowserEligible(
    inputSpec.name
  )

  if (isUsingAssetAPI && isAssetBrowserEligible) {
    // Get the default value for the button text (currently selected model)
    const currentValue = getDefaultValue(inputSpec)

    const widget = node.addWidget('asset', inputSpec.name, currentValue, () => {
      console.log(
        `Asset Browser would open here for:\nNode: ${node.type}\nWidget: ${inputSpec.name}\nCurrent Value:${currentValue}`
      )
    })

    return widget as IComboWidget
  }

=======
): IBaseWidget => {
  const settingStore = useSettingStore()
  const isUsingAssetAPI = settingStore.get('Comfy.Assets.UseAssetAPI')
  const isEligible = assetService.isAssetBrowserEligible(
    inputSpec.name,
    node.comfyClass || ''
  )

  if (isUsingAssetAPI && isEligible) {
    // Create button widget for Asset Browser
    const currentValue = getDefaultValue(inputSpec)

    const widget = node.addWidget(
      'button',
      inputSpec.name,
      t('widgets.selectModel'),
      () => {
        console.log(
          `Asset Browser would open here for:\nNode: ${node.type}\nWidget: ${inputSpec.name}\nCurrent Value:${currentValue}`
        )
      }
    )

    return widget
  }

  // Create normal combo widget
>>>>>>> 08fe2829
  const defaultValue = getDefaultValue(inputSpec)
  const comboOptions = inputSpec.options ?? []
  const widget = node.addWidget(
    'combo',
    inputSpec.name,
    defaultValue,
    () => {},
    {
      values: comboOptions
    }
  )

  if (inputSpec.remote) {
    const remoteWidget = useRemoteWidget({
      remoteConfig: inputSpec.remote,
      defaultValue,
      node,
      widget: widget as IComboWidget
    })
    if (inputSpec.remote.refresh_button) remoteWidget.addRefreshButton()

    const origOptions = widget.options
    widget.options = new Proxy(origOptions, {
      get(target, prop) {
        // Assertion: Proxy handler passthrough
        return prop !== 'values'
          ? target[prop as keyof typeof target]
          : remoteWidget.getValue()
      }
    })
  }

  if (inputSpec.control_after_generate) {
    widget.linkedWidgets = addValueControlWidgets(
      node,
      widget as IComboWidget,
      undefined,
      undefined,
      transformInputSpecV2ToV1(inputSpec)
    )
  }

  return widget as IComboWidget
}

export const useComboWidget = () => {
  const widgetConstructor: ComfyWidgetConstructorV2 = (
    node: LGraphNode,
    inputSpec: InputSpec
  ) => {
    if (!isComboInputSpec(inputSpec)) {
      throw new Error(`Invalid input data: ${inputSpec}`)
    }
    return inputSpec.multi_select
      ? addMultiSelectWidget(node, inputSpec)
      : addComboWidget(node, inputSpec)
  }

  return widgetConstructor
}<|MERGE_RESOLUTION|>--- conflicted
+++ resolved
@@ -1,7 +1,6 @@
 import { ref } from 'vue'
 
 import MultiSelectWidget from '@/components/graph/widgets/MultiSelectWidget.vue'
-import { t } from '@/i18n'
 import type { LGraphNode } from '@/lib/litegraph/src/litegraph'
 import type {
   IBaseWidget,
@@ -60,15 +59,15 @@
 const addComboWidget = (
   node: LGraphNode,
   inputSpec: ComboInputSpec
-<<<<<<< HEAD
-): IComboWidget => {
+): IBaseWidget => {
   const settingStore = useSettingStore()
   const isUsingAssetAPI = settingStore.get('Comfy.Assets.UseAssetAPI')
-  const isAssetBrowserEligible = assetService.isAssetBrowserEligible(
-    inputSpec.name
+  const isEligible = assetService.isAssetBrowserEligible(
+    inputSpec.name,
+    node.comfyClass || ''
   )
 
-  if (isUsingAssetAPI && isAssetBrowserEligible) {
+  if (isUsingAssetAPI && isEligible) {
     // Get the default value for the button text (currently selected model)
     const currentValue = getDefaultValue(inputSpec)
 
@@ -78,38 +77,10 @@
       )
     })
 
-    return widget as IComboWidget
-  }
-
-=======
-): IBaseWidget => {
-  const settingStore = useSettingStore()
-  const isUsingAssetAPI = settingStore.get('Comfy.Assets.UseAssetAPI')
-  const isEligible = assetService.isAssetBrowserEligible(
-    inputSpec.name,
-    node.comfyClass || ''
-  )
-
-  if (isUsingAssetAPI && isEligible) {
-    // Create button widget for Asset Browser
-    const currentValue = getDefaultValue(inputSpec)
-
-    const widget = node.addWidget(
-      'button',
-      inputSpec.name,
-      t('widgets.selectModel'),
-      () => {
-        console.log(
-          `Asset Browser would open here for:\nNode: ${node.type}\nWidget: ${inputSpec.name}\nCurrent Value:${currentValue}`
-        )
-      }
-    )
-
     return widget
   }
 
   // Create normal combo widget
->>>>>>> 08fe2829
   const defaultValue = getDefaultValue(inputSpec)
   const comboOptions = inputSpec.options ?? []
   const widget = node.addWidget(
@@ -152,7 +123,7 @@
     )
   }
 
-  return widget as IComboWidget
+  return widget as IBaseWidget
 }
 
 export const useComboWidget = () => {
