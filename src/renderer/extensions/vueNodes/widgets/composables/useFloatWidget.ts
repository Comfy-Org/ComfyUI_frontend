--- conflicted
+++ resolved
@@ -1,8 +1,4 @@
-<<<<<<< HEAD
-import _ from 'es-toolkit/compat'
-=======
 import { clamp } from 'es-toolkit/compat'
->>>>>>> 08309595
 
 import type { LGraphNode } from '@/lib/litegraph/src/litegraph'
 import type { INumericWidget } from '@/lib/litegraph/src/types/widgets'
