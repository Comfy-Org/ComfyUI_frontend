--- conflicted
+++ resolved
@@ -1,24 +1,15 @@
 <template>
   <div class="flex flex-col gap-1">
     <Button
-<<<<<<< HEAD
-      class="text-text-secondary w-full border-0 bg-component-node-widget-background p-2"
-=======
       class="text-base-foreground w-full border-0 bg-component-node-widget-background p-2"
->>>>>>> a21c813d
       v-bind="filteredProps"
       :aria-label="widget.label"
       size="small"
       :text="true"
       @click="handleClick"
     >
-<<<<<<< HEAD
-      {{ widget.label }}
-      <i v-if="widget.options?.iconClass" :class="widget.options.iconClass"></i>
-=======
       {{ widget.label ?? widget.name }}
       <i v-if="widget.options?.iconClass" :class="widget.options.iconClass" />
->>>>>>> a21c813d
     </Button>
   </div>
 </template>
