<script setup lang="ts">
import InputNumber from 'primevue/inputnumber'
import { computed, watch } from 'vue'

import type { SimplifiedWidget } from '@/types/simplifiedWidget'
import { cn } from '@/utils/tailwindUtil'
import {
  INPUT_EXCLUDED_PROPS,
  filterWidgetProps
} from '@/utils/widgetPropFilter'

<<<<<<< HEAD
import { useNumberStepCalculation } from '../composables/useNumberStepCalculation'
import { useNumberWidgetButtonPt } from '../composables/useNumberWidgetButtonPt'
=======
>>>>>>> 6782d04f
import { WidgetInputBaseClass } from './layout'
import WidgetLayoutField from './layout/WidgetLayoutField.vue'

const props = defineProps<{
  widget: SimplifiedWidget<number>
}>()

const modelValue = defineModel<number>({ default: 0 })

watch(
  () => props.modelValue,
  (newValue) => {
    if (newValue !== localValue.value) {
      localValue.value = newValue
    }
  }
)

const filteredProps = computed(() =>
  filterWidgetProps(props.widget.options, INPUT_EXCLUDED_PROPS)
)

// Get the precision value for proper number formatting
const precision = computed(() => {
  const p = props.widget.options?.precision
  // Treat negative or non-numeric precision as undefined
  return typeof p === 'number' && p >= 0 ? p : undefined
})

// Calculate the step value based on precision or widget options
const stepValue = useNumberStepCalculation(props.widget.options, precision)

// Disable grouping separators by default unless explicitly enabled by the node author
const useGrouping = computed(() => props.widget.options?.useGrouping === true)

// Check if increment/decrement buttons should be disabled due to precision limits
const buttonsDisabled = computed(() => {
  const currentValue = modelValue.value ?? 0
  return (
    !Number.isFinite(currentValue) ||
    Math.abs(currentValue) > Number.MAX_SAFE_INTEGER
  )
})

// Tooltip message for disabled buttons
const buttonTooltip = computed(() => {
  if (buttonsDisabled.value) {
    return 'Increment/decrement disabled: value exceeds JavaScript precision limit (±2^53)'
  }
  return null
})
</script>

<template>
  <WidgetLayoutField :widget>
    <InputNumber
      v-model="modelValue"
      v-tooltip="buttonTooltip"
      v-bind="filteredProps"
      fluid
      button-layout="horizontal"
      size="small"
      variant="outlined"
      :step="stepValue"
      :use-grouping="useGrouping"
      :class="cn(WidgetInputBaseClass, 'grow text-xs')"
      :aria-label="widget.name"
      :show-buttons="!buttonsDisabled"
      :pt="{
        root: {
          class:
            '[&>input]:bg-transparent [&>input]:border-0 [&>input]:truncate [&>input]:min-w-[4ch]'
        },
        decrementButton: {
          class: 'w-8 border-0'
        },
        incrementButton: {
          class: 'w-8 border-0'
        }
      }"
    >
      <template #incrementicon>
        <span class="pi pi-plus text-sm" />
      </template>
      <template #decrementicon>
        <span class="pi pi-minus text-sm" />
      </template>
    </InputNumber>
  </WidgetLayoutField>
</template>

<style scoped>
:deep(.p-inputnumber-input) {
  height: 1.625rem;
  margin: 1px 0;
  box-shadow: none;
}
</style><|MERGE_RESOLUTION|>--- conflicted
+++ resolved
@@ -1,6 +1,6 @@
 <script setup lang="ts">
 import InputNumber from 'primevue/inputnumber'
-import { computed, watch } from 'vue'
+import { computed } from 'vue'
 
 import type { SimplifiedWidget } from '@/types/simplifiedWidget'
 import { cn } from '@/utils/tailwindUtil'
@@ -9,11 +9,6 @@
   filterWidgetProps
 } from '@/utils/widgetPropFilter'
 
-<<<<<<< HEAD
-import { useNumberStepCalculation } from '../composables/useNumberStepCalculation'
-import { useNumberWidgetButtonPt } from '../composables/useNumberWidgetButtonPt'
-=======
->>>>>>> 6782d04f
 import { WidgetInputBaseClass } from './layout'
 import WidgetLayoutField from './layout/WidgetLayoutField.vue'
 
@@ -22,15 +17,6 @@
 }>()
 
 const modelValue = defineModel<number>({ default: 0 })
-
-watch(
-  () => props.modelValue,
-  (newValue) => {
-    if (newValue !== localValue.value) {
-      localValue.value = newValue
-    }
-  }
-)
 
 const filteredProps = computed(() =>
   filterWidgetProps(props.widget.options, INPUT_EXCLUDED_PROPS)
@@ -44,10 +30,28 @@
 })
 
 // Calculate the step value based on precision or widget options
-const stepValue = useNumberStepCalculation(props.widget.options, precision)
+const stepValue = computed(() => {
+  // Use step2 (correct input spec value) instead of step (legacy 10x value)
+  if (props.widget.options?.step2 !== undefined) {
+    return Number(props.widget.options.step2)
+  }
+  // Otherwise, derive from precision
+  if (precision.value !== undefined) {
+    if (precision.value === 0) {
+      return 1
+    }
+    // For precision > 0, step = 1 / (10^precision)
+    // precision 1 → 0.1, precision 2 → 0.01, etc.
+    return Number((1 / Math.pow(10, precision.value)).toFixed(precision.value))
+  }
+  // Default to 'any' for unrestricted stepping
+  return 0
+})
 
 // Disable grouping separators by default unless explicitly enabled by the node author
-const useGrouping = computed(() => props.widget.options?.useGrouping === true)
+const useGrouping = computed(() => {
+  return props.widget.options?.useGrouping === true
+})
 
 // Check if increment/decrement buttons should be disabled due to precision limits
 const buttonsDisabled = computed(() => {
@@ -58,7 +62,6 @@
   )
 })
 
-// Tooltip message for disabled buttons
 const buttonTooltip = computed(() => {
   if (buttonsDisabled.value) {
     return 'Increment/decrement disabled: value exceeds JavaScript precision limit (±2^53)'
