<<<<<<< HEAD
=======
<template>
  <WidgetSelectDropdown
    v-if="isDropdownUIWidget"
    v-bind="props"
    v-model="modelValue"
    :asset-kind="assetKind"
    :allow-upload="allowUpload"
    :upload-folder="uploadFolder"
    :is-asset-mode="isAssetMode"
    :default-layout-mode="defaultLayoutMode"
  />
  <WidgetSelectDefault v-else v-model="modelValue" :widget />
</template>

>>>>>>> 6782d04f
<script setup lang="ts">
import Button from 'primevue/button'
import { computed, defineAsyncComponent, ref } from 'vue'
import type { Ref } from 'vue'

import type { SimplifiedWidget } from '@/types/simplifiedWidget'

import { useComboControl } from '../composables/useComboControl'
import { useControlButtonIcon } from '../composables/useControlButtonIcon'
import { NumberControlMode } from '../composables/useStepperControl'
import WidgetSelectBase from './WidgetSelectBase.vue'

const NumberControlPopover = defineAsyncComponent(
  () => import('./NumberControlPopover.vue')
)

type ComboValue = string | number | undefined

const props = defineProps<{
<<<<<<< HEAD
  widget: SimplifiedWidget<ComboValue>
}>()

const emit = defineEmits<{
  'update:modelValue': [value: ComboValue]
}>()

const modelValue = defineModel<ComboValue>({ default: undefined })
const modelRef = modelValue as Ref<ComboValue>
=======
  widget: SimplifiedWidget<string | undefined>
  nodeType?: string
}>()

const modelValue = defineModel<string | undefined>()
>>>>>>> 6782d04f

const hasControlAfterGenerate = computed(
  () => props.widget.spec?.control_after_generate === true
)

const popover = ref()

const availableValues = computed<ComboValue[]>(() => {
  const values = props.widget.options?.values
  if (Array.isArray(values)) return values
  if (typeof values === 'function') {
    try {
      const result = values()
      return Array.isArray(result) ? result : []
    } catch (error) {
      return []
    }
  }
  if (values && typeof values === 'object') {
    return Object.values(values) as ComboValue[]
  }
  return []
})

const updateModelValue = (value: ComboValue) => {
  modelRef.value = value
  emit('update:modelValue', value)
}

const controlModeRef: Ref<NumberControlMode> = hasControlAfterGenerate.value
  ? (() => {
      const comboControl = useComboControl(modelRef, {
        values: availableValues,
        onChange: updateModelValue
      })
      if (comboControl.controlMode.value === NumberControlMode.FIXED) {
        comboControl.controlMode.value = NumberControlMode.RANDOMIZE
      }
      return comboControl.controlMode
    })()
  : ref(NumberControlMode.FIXED)

const controlButtonIcon = useControlButtonIcon(controlModeRef)

const togglePopover = (event: Event) => {
  popover.value?.toggle(event)
}

const setControlMode = (mode: NumberControlMode) => {
  controlModeRef.value = mode
}
</script>

<template>
  <div v-if="hasControlAfterGenerate" class="relative">
    <WidgetSelectBase
      :widget="widget"
      :model-value="modelValue"
      @update:model-value="updateModelValue"
    />

    <Button
      variant="link"
      size="small"
      class="absolute top-1/2 right-12 h-4 w-7 -translate-y-1/2 rounded-xl bg-blue-100/30 p-0"
      @click="togglePopover"
    >
      <i :class="`${controlButtonIcon} text-blue-100 text-xs`" />
    </Button>

    <NumberControlPopover
      ref="popover"
      :control-mode="controlModeRef"
      @update:control-mode="setControlMode"
    />
  </div>
  <WidgetSelectBase
    v-else
    :widget="widget"
    :model-value="modelValue"
    @update:model-value="updateModelValue"
  />
</template><|MERGE_RESOLUTION|>--- conflicted
+++ resolved
@@ -1,5 +1,3 @@
-<<<<<<< HEAD
-=======
 <template>
   <WidgetSelectDropdown
     v-if="isDropdownUIWidget"
@@ -14,123 +12,103 @@
   <WidgetSelectDefault v-else v-model="modelValue" :widget />
 </template>
 
->>>>>>> 6782d04f
 <script setup lang="ts">
-import Button from 'primevue/button'
-import { computed, defineAsyncComponent, ref } from 'vue'
-import type { Ref } from 'vue'
+import { computed } from 'vue'
 
+import { assetService } from '@/platform/assets/services/assetService'
+import { isCloud } from '@/platform/distribution/types'
+import { useSettingStore } from '@/platform/settings/settingStore'
+import WidgetSelectDefault from '@/renderer/extensions/vueNodes/widgets/components/WidgetSelectDefault.vue'
+import WidgetSelectDropdown from '@/renderer/extensions/vueNodes/widgets/components/WidgetSelectDropdown.vue'
+import type { LayoutMode } from '@/renderer/extensions/vueNodes/widgets/components/form/dropdown/types'
+import type { ResultItemType } from '@/schemas/apiSchema'
+import { isComboInputSpec } from '@/schemas/nodeDef/nodeDefSchemaV2'
+import type { ComboInputSpec } from '@/schemas/nodeDef/nodeDefSchemaV2'
 import type { SimplifiedWidget } from '@/types/simplifiedWidget'
-
-import { useComboControl } from '../composables/useComboControl'
-import { useControlButtonIcon } from '../composables/useControlButtonIcon'
-import { NumberControlMode } from '../composables/useStepperControl'
-import WidgetSelectBase from './WidgetSelectBase.vue'
-
-const NumberControlPopover = defineAsyncComponent(
-  () => import('./NumberControlPopover.vue')
-)
-
-type ComboValue = string | number | undefined
+import type { AssetKind } from '@/types/widgetTypes'
 
 const props = defineProps<{
-<<<<<<< HEAD
-  widget: SimplifiedWidget<ComboValue>
-}>()
-
-const emit = defineEmits<{
-  'update:modelValue': [value: ComboValue]
-}>()
-
-const modelValue = defineModel<ComboValue>({ default: undefined })
-const modelRef = modelValue as Ref<ComboValue>
-=======
   widget: SimplifiedWidget<string | undefined>
   nodeType?: string
 }>()
 
 const modelValue = defineModel<string | undefined>()
->>>>>>> 6782d04f
 
-const hasControlAfterGenerate = computed(
-  () => props.widget.spec?.control_after_generate === true
-)
+const comboSpec = computed<ComboInputSpec | undefined>(() => {
+  if (props.widget.spec && isComboInputSpec(props.widget.spec)) {
+    return props.widget.spec
+  }
+  return undefined
+})
 
-const popover = ref()
-
-const availableValues = computed<ComboValue[]>(() => {
-  const values = props.widget.options?.values
-  if (Array.isArray(values)) return values
-  if (typeof values === 'function') {
-    try {
-      const result = values()
-      return Array.isArray(result) ? result : []
-    } catch (error) {
-      return []
+const specDescriptor = computed<{
+  kind: AssetKind
+  allowUpload: boolean
+  folder: ResultItemType | undefined
+}>(() => {
+  const spec = comboSpec.value
+  if (!spec) {
+    return {
+      kind: 'unknown',
+      allowUpload: false,
+      folder: undefined
     }
   }
-  if (values && typeof values === 'object') {
-    return Object.values(values) as ComboValue[]
+
+  const {
+    image_upload,
+    animated_image_upload,
+    video_upload,
+    image_folder,
+    audio_upload
+  } = spec
+
+  let kind: AssetKind = 'unknown'
+  if (video_upload) {
+    kind = 'video'
+  } else if (image_upload || animated_image_upload) {
+    kind = 'image'
+  } else if (audio_upload) {
+    kind = 'audio'
   }
-  return []
+  // TODO: add support for models (checkpoints, VAE, LoRAs, etc.) -- get widgetType from spec
+
+  const allowUpload =
+    image_upload === true ||
+    animated_image_upload === true ||
+    video_upload === true ||
+    audio_upload === true
+  return {
+    kind,
+    allowUpload,
+    folder: image_folder
+  }
 })
 
-const updateModelValue = (value: ComboValue) => {
-  modelRef.value = value
-  emit('update:modelValue', value)
-}
+const isAssetMode = computed(() => {
+  if (isCloud) {
+    const settingStore = useSettingStore()
+    const isUsingAssetAPI = settingStore.get('Comfy.Assets.UseAssetAPI')
+    const isEligible = assetService.isAssetBrowserEligible(
+      props.nodeType,
+      props.widget.name
+    )
 
-const controlModeRef: Ref<NumberControlMode> = hasControlAfterGenerate.value
-  ? (() => {
-      const comboControl = useComboControl(modelRef, {
-        values: availableValues,
-        onChange: updateModelValue
-      })
-      if (comboControl.controlMode.value === NumberControlMode.FIXED) {
-        comboControl.controlMode.value = NumberControlMode.RANDOMIZE
-      }
-      return comboControl.controlMode
-    })()
-  : ref(NumberControlMode.FIXED)
+    return isUsingAssetAPI && isEligible
+  }
 
-const controlButtonIcon = useControlButtonIcon(controlModeRef)
+  return false
+})
 
-const togglePopover = (event: Event) => {
-  popover.value?.toggle(event)
-}
-
-const setControlMode = (mode: NumberControlMode) => {
-  controlModeRef.value = mode
-}
-</script>
-
-<template>
-  <div v-if="hasControlAfterGenerate" class="relative">
-    <WidgetSelectBase
-      :widget="widget"
-      :model-value="modelValue"
-      @update:model-value="updateModelValue"
-    />
-
-    <Button
-      variant="link"
-      size="small"
-      class="absolute top-1/2 right-12 h-4 w-7 -translate-y-1/2 rounded-xl bg-blue-100/30 p-0"
-      @click="togglePopover"
-    >
-      <i :class="`${controlButtonIcon} text-blue-100 text-xs`" />
-    </Button>
-
-    <NumberControlPopover
-      ref="popover"
-      :control-mode="controlModeRef"
-      @update:control-mode="setControlMode"
-    />
-  </div>
-  <WidgetSelectBase
-    v-else
-    :widget="widget"
-    :model-value="modelValue"
-    @update:model-value="updateModelValue"
-  />
-</template>+const assetKind = computed(() => specDescriptor.value.kind)
+const isDropdownUIWidget = computed(
+  () => isAssetMode.value || assetKind.value !== 'unknown'
+)
+const allowUpload = computed(() => specDescriptor.value.allowUpload)
+const uploadFolder = computed<ResultItemType>(() => {
+  return specDescriptor.value.folder ?? 'input'
+})
+const defaultLayoutMode = computed<LayoutMode>(() => {
+  return isAssetMode.value ? 'list' : 'grid'
+})
+</script>