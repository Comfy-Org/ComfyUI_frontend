--- conflicted
+++ resolved
@@ -49,13 +49,9 @@
     const renderLinks = createLinkConnectorAdapter()?.renderLinks
     if (!renderLinks || renderLinks.length === 0) return
 
-<<<<<<< HEAD
-    const to: ReadOnlyPoint = state.candidate?.compatible
+    const to: Readonly<Point> = state.candidate?.compatible
       ? [state.candidate.layout.position.x, state.candidate.layout.position.y]
       : [pointer.canvas.x, pointer.canvas.y]
-=======
-    const to: Readonly<Point> = [pointer.canvas.x, pointer.canvas.y]
->>>>>>> 038ed271
     ctx.save()
     for (const link of renderLinks) {
       const startDir = link.fromDirection ?? LinkDirection.RIGHT
