{
  "extends": "./tsconfig.json",
  "compilerOptions": {
    /* Test files should not be compiled */
    "noEmit": true,
    // "strict": true,
    "noUnusedLocals": true,
    "noUnusedParameters": true,
    "resolveJsonModule": true
  },
  "include": [
    "*.ts",
    "*.mts",
    "*.config.js",
    "browser_tests/**/*.ts",
    "scripts/**/*.js",
    "scripts/**/*.ts",
    "tests-ui/**/*.ts",
<<<<<<< HEAD
    ".storybook/**/*.ts",
    "src/**/*.stories.ts"
=======
    ".storybook/**/*.ts"
>>>>>>> 7d7c6a32
  ]
}<|MERGE_RESOLUTION|>--- conflicted
+++ resolved
@@ -16,11 +16,6 @@
     "scripts/**/*.js",
     "scripts/**/*.ts",
     "tests-ui/**/*.ts",
-<<<<<<< HEAD
-    ".storybook/**/*.ts",
-    "src/**/*.stories.ts"
-=======
     ".storybook/**/*.ts"
->>>>>>> 7d7c6a32
   ]
 }