--- conflicted
+++ resolved
@@ -87,13 +87,8 @@
       - name: Wait for cache propagation
         run: sleep 10
 
-<<<<<<< HEAD
-      - name: Restore cached setup 
-        uses: actions/cache/restore@5a3ec84eff668545956fd18022155c47e93e2684
-=======
       - name: Restore cached setup
         uses: actions/cache/restore@v4
->>>>>>> 61d0a12a
         with:
           fail-on-cache-miss: true
           path: |
