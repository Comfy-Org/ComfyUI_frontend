--- conflicted
+++ resolved
@@ -74,31 +74,8 @@
           pattern: playwright-report-*
           path: reports
           
-<<<<<<< HEAD
-          while [ $RETRY_COUNT -lt $MAX_RETRIES ] && [ $SUCCESS = false ]; do
-            RETRY_COUNT=$((RETRY_COUNT + 1))
-            echo "Deployment attempt $RETRY_COUNT of $MAX_RETRIES..."
-            
-            if pnpm dlx wrangler pages deploy playwright-report --project-name=${{ steps.project-name.outputs.name }} --branch=${{ steps.project-name.outputs.branch }}; then
-              SUCCESS=true
-              echo "Deployment successful on attempt $RETRY_COUNT"
-            else
-              echo "Deployment failed on attempt $RETRY_COUNT"
-              if [ $RETRY_COUNT -lt $MAX_RETRIES ]; then
-                echo "Retrying in 10 seconds..."
-                sleep 10
-              fi
-            fi
-          done
-          
-          if [ $SUCCESS = false ]; then
-            echo "All deployment attempts failed"
-            exit 1
-          fi
-=======
       - name: Handle Test Completion
         if: steps.pr.outputs.result != 'null' && github.event.action == 'completed'
->>>>>>> 3a9365af
         env:
           CLOUDFLARE_API_TOKEN: ${{ secrets.CLOUDFLARE_API_TOKEN }}
           CLOUDFLARE_ACCOUNT_ID: ${{ secrets.CLOUDFLARE_ACCOUNT_ID }}
