--- conflicted
+++ resolved
@@ -39,12 +39,9 @@
   playwright-tests-chromium-sharded:
     needs: setup
     runs-on: ubuntu-latest
-<<<<<<< HEAD
+    timeout-minutes: 60
     container:
       image: ghcr.io/comfy-org/comfyui-ci-container:0.0.3
-=======
-    timeout-minutes: 60
->>>>>>> 08895767
     permissions:
       contents: read
     strategy:
