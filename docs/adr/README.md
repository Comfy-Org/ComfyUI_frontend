--- conflicted
+++ resolved
@@ -11,12 +11,8 @@
 | ADR | Title | Status | Date |
 |-----|-------|--------|------|
 | [0001](0001-merge-litegraph-into-frontend.md) | Merge LiteGraph.js into ComfyUI Frontend | Accepted | 2025-08-05 |
-<<<<<<< HEAD
-| [0002](0002-monorepo-conversion.md) | Restructure as a Monorepo | Proposed | 2025-08-25 |
+| [0002](0002-monorepo-conversion.md) | Restructure as a Monorepo | Accepted | 2025-08-25 |
 | [0003](0003-crdt-based-layout-system.md) | Centralized Layout Management with CRDT | Proposed | 2025-08-27 |
-=======
-| [0002](0002-monorepo-conversion.md) | Restructure as a Monorepo | Accepted | 2025-08-25 |
->>>>>>> 1ae67dd9
 
 ## Creating a New ADR
 
