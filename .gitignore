--- conflicted
+++ resolved
@@ -78,11 +78,7 @@
 vite.config.mts.timestamp-*.mjs
 
 # Linux core dumps
-<<<<<<< HEAD
-core
-=======
 /core
->>>>>>> 8e8a45c4
 
 *storybook.log
 storybook-static
