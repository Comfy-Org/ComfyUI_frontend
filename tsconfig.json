{
  "compilerOptions": {
    "target": "ES2023",
    "useDefineForClassFields": true,
    "module": "ESNext",
    "lib": [
      "ES2023",
      "ES2023.Array",
      "DOM",
      "DOM.Iterable"
    ],
    "skipLibCheck": true,
    "incremental": true,
    "sourceMap": true,
    "esModuleInterop": true,
    "moduleResolution": "bundler",
    "experimentalDecorators": true,
    "emitDecoratorMetadata": true,
    "resolveJsonModule": true,
    "strict": true,
    "noUnusedLocals": true,
    "noUnusedParameters": true,
    "noFallthroughCasesInSwitch": true,
    "noImplicitOverride": true,
<<<<<<< HEAD
=======
    "allowJs": true,
    "verbatimModuleSyntax": true,
>>>>>>> 8eac19d0
    "baseUrl": ".",
    "paths": {
      "@/*": [
        "src/*"
      ],
      "@/utils/formatUtil": [
        "packages/shared-frontend-utils/src/formatUtil.ts"
      ],
      "@/utils/networkUtil": [
        "packages/shared-frontend-utils/src/networkUtil.ts"
      ]
    },
    "typeRoots": [
      "src/types",
      "node_modules/@types",
      "./node_modules"
    ],
    "types": [
      "vitest/globals"
    ],
    "outDir": "./dist",
    "rootDir": "./"
  },
  "include": [
    ".storybook/**/*",
    "eslint.config.ts",
    "global.d.ts",
    "knip.config.ts",
    "src/**/*.vue",
    "src/**/*",
    "src/types/**/*.d.ts",
    "tailwind.config.ts",
    "tests-ui/**/*",
    "vite.config.mts",
    "vitest.config.ts",
    // "vitest.setup.ts",
  ]
}<|MERGE_RESOLUTION|>--- conflicted
+++ resolved
@@ -22,11 +22,8 @@
     "noUnusedParameters": true,
     "noFallthroughCasesInSwitch": true,
     "noImplicitOverride": true,
-<<<<<<< HEAD
-=======
     "allowJs": true,
     "verbatimModuleSyntax": true,
->>>>>>> 8eac19d0
     "baseUrl": ".",
     "paths": {
       "@/*": [
