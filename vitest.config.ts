import vue from '@vitejs/plugin-vue'
import { FileSystemIconLoader } from 'unplugin-icons/loaders'
import Icons from 'unplugin-icons/vite'
import { defineConfig } from 'vitest/config'

export default defineConfig({
  plugins: [
    vue(),
    Icons({
      compiler: 'vue3',
      customCollections: {
        comfy: FileSystemIconLoader('src/assets/icons/custom')
      }
    })
  ],
  test: {
    globals: true,
    environment: 'happy-dom',
    setupFiles: ['./vitest.setup.ts'],
    retry: process.env.CI ? 2 : 0,
    include: [
      'tests-ui/**/*.{test,spec}.{js,mjs,cjs,ts,mts,cts,jsx,tsx}',
      'src/**/*.{test,spec}.{js,mjs,cjs,ts,mts,cts,jsx,tsx}'
    ],
    coverage: {
      reporter: ['text', 'json', 'html']
    },
<<<<<<< HEAD
    exclude: ['src/lib/litegraph/test/**']
=======
    exclude: [
      '**/node_modules/**',
      '**/dist/**',
      '**/cypress/**',
      '**/.{idea,git,cache,output,temp}/**',
      '**/{karma,rollup,webpack,vite,vitest,jest,ava,babel,nyc,cypress,tsup,build,eslint,prettier}.config.*',
      'src/lib/litegraph/test/**'
    ]
>>>>>>> 1845708d
  },
  resolve: {
    alias: {
      '@': '/src'
    }
  },
  define: {
    __USE_PROD_CONFIG__: process.env.USE_PROD_CONFIG === 'true'
  }
})<|MERGE_RESOLUTION|>--- conflicted
+++ resolved
@@ -25,9 +25,6 @@
     coverage: {
       reporter: ['text', 'json', 'html']
     },
-<<<<<<< HEAD
-    exclude: ['src/lib/litegraph/test/**']
-=======
     exclude: [
       '**/node_modules/**',
       '**/dist/**',
@@ -36,7 +33,6 @@
       '**/{karma,rollup,webpack,vite,vitest,jest,ava,babel,nyc,cypress,tsup,build,eslint,prettier}.config.*',
       'src/lib/litegraph/test/**'
     ]
->>>>>>> 1845708d
   },
   resolve: {
     alias: {
