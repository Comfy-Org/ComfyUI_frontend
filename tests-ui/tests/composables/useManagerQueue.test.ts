import { afterEach, beforeEach, describe, expect, it, vi } from 'vitest'
import { ref } from 'vue'

<<<<<<< HEAD
import { useManagerQueue } from '@/composables/useManagerQueue'
import type { components } from '@/types/generatedManagerTypes'
=======
import { useManagerQueue } from '@/workbench/extensions/manager/composables/useManagerQueue'
import type { components } from '@/workbench/extensions/manager/types/generatedManagerTypes'
>>>>>>> c004a2b8

// Mock dialog service
vi.mock('@/services/dialogService', () => ({
  useDialogService: () => ({
    showManagerProgressDialog: vi.fn()
  })
}))

// Mock the app API
vi.mock('@/scripts/app', () => ({
  app: {
    api: {
      addEventListener: vi.fn(),
      removeEventListener: vi.fn(),
      clientId: 'test-client-id'
    }
  }
}))

type ManagerTaskHistory = Record<
  string,
  components['schemas']['TaskHistoryItem']
>
type ManagerTaskQueue = components['schemas']['TaskStateMessage']

describe('useManagerQueue', () => {
  let taskHistory: any
  let taskQueue: any
  let installedPacks: any

  const createManagerQueue = () => {
    taskHistory = ref<ManagerTaskHistory>({})
    taskQueue = ref<ManagerTaskQueue>({
      history: {},
      running_queue: [],
      pending_queue: [],
      installed_packs: {}
    })
    installedPacks = ref({})

    return useManagerQueue(taskHistory, taskQueue, installedPacks)
  }

  beforeEach(() => {
    vi.clearAllMocks()
  })

  afterEach(() => {
    vi.clearAllMocks()
  })

  describe('initialization', () => {
    it('should initialize with empty state', () => {
      const queue = createManagerQueue()

      expect(queue.currentQueueLength.value).toBe(0)
      expect(queue.allTasksDone.value).toBe(true)
      expect(queue.isProcessing.value).toBe(false)
      expect(queue.historyCount.value).toBe(0)
    })
  })

  describe('task state management', () => {
    it('should track task queue length', () => {
      const queue = createManagerQueue()

      // Add tasks to queue
      taskQueue.value.running_queue = [
        {
          ui_id: 'task1',
          client_id: 'test-client-id',
          task_name: 'Installing pack1'
        }
      ]
      taskQueue.value.pending_queue = [
        {
          ui_id: 'task2',
          client_id: 'test-client-id',
          task_name: 'Installing pack2'
        }
      ]

      expect(queue.currentQueueLength.value).toBe(2)
      expect(queue.allTasksDone.value).toBe(false)
    })

    it('should handle empty queues', () => {
      const queue = createManagerQueue()

      taskQueue.value.running_queue = []
      taskQueue.value.pending_queue = []

      expect(queue.currentQueueLength.value).toBe(0)
      expect(queue.allTasksDone.value).toBe(true)
    })
  })

  describe('task history management', () => {
    it('should track task history count', () => {
      const queue = createManagerQueue()

      taskHistory.value = {
        task1: {
          ui_id: 'task1',
          client_id: 'test-client-id',
          status: { status_str: 'success', completed: true }
        },
        task2: {
          ui_id: 'task2',
          client_id: 'test-client-id',
          status: { status_str: 'success', completed: true }
        }
      }

      expect(queue.historyCount.value).toBe(2)
    })

    it('should filter tasks by client ID', () => {
      const queue = createManagerQueue()

      const mockState = {
        history: {
          task1: {
            ui_id: 'task1',
            client_id: 'test-client-id', // This client
            kind: 'install',
            timestamp: '2024-01-01T00:00:00Z',
            result: 'success',
            status: {
              status_str: 'success' as const,
              completed: true,
              messages: []
            }
          },
          task2: {
            ui_id: 'task2',
            client_id: 'other-client-id', // Different client
            kind: 'install',
            timestamp: '2024-01-01T00:00:00Z',
            result: 'success',
            status: {
              status_str: 'success' as const,
              completed: true,
              messages: []
            }
          }
        },
        running_queue: [],
        pending_queue: [],
        installed_packs: {}
      }

      queue.updateTaskState(mockState)

      // Should only include task from this client
      expect(taskHistory.value).toHaveProperty('task1')
      expect(taskHistory.value).not.toHaveProperty('task2')
    })

    it('normalizes pack IDs when updating installed packs', () => {
      const queue = createManagerQueue()

      const mockState = {
        history: {},
        running_queue: [],
        pending_queue: [],
        installed_packs: {
          'ComfyUI-GGUF@1_1_4': {
            enabled: false,
            cnr_id: 'ComfyUI-GGUF',
            ver: '1.1.4'
          },
          'test-pack': {
            enabled: true,
            cnr_id: 'test-pack',
            ver: '2.0.0'
          }
        }
      }

      queue.updateTaskState(mockState)

      // Packs should be accessible by normalized keys
      expect(installedPacks.value['ComfyUI-GGUF']).toEqual({
        enabled: false,
        cnr_id: 'ComfyUI-GGUF',
        ver: '1.1.4'
      })
      expect(installedPacks.value['test-pack']).toEqual({
        enabled: true,
        cnr_id: 'test-pack',
        ver: '2.0.0'
      })

      // Version suffixed keys should not exist after normalization
      // The pack should be accessible by its base name only (without @version)
      expect(installedPacks.value['ComfyUI-GGUF@1_1_4']).toBeUndefined()
    })

    it('handles empty installed_packs gracefully', () => {
      const queue = createManagerQueue()

      const mockState: any = {
        history: {},
        running_queue: [],
        pending_queue: [],
        installed_packs: undefined
      }

      // Just call the function - if it throws, the test will fail automatically
      queue.updateTaskState(mockState)

      // installedPacks should remain unchanged
      expect(installedPacks.value).toEqual({})
    })
  })
})<|MERGE_RESOLUTION|>--- conflicted
+++ resolved
@@ -1,13 +1,8 @@
 import { afterEach, beforeEach, describe, expect, it, vi } from 'vitest'
 import { ref } from 'vue'
 
-<<<<<<< HEAD
-import { useManagerQueue } from '@/composables/useManagerQueue'
-import type { components } from '@/types/generatedManagerTypes'
-=======
 import { useManagerQueue } from '@/workbench/extensions/manager/composables/useManagerQueue'
 import type { components } from '@/workbench/extensions/manager/types/generatedManagerTypes'
->>>>>>> c004a2b8
 
 // Mock dialog service
 vi.mock('@/services/dialogService', () => ({
