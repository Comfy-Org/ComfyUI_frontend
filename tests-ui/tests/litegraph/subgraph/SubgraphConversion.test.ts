--- conflicted
+++ resolved
@@ -1,14 +1,9 @@
 // TODO: Fix these tests after migration
 import { assert, describe, expect, it } from 'vitest'
 
-<<<<<<< HEAD
-import type { ISlotType, LGraph } from '@/lib/litegraph/src/litegraph'
-import {
-=======
 import type { LGraph } from '@/lib/litegraph/src/litegraph'
 import {
   type ISlotType,
->>>>>>> c004a2b8
   LGraphGroup,
   LGraphNode,
   LiteGraph
