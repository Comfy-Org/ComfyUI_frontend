import { createTestingPinia } from '@pinia/testing'
import type { VueWrapper } from '@vue/test-utils'
import { mount } from '@vue/test-utils'
<<<<<<< HEAD
import { beforeEach, describe, expect, it, vi } from 'vitest'
=======
import { afterEach, describe, expect, it, vi } from 'vitest'
>>>>>>> 7613e70f
import { nextTick } from 'vue'
import { createI18n } from 'vue-i18n'

import { downloadFile } from '@/base/common/downloadUtil'
import ImagePreview from '@/renderer/extensions/vueNodes/components/ImagePreview.vue'

// Mock downloadFile to avoid DOM errors
vi.mock('@/base/common/downloadUtil', () => ({
  downloadFile: vi.fn()
}))

// Mock app for node.imgs sync tests
const mockNode: {
  imgs?: HTMLImageElement[] | undefined
  imageIndex?: number | null
} = {}
vi.mock('@/scripts/app', () => ({
  app: {
    rootGraph: {
      getNodeById: vi.fn(() => mockNode)
    },
    canvas: {
      select: vi.fn()
    }
  }
}))

const i18n = createI18n({
  legacy: false,
  locale: 'en',
  messages: {
    en: {
      g: {
        editOrMaskImage: 'Edit or mask image',
        downloadImage: 'Download image',
        removeImage: 'Remove image',
        viewImageOfTotal: 'View image {index} of {total}',
        imagePreview:
          'Image preview - Use arrow keys to navigate between images',
        errorLoadingImage: 'Error loading image',
        failedToDownloadImage: 'Failed to download image',
        calculatingDimensions: 'Calculating dimensions',
        imageFailedToLoad: 'Image failed to load',
        loading: 'Loading'
      }
    }
  }
})

describe('ImagePreview', () => {
  const defaultProps = {
    imageUrls: [
      '/api/view?filename=test1.png&type=output',
      '/api/view?filename=test2.png&type=output'
    ]
  }
  const wrapperRegistry = new Set<VueWrapper>()

  beforeEach(() => {
    delete mockNode.imgs
    delete mockNode.imageIndex
  })

  const mountImagePreview = (props = {}) => {
    const wrapper = mount(ImagePreview, {
      props: { ...defaultProps, ...props },
      global: {
        plugins: [
          createTestingPinia({
            createSpy: vi.fn
          }),
          i18n
        ],
        stubs: {
          'i-lucide:venetian-mask': true,
          'i-lucide:download': true,
          'i-lucide:x': true,
          'i-lucide:image-off': true,
          Skeleton: true
        }
      }
    })
    wrapperRegistry.add(wrapper)
    return wrapper
  }

  afterEach(() => {
    wrapperRegistry.forEach((wrapper) => {
      wrapper.unmount()
    })
    wrapperRegistry.clear()
  })

  it('renders image preview when imageUrls provided', () => {
    const wrapper = mountImagePreview()

    expect(wrapper.find('.image-preview').exists()).toBe(true)
    expect(wrapper.find('img').exists()).toBe(true)
    expect(wrapper.find('img').attributes('src')).toBe(
      defaultProps.imageUrls[0]
    )
  })

  it('does not render when no imageUrls provided', () => {
    const wrapper = mountImagePreview({ imageUrls: [] })

    expect(wrapper.find('.image-preview').exists()).toBe(false)
  })

  it('displays calculating dimensions text initially', () => {
    const wrapper = mountImagePreview()

    expect(wrapper.text()).toContain('Calculating dimensions')
  })

  it('shows navigation dots for multiple images', () => {
    const wrapper = mountImagePreview()

    const navigationDots = wrapper.findAll('.w-2.h-2.rounded-full')
    expect(navigationDots).toHaveLength(2)
  })

  it('does not show navigation dots for single image', () => {
    const wrapper = mountImagePreview({
      imageUrls: [defaultProps.imageUrls[0]]
    })

    const navigationDots = wrapper.findAll('.w-2.h-2.rounded-full')
    expect(navigationDots).toHaveLength(0)
  })

  it('shows action buttons on hover', async () => {
    const wrapper = mountImagePreview()

    // Initially buttons should not be visible
    expect(wrapper.find('.actions').exists()).toBe(false)

    // Trigger hover on the image wrapper (the element with role="img" has the hover handlers)
    const imageWrapper = wrapper.find('[role="img"]')
    await imageWrapper.trigger('mouseenter')
    await nextTick()

    // Action buttons should now be visible
    expect(wrapper.find('.actions').exists()).toBe(true)
    // For multiple images: download and remove buttons (no mask button)
    expect(wrapper.find('[aria-label="Download image"]').exists()).toBe(true)
    expect(wrapper.find('[aria-label="Remove image"]').exists()).toBe(true)
    expect(wrapper.find('[aria-label="Edit or mask image"]').exists()).toBe(
      false
    )
  })

  it('hides action buttons when not hovering', async () => {
    const wrapper = mountImagePreview()
    const imageWrapper = wrapper.find('[role="img"]')

    // Trigger hover
    await imageWrapper.trigger('mouseenter')
    await nextTick()
    expect(wrapper.find('.actions').exists()).toBe(true)

    // Trigger mouse leave
    await imageWrapper.trigger('mouseleave')
    await nextTick()
    expect(wrapper.find('.actions').exists()).toBe(false)
  })

  it('shows action buttons on focus', async () => {
    const wrapper = mountImagePreview()

    // Initially buttons should not be visible
    expect(wrapper.find('.actions').exists()).toBe(false)

    // Trigger focusin on the image wrapper (useFocusWithin listens to focusin/focusout)
    const imageWrapper = wrapper.find('[role="img"]')
    await imageWrapper.trigger('focusin')
    await nextTick()

    // Action buttons should now be visible
    expect(wrapper.find('.actions').exists()).toBe(true)
  })

  it('hides action buttons on blur', async () => {
    const wrapper = mountImagePreview()
    const imageWrapper = wrapper.find('[role="img"]')

    // Trigger focus
    await imageWrapper.trigger('focusin')
    await nextTick()
    expect(wrapper.find('.actions').exists()).toBe(true)

    // Trigger focusout
    await imageWrapper.trigger('focusout')
    await nextTick()
    expect(wrapper.find('.actions').exists()).toBe(false)
  })

  it('shows mask/edit button only for single images', async () => {
    // Multiple images - should not show mask button
    const multipleImagesWrapper = mountImagePreview()
    await multipleImagesWrapper.find('[role="img"]').trigger('mouseenter')
    await nextTick()

    const maskButtonMultiple = multipleImagesWrapper.find(
      '[aria-label="Edit or mask image"]'
    )
    expect(maskButtonMultiple.exists()).toBe(false)

    // Single image - should show mask button
    const singleImageWrapper = mountImagePreview({
      imageUrls: [defaultProps.imageUrls[0]]
    })
    await singleImageWrapper.find('[role="img"]').trigger('mouseenter')
    await nextTick()

    const maskButtonSingle = singleImageWrapper.find(
      '[aria-label="Edit or mask image"]'
    )
    expect(maskButtonSingle.exists()).toBe(true)
  })

  it('handles action button clicks', async () => {
    const wrapper = mountImagePreview({
      imageUrls: [defaultProps.imageUrls[0]]
    })

    await wrapper.find('[role="img"]').trigger('mouseenter')
    await nextTick()

    // Test Edit/Mask button - just verify it can be clicked without errors
    const editButton = wrapper.find('[aria-label="Edit or mask image"]')
    expect(editButton.exists()).toBe(true)
    await editButton.trigger('click')

    // Test Remove button - just verify it can be clicked without errors
    const removeButton = wrapper.find('[aria-label="Remove image"]')
    expect(removeButton.exists()).toBe(true)
    await removeButton.trigger('click')
  })

  it('handles download button click', async () => {
    const wrapper = mountImagePreview({
      imageUrls: [defaultProps.imageUrls[0]]
    })

    await wrapper.find('[role="img"]').trigger('mouseenter')
    await nextTick()

    // Test Download button
    const downloadButton = wrapper.find('[aria-label="Download image"]')
    expect(downloadButton.exists()).toBe(true)
    await downloadButton.trigger('click')

    // Verify the mocked downloadFile was called
    expect(downloadFile).toHaveBeenCalledWith(defaultProps.imageUrls[0])
  })

  it('switches images when navigation dots are clicked', async () => {
    const wrapper = mountImagePreview()

    // Initially shows first image
    expect(wrapper.find('img').attributes('src')).toBe(
      defaultProps.imageUrls[0]
    )

    // Click second navigation dot
    const navigationDots = wrapper.findAll('.w-2.h-2.rounded-full')
    await navigationDots[1].trigger('click')
    await nextTick()

    // Now should show second image
    const imgElement = wrapper.find('img')
    expect(imgElement.exists()).toBe(true)
    expect(imgElement.attributes('src')).toBe(defaultProps.imageUrls[1])
  })

  it('applies correct classes to navigation dots based on current image', async () => {
    const wrapper = mountImagePreview()

    const navigationDots = wrapper.findAll('.w-2.h-2.rounded-full')

    // First dot should be active (has bg-white class)
    expect(navigationDots[0].classes()).toContain('bg-base-foreground')
    expect(navigationDots[1].classes()).toContain('bg-base-foreground/50')

    // Switch to second image
    await navigationDots[1].trigger('click')
    await nextTick()

    // Second dot should now be active
    expect(navigationDots[0].classes()).toContain('bg-base-foreground/50')
    expect(navigationDots[1].classes()).toContain('bg-base-foreground')
  })

  it('loads image without errors', async () => {
    const wrapper = mountImagePreview()

    const img = wrapper.find('img')
    expect(img.exists()).toBe(true)

    // Just verify the image element is properly set up
    expect(img.attributes('src')).toBe(defaultProps.imageUrls[0])
  })

  it('has proper accessibility attributes', () => {
    const wrapper = mountImagePreview()

    const img = wrapper.find('img')
    expect(img.attributes('alt')).toBe('Node output 1')
  })

  it('updates alt text when switching images', async () => {
    const wrapper = mountImagePreview()

    // Initially first image
    expect(wrapper.find('img').attributes('alt')).toBe('Node output 1')

    // Switch to second image
    const navigationDots = wrapper.findAll('.w-2.h-2.rounded-full')
    await navigationDots[1].trigger('click')
    await nextTick()

    // Alt text should update
    const imgElement = wrapper.find('img')
    expect(imgElement.exists()).toBe(true)
    expect(imgElement.attributes('alt')).toBe('Node output 2')
  })

  it('syncs node.imgs on image load for legacy compatibility', async () => {
    const wrapper = mountImagePreview({
      imageUrls: [defaultProps.imageUrls[0]],
      nodeId: 'test-node-123'
    })

    const img = wrapper.find('img')
    expect(img.exists()).toBe(true)

    await img.trigger('load')
    await nextTick()

    expect(mockNode.imgs).toHaveLength(1)
    expect(mockNode.imgs?.[0]).toBe(img.element)
    expect(mockNode.imageIndex).toBe(0)
  })
})<|MERGE_RESOLUTION|>--- conflicted
+++ resolved
@@ -1,11 +1,7 @@
 import { createTestingPinia } from '@pinia/testing'
 import type { VueWrapper } from '@vue/test-utils'
 import { mount } from '@vue/test-utils'
-<<<<<<< HEAD
 import { beforeEach, describe, expect, it, vi } from 'vitest'
-=======
-import { afterEach, describe, expect, it, vi } from 'vitest'
->>>>>>> 7613e70f
 import { nextTick } from 'vue'
 import { createI18n } from 'vue-i18n'
 
