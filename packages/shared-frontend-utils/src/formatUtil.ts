import type { operations } from '@comfyorg/registry-types'

export function formatCamelCase(str: string): string {
  // Check if the string is camel case
  const isCamelCase = /^([A-Z][a-z]*)+$/.test(str)

  if (!isCamelCase) {
    return str // Return original string if not camel case
  }

  // Split the string into words, keeping acronyms together
  const words = str.split(/(?=[A-Z][a-z])|\d+/)

  // Process each word
  const processedWords = words.map((word) => {
    // If the word is all uppercase and longer than one character, it's likely an acronym
    if (word.length > 1 && word === word.toUpperCase()) {
      return word // Keep acronyms as is
    }
    // For other words, ensure the first letter is capitalized
    return word.charAt(0).toUpperCase() + word.slice(1)
  })

  // Join the words with spaces
  return processedWords.join(' ')
}

export function appendJsonExt(path: string) {
  if (!path.toLowerCase().endsWith('.json')) {
    path += '.json'
  }
  return path
}

export function highlightQuery(text: string, query: string) {
  if (!query) return text

  // Escape special regex characters in the query string
  const escapedQuery = query.replace(/[.*+?^${}()|[\]\\]/g, '\\$&')

  const regex = new RegExp(`(${escapedQuery})`, 'gi')
  return text.replace(regex, '<span class="highlight">$1</span>')
}

export function formatNumberWithSuffix(
  num: number,
  {
    precision = 1,
    roundToInt = false
  }: { precision?: number; roundToInt?: boolean } = {}
): string {
  const suffixes = ['', 'k', 'm', 'b', 't']
  const absNum = Math.abs(num)

  if (absNum < 1000) {
    return roundToInt ? Math.round(num).toString() : num.toFixed(precision)
  }

  const exp = Math.min(Math.floor(Math.log10(absNum) / 3), suffixes.length - 1)
  const formattedNum = (num / Math.pow(1000, exp)).toFixed(precision)

  return `${formattedNum}${suffixes[exp]}`
}

export function formatSize(value?: number) {
  if (value === null || value === undefined) {
    return '-'
  }

  const bytes = value
  if (bytes === 0) return '0 B'
  const k = 1024
  const sizes = ['B', 'KB', 'MB', 'GB']
  const i = Math.floor(Math.log(bytes) / Math.log(k))
  return `${parseFloat((bytes / Math.pow(k, i)).toFixed(2))} ${sizes[i]}`
}

/**
 * Returns various filename components.
 * Example:
 * - fullFilename: 'file.txt'
 * - filename: 'file'
 * - suffix: 'txt'
 */
export function getFilenameDetails(fullFilename: string) {
  if (fullFilename.includes('.')) {
    return {
      filename: fullFilename.split('.').slice(0, -1).join('.'),
      suffix: fullFilename.split('.').pop() ?? null
    }
  } else {
    return { filename: fullFilename, suffix: null }
  }
}

/**
 * Returns various path components.
 * Example:
 * - path: 'dir/file.txt'
 * - directory: 'dir'
 * - fullFilename: 'file.txt'
 * - filename: 'file'
 * - suffix: 'txt'
 */
export function getPathDetails(path: string) {
  const directory = path.split('/').slice(0, -1).join('/')
  const fullFilename = path.split('/').pop() ?? path
  return { directory, fullFilename, ...getFilenameDetails(fullFilename) }
}

/**
 * Normalizes a string to be used as an i18n key.
 * Replaces dots with underscores.
 */
export function normalizeI18nKey(key: string) {
  return typeof key === 'string' ? key.replace(/\./g, '_') : ''
}

/**
 * Takes a dynamic prompt in the format {opt1|opt2|{optA|optB}|} and randomly replaces groups. Supports C style comments.
 * @param input The dynamic prompt to process
 * @returns
 */
export function processDynamicPrompt(input: string): string {
  /*
   * Strips C-style line and block comments from a string
   */
  function stripComments(str: string) {
    return str.replace(/\/\*[\s\S]*?\*\/|\/\/.*/g, '')
  }

  let i = 0
  let result = ''
  input = stripComments(input)

  const handleEscape = () => {
    const nextChar = input[i++]
    return '\\' + nextChar
  }

  function parseChoiceBlock() {
    // Parse the content inside {}
    const options: string[] = []
    let choice = ''
    let depth = 0

    while (i < input.length) {
      const char = input[i++]

      if (char === '\\') {
        choice += handleEscape()
        continue
      } else if (char === '{') {
        depth++
      } else if (char === '}') {
        if (!depth) break
        depth--
      } else if (char === '|') {
        if (!depth) {
          options.push(choice)
          choice = ''
          continue
        }
      }
      choice += char
    }

    options.push(choice)

    const chosenOption = options[Math.floor(Math.random() * options.length)]
    return processDynamicPrompt(chosenOption)
  }

  while (i < input.length) {
    const char = input[i++]
    if (char === '\\') {
      result += handleEscape()
    } else if (char === '{') {
      result += parseChoiceBlock()
    } else {
      result += char
    }
  }

  return result.replace(/\\([{}|])/g, '$1')
}

export function isValidUrl(url: string): boolean {
  try {
    new URL(url)
    return true
  } catch {
    return false
  }
}

/**
 * Parses a filepath into its filename and subfolder components.
 *
 * @example
 * parseFilePath('folder/file.txt')    // → { filename: 'file.txt', subfolder: 'folder' }
 * parseFilePath('/folder/file.txt')   // → { filename: 'file.txt', subfolder: 'folder' }
 * parseFilePath('file.txt')           // → { filename: 'file.txt', subfolder: '' }
 * parseFilePath('folder//file.txt')   // → { filename: 'file.txt', subfolder: 'folder' }
 *
 * @param filepath The filepath to parse
 * @returns Object containing filename and subfolder
 */
export function parseFilePath(filepath: string): {
  filename: string
  subfolder: string
} {
  if (!filepath?.trim()) return { filename: '', subfolder: '' }

  const normalizedPath = filepath
    .replace(/[\\/]+/g, '/') // Normalize path separators
    .replace(/^\//, '') // Remove leading slash
    .replace(/\/$/, '') // Remove trailing slash

  const lastSlashIndex = normalizedPath.lastIndexOf('/')

  if (lastSlashIndex === -1) {
    return {
      filename: normalizedPath,
      subfolder: ''
    }
  }

  return {
    filename: normalizedPath.slice(lastSlashIndex + 1),
    subfolder: normalizedPath.slice(0, lastSlashIndex)
  }
}

// Simple date formatter
const parts = {
  d: (d: Date) => d.getDate(),
  M: (d: Date) => d.getMonth() + 1,
  h: (d: Date) => d.getHours(),
  m: (d: Date) => d.getMinutes(),
  s: (d: Date) => d.getSeconds()
}
const format =
  Object.keys(parts)
    .map((k) => k + k + '?')
    .join('|') + '|yyy?y?'

export function formatDate(text: string, date: Date) {
  return text.replace(new RegExp(format, 'g'), (text: string): string => {
    if (text === 'yy') return (date.getFullYear() + '').substring(2)
    if (text === 'yyyy') return date.getFullYear().toString()
    if (text[0] in parts) {
      const p = parts[text[0] as keyof typeof parts](date)
      return (p + '').padStart(text.length, '0')
    }
    return text
  })
}

/**
 * Generate a cache key from parameters
 * Sorts the parameters to ensure consistent keys regardless of parameter order
 */
export const paramsToCacheKey = (params: unknown): string => {
  if (typeof params === 'string') return params
  if (typeof params === 'object' && params !== null)
    return Object.keys(params)
      .sort((a, b) => a.localeCompare(b))
      .map((key) => `${key}:${params[key as keyof typeof params]}`)
      .join('&')

  return String(params)
}

/**
 * Generates a RFC4122 compliant UUID v4 using the native crypto API when available
 * @returns A properly formatted UUID string
 */
export const generateUUID = (): string => {
  // Use native crypto.randomUUID() if available (modern browsers)
  if (
    typeof crypto !== 'undefined' &&
    typeof crypto.randomUUID === 'function'
  ) {
    return crypto.randomUUID()
  }

  // Fallback implementation for older browsers
  return 'xxxxxxxx-xxxx-4xxx-yxxx-xxxxxxxxxxxx'.replace(/[xy]/g, (c) => {
    const r = (Math.random() * 16) | 0
    const v = c === 'x' ? r : (r & 0x3) | 0x8
    return v.toString(16)
  })
}

/**
 * Checks if a URL is a Civitai model URL
 * @example
 * isCivitaiModelUrl('https://civitai.com/api/download/models/1234567890') // true
 * isCivitaiModelUrl('https://civitai.com/api/v1/models/1234567890') // true
 * isCivitaiModelUrl('https://civitai.com/api/v1/models-versions/15342') // true
 * isCivitaiModelUrl('https://example.com/model.safetensors') // false
 */
export const isCivitaiModelUrl = (url: string): boolean => {
  if (!isValidUrl(url)) return false
  if (!url.includes('civitai.com')) return false

  const urlObj = new URL(url)
  const pathname = urlObj.pathname

  return (
    /^\/api\/download\/models\/(\d+)$/.test(pathname) ||
    /^\/api\/v1\/models\/(\d+)$/.test(pathname) ||
    /^\/api\/v1\/models-versions\/(\d+)$/.test(pathname)
  )
}

/**
 * Converts a Hugging Face download URL to a repository page URL
 * @param url The download URL to convert
 * @returns The repository page URL or the original URL if conversion fails
 * @example
 * downloadUrlToHfRepoUrl(
 *  'https://huggingface.co/bfl/FLUX.1/resolve/main/flux1-canny-dev.safetensors?download=true'
 * ) // https://huggingface.co/bfl/FLUX.1
 */
export const downloadUrlToHfRepoUrl = (url: string): string => {
  try {
    const urlObj = new URL(url)
    const pathname = urlObj.pathname

    // Use regex to match everything before /resolve/ or /blob/
    const regex = /^(.*?)(?:\/resolve\/|\/blob\/|$)/
    const repoPathMatch = regex.exec(pathname)

    // Extract the repository path and remove leading slash if present
    const repoPath = repoPathMatch?.[1]?.replace(/^\//, '') || ''

    return `https://huggingface.co/${repoPath}`
  } catch (error) {
    return url
  }
}

/**
 * Converts Metronome's integer amount back to a formatted currency string.
 * For USD, converts from cents to dollars.
 * For all other currencies (including custom pricing units), returns the amount as is.
 * This is specific to Metronome's API requirements.
 *
 * @param amount - The amount in Metronome's integer format (cents for USD, base units for others)
 * @param currency - The currency to convert
 * @returns The formatted amount in currency with 2 decimal places for USD
 * @example
 * formatMetronomeCurrency(123, 'usd') // returns "1.23" (cents to USD)
 * formatMetronomeCurrency(1000, 'jpy') // returns "1000" (yen)
 */
export function formatMetronomeCurrency(
  amount: number,
  currency: string
): string {
  if (currency === 'usd') {
    return (amount / 100).toFixed(2)
  }
  return amount.toString()
}

/**
 * Converts a USD amount to microdollars (1/1,000,000 of a dollar).
 * This conversion is commonly used in financial systems to avoid floating-point precision issues
 * by representing monetary values as integers.
 *
 * @param usd - The amount in US dollars to convert
 * @returns The amount in microdollars (multiplied by 1,000,000)
 * @example
 * usdToMicros(1.23) // returns 1230000
 */
export function usdToMicros(usd: number): number {
  return Math.round(usd * 1_000_000)
}

/**
 * Converts URLs in a string to HTML links.
 * @param text - The string to convert
 * @returns The string with URLs converted to HTML links
 * @example
 * linkifyHtml('Visit https://example.com for more info') // returns 'Visit <a href="https://example.com" target="_blank" rel="noopener noreferrer" class="text-primary-400 hover:underline">https://example.com</a> for more info'
 */
export function linkifyHtml(text: string): string {
  if (!text) return ''
  const urlRegex =
    /(\b(https?|ftp|file):\/\/[-A-Z0-9+&@#/%?=~_|!:,.;]*[-A-Z0-9+&@#/%?=~_|])|(\bwww\.[-A-Z0-9+&@#/%?=~_|!:,.;]*[-A-Z0-9+&@#/%?=~_|])/gi
  return text.replace(urlRegex, (_match, p1, _p2, p3) => {
    const url = p1 || p3
    const href = p3 ? `http://${url}` : url
    return `<a href="${href}" target="_blank" rel="noopener noreferrer" class="text-primary-400 hover:underline">${url}</a>`
  })
}

/**
 * Converts newline characters to HTML <br> tags.
 * @param text - The string to convert
 * @returns The string with newline characters converted to <br> tags
 * @example
 * nl2br('Hello\nWorld') // returns 'Hello<br />World'
 */
export function nl2br(text: string): string {
  if (!text) return ''
  return text.replace(/\n/g, '<br />')
}

/**
 * Converts a version string to an anchor-safe format by replacing dots with dashes.
 * @param version The version string (e.g., "1.0.0", "2.1.3-beta.1")
 * @returns The anchor-safe version string (e.g., "v1-0-0", "v2-1-3-beta-1")
 * @example
 * formatVersionAnchor("1.0.0") // returns "v1-0-0"
 * formatVersionAnchor("2.1.3-beta.1") // returns "v2-1-3-beta-1"
 */
export function formatVersionAnchor(version: string): string {
  return `v${version.replace(/\./g, '-')}`
}

/**
 * Supported locale types for the application (from OpenAPI schema)
 */
type SupportedLocale = NonNullable<
  operations['getReleaseNotes']['parameters']['query']['locale']
>

/**
 * Converts a string to a valid locale type with 'en' as default
 * @param locale - The locale string to validate and convert
 * @returns A valid SupportedLocale type, defaults to 'en' if invalid
 * @example
 * stringToLocale('fr') // returns 'fr'
 * stringToLocale('invalid') // returns 'en'
 * stringToLocale('') // returns 'en'
 */
export function stringToLocale(locale: string): SupportedLocale {
  const supportedLocales: SupportedLocale[] = [
    'en',
    'es',
    'fr',
    'ja',
    'ko',
    'ru',
    'zh'
  ]
  return supportedLocales.includes(locale as SupportedLocale)
    ? (locale as SupportedLocale)
    : 'en'
}

export function formatDuration(milliseconds: number): string {
  if (!milliseconds || milliseconds < 0) return '0s'

  const totalSeconds = Math.floor(milliseconds / 1000)
  const hours = Math.floor(totalSeconds / 3600)
  const minutes = Math.floor((totalSeconds % 3600) / 60)
  const remainingSeconds = Math.floor(totalSeconds % 60)

  const parts: string[] = []

  if (hours > 0) {
    parts.push(`${hours}h`)
  }
  if (minutes > 0) {
    parts.push(`${minutes}m`)
  }
  if (remainingSeconds > 0 || parts.length === 0) {
    parts.push(`${remainingSeconds}s`)
  }

  return parts.join(' ')
}

const IMAGE_EXTENSIONS = ['png', 'jpg', 'jpeg', 'gif', 'webp', 'bmp'] as const
const VIDEO_EXTENSIONS = ['mp4', 'webm', 'mov', 'avi'] as const
const AUDIO_EXTENSIONS = ['mp3', 'wav', 'ogg', 'flac'] as const
const THREE_D_EXTENSIONS = ['obj', 'fbx', 'gltf', 'glb'] as const

const MEDIA_TYPES = ['image', 'video', 'audio', '3D'] as const
type MediaType = (typeof MEDIA_TYPES)[number]

// Type guard helper for checking array membership
type ImageExtension = (typeof IMAGE_EXTENSIONS)[number]
type VideoExtension = (typeof VIDEO_EXTENSIONS)[number]
type AudioExtension = (typeof AUDIO_EXTENSIONS)[number]
type ThreeDExtension = (typeof THREE_D_EXTENSIONS)[number]

/**
 * Truncates a filename while preserving the extension
 * @param filename The filename to truncate
 * @param maxLength Maximum length for the filename without extension
 * @returns Truncated filename with extension preserved
 */
export function truncateFilename(
  filename: string,
  maxLength: number = 20
): string {
  if (!filename || filename.length <= maxLength) {
    return filename
  }

  const lastDotIndex = filename.lastIndexOf('.')
  const nameWithoutExt =
    lastDotIndex > -1 ? filename.substring(0, lastDotIndex) : filename
  const extension = lastDotIndex > -1 ? filename.substring(lastDotIndex) : ''

  // If the name without extension is short enough, return as is
  if (nameWithoutExt.length <= maxLength) {
    return filename
  }

  // Calculate how to split the truncation
  const halfLength = Math.floor((maxLength - 3) / 2) // -3 for '...'
  const start = nameWithoutExt.substring(0, halfLength)
  const end = nameWithoutExt.substring(nameWithoutExt.length - halfLength)

  return `${start}...${end}${extension}`
}

/**
 * Determines the media type from a filename's extension (singular form)
 * @param filename The filename to analyze
 * @returns The media type: 'image', 'video', 'audio', or '3D'
 */
export function getMediaTypeFromFilename(filename: string): MediaType {
  if (!filename) return 'image'
  const ext = filename.split('.').pop()?.toLowerCase()
  if (!ext) return 'image'

<<<<<<< HEAD
=======
  // Type-safe array includes check using type assertion
>>>>>>> a10c01db
  if (IMAGE_EXTENSIONS.includes(ext as ImageExtension)) return 'image'
  if (VIDEO_EXTENSIONS.includes(ext as VideoExtension)) return 'video'
  if (AUDIO_EXTENSIONS.includes(ext as AudioExtension)) return 'audio'
  if (THREE_D_EXTENSIONS.includes(ext as ThreeDExtension)) return '3D'

  return 'image'
<<<<<<< HEAD
}

/**
 * @deprecated Use getMediaTypeFromFilename instead - kept for backward compatibility
 * @param filename The filename to analyze
 * @returns The media kind: 'image', 'video', 'audio', or '3D'
 */
export function getMediaKindFromFilename(
  filename: string
): 'image' | 'video' | 'audio' | '3D' {
  return getMediaTypeFromFilename(filename)
=======
>>>>>>> a10c01db
}<|MERGE_RESOLUTION|>--- conflicted
+++ resolved
@@ -531,28 +531,11 @@
   const ext = filename.split('.').pop()?.toLowerCase()
   if (!ext) return 'image'
 
-<<<<<<< HEAD
-=======
   // Type-safe array includes check using type assertion
->>>>>>> a10c01db
   if (IMAGE_EXTENSIONS.includes(ext as ImageExtension)) return 'image'
   if (VIDEO_EXTENSIONS.includes(ext as VideoExtension)) return 'video'
   if (AUDIO_EXTENSIONS.includes(ext as AudioExtension)) return 'audio'
   if (THREE_D_EXTENSIONS.includes(ext as ThreeDExtension)) return '3D'
 
   return 'image'
-<<<<<<< HEAD
-}
-
-/**
- * @deprecated Use getMediaTypeFromFilename instead - kept for backward compatibility
- * @param filename The filename to analyze
- * @returns The media kind: 'image', 'video', 'audio', or '3D'
- */
-export function getMediaKindFromFilename(
-  filename: string
-): 'image' | 'video' | 'audio' | '3D' {
-  return getMediaTypeFromFilename(filename)
-=======
->>>>>>> a10c01db
 }